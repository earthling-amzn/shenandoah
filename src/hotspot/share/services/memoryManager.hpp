--- conflicted
+++ resolved
@@ -166,11 +166,7 @@
                   bool recordAccumulatedGCTime);
   void   gc_end(bool recordPostGCUsage, bool recordAccumulatedGCTime,
                 bool recordGCEndTime, bool countCollection, GCCause::Cause cause,
-<<<<<<< HEAD
-                bool allMemoryPoolsAffected, const char* notificationMessage = nullptr);
-=======
                 bool allMemoryPoolsAffected, const char* message);
->>>>>>> cc9f7ad9
 
   void        reset_gc_stat()   { _num_collections = 0; _accumulated_timer.reset(); }
 
