/*
 * Copyright Amazon.com Inc. or its affiliates. All Rights Reserved.
 * DO NOT ALTER OR REMOVE COPYRIGHT NOTICES OR THIS FILE HEADER.
 *
 * This code is free software; you can redistribute it and/or modify it
 * under the terms of the GNU General Public License version 2 only, as
 * published by the Free Software Foundation.
 *
 * This code is distributed in the hope that it will be useful, but WITHOUT
 * ANY WARRANTY; without even the implied warranty of MERCHANTABILITY or
 * FITNESS FOR A PARTICULAR PURPOSE.  See the GNU General Public License
 * version 2 for more details (a copy is included in the LICENSE file that
 * accompanied this code).
 *
 * You should have received a copy of the GNU General Public License version
 * 2 along with this work; if not, write to the Free Software Foundation,
 * Inc., 51 Franklin St, Fifth Floor, Boston, MA 02110-1301 USA.
 *
 * Please contact Oracle, 500 Oracle Parkway, Redwood Shores, CA 94065 USA
 * or visit www.oracle.com if you need additional information or have any
 * questions.
 *
 */

#include "precompiled.hpp"

#include "gc/shenandoah/shenandoahFreeSet.hpp"
#include "gc/shenandoah/shenandoahHeap.inline.hpp"
#include "gc/shenandoah/shenandoahMonitoringSupport.hpp"
#include "gc/shenandoah/shenandoahOldGC.hpp"
#include "gc/shenandoah/shenandoahOopClosures.inline.hpp"
#include "gc/shenandoah/shenandoahGeneration.hpp"
#include "gc/shenandoah/shenandoahOldGeneration.hpp"
#include "gc/shenandoah/shenandoahYoungGeneration.hpp"
#include "prims/jvmtiTagMap.hpp"
#include "utilities/events.hpp"




ShenandoahOldGC::ShenandoahOldGC(ShenandoahGeneration* generation, ShenandoahSharedFlag& allow_preemption) :
    ShenandoahConcurrentGC(generation, false), _allow_preemption(allow_preemption) {
}

// Final mark for old-gen is different than for young or old, so we
// override the implementation.
void ShenandoahOldGC::op_final_mark() {

  ShenandoahHeap* const heap = ShenandoahHeap::heap();
  assert(ShenandoahSafepoint::is_at_shenandoah_safepoint(), "Should be at safepoint");
  assert(!heap->has_forwarded_objects(), "No forwarded objects on this path");

  if (ShenandoahVerify) {
    heap->verifier()->verify_roots_no_forwarded();
  }

  if (!heap->cancelled_gc()) {
    assert(_mark.generation()->is_old(), "Generation of Old-Gen GC should be OLD");
    _mark.finish_mark();
    assert(!heap->cancelled_gc(), "STW mark cannot OOM");

    // Old collection is complete, the young generation no longer needs this
    // reference to the old concurrent mark so clean it up.
    heap->young_generation()->set_old_gen_task_queues(nullptr);

    // We need to do this because weak root cleaning reports the number of dead handles
    JvmtiTagMap::set_needs_cleaning();

    _generation->prepare_regions_and_collection_set(true);

    heap->set_unload_classes(false);
    heap->prepare_concurrent_roots();

    // Believe verification following old-gen concurrent mark needs to be different than verification following
    // young-gen concurrent mark, so am commenting this out for now:
    //   if (ShenandoahVerify) {
    //     heap->verifier()->verify_after_concmark();
    //   }

    if (VerifyAfterGC) {
      Universe::verify();
    }
  }
}

bool ShenandoahOldGC::collect(GCCause::Cause cause) {
  ShenandoahHeap* heap = ShenandoahHeap::heap();
  assert(!heap->doing_mixed_evacuations(), "Should not start an old gc with pending mixed evacuations");
  assert(!heap->is_prepare_for_old_mark_in_progress(), "Old regions need to be parseable during concurrent mark.");

  // Enable preemption of old generation mark.
  _allow_preemption.set();

  // Continue concurrent mark, do not reset regions, do not mark roots, do not collect $200.
  entry_mark();

  // If we failed to unset the preemption flag, it means another thread has already unset it.
  if (!_allow_preemption.try_unset()) {
    // The regulator thread has unset the preemption guard. That thread will shortly cancel
    // the gc, but the control thread is now racing it. Wait until this thread sees the
    // cancellation.
    while (!heap->cancelled_gc()) {
      SpinPause();
    }
  }

  if (heap->cancelled_gc()) {
    return false;
  }

  // Complete marking under STW
  vmop_entry_final_mark();

  // We aren't dealing with old generation evacuation yet. Our heuristic
  // should not have built a cset in final mark.
  assert(!heap->is_evacuation_in_progress(), "Old gen evacuations are not supported");

  // Process weak roots that might still point to regions that would be broken by cleanup
  if (heap->is_concurrent_weak_root_in_progress()) {
    entry_weak_refs();
    entry_weak_roots();
  }

  // Final mark might have reclaimed some immediate garbage, kick cleanup to reclaim
  // the space. This would be the last action if there is nothing to evacuate.
  entry_cleanup_early();

  {
    ShenandoahHeapLocker locker(heap->lock());
    heap->free_set()->log_status();
  }


  // TODO: Old marking doesn't support class unloading yet
  // Perform concurrent class unloading
  // if (heap->unload_classes() &&
  //     heap->is_concurrent_weak_root_in_progress()) {
  //   entry_class_unloading();
  // }


  assert(!heap->is_concurrent_strong_root_in_progress(), "No evacuations during old gc.");

  // We must execute this vm operation if we completed final mark. We cannot
  // return from here with weak roots in progress. This is not a valid gc state
  // for any young collections (or allocation failures) that interrupt the old
  // collection.
  vmop_entry_final_roots();

  // We do not rebuild_free following increments of old marking because memory has not been reclaimed..  However, we may
  // need to transfer memory to OLD in order to efficiently support the mixed evacuations that might immediately follow.
<<<<<<< HEAD
  size_t evac_slack = heap->young_generation()->heuristics()->evac_slack(0);
  heap->adjust_generation_sizes_for_next_cycle(evac_slack, 0, 0);
=======
  size_t allocation_runway = heap->young_generation()->heuristics()->bytes_of_allocation_runway_before_gc_trigger(0);
  heap->adjust_generation_sizes_for_next_cycle(allocation_runway, 0, 0);
>>>>>>> aa5e40b4

  bool success;
  size_t region_xfer;
  const char* region_destination;
  ShenandoahYoungGeneration* young_gen = heap->young_generation();
  ShenandoahGeneration* old_gen = heap->old_generation();
  {
    ShenandoahHeapLocker locker(heap->lock());

    size_t old_region_surplus = heap->get_old_region_surplus();
    size_t old_region_deficit = heap->get_old_region_deficit();
    if (old_region_surplus) {
      success = heap->generation_sizer()->transfer_to_young(old_region_surplus);
      region_destination = "young";
      region_xfer = old_region_surplus;
    } else if (old_region_deficit) {
      success = heap->generation_sizer()->transfer_to_old(old_region_deficit);
      region_destination = "old";
      region_xfer = old_region_deficit;
      if (!success) {
        ((ShenandoahOldHeuristics *) old_gen->heuristics())->trigger_cannot_expand();
      }
    } else {
      region_destination = "none";
      region_xfer = 0;
      success = true;
    }
    heap->set_old_region_surplus(0);
    heap->set_old_region_deficit(0);
  }

  // Report outside the heap lock
  size_t young_available = young_gen->available();
  size_t old_available = old_gen->available();
  log_info(gc, ergo)("After old marking finished, %s " SIZE_FORMAT " regions to %s to prepare for next gc, old available: "
                     SIZE_FORMAT "%s, young_available: " SIZE_FORMAT "%s",
                     success? "successfully transferred": "failed to transfer", region_xfer, region_destination,
                     byte_size_in_proper_unit(old_available), proper_unit_for_byte_size(old_available),
                     byte_size_in_proper_unit(young_available), proper_unit_for_byte_size(young_available));
  return true;
}<|MERGE_RESOLUTION|>--- conflicted
+++ resolved
@@ -149,13 +149,8 @@
 
   // We do not rebuild_free following increments of old marking because memory has not been reclaimed..  However, we may
   // need to transfer memory to OLD in order to efficiently support the mixed evacuations that might immediately follow.
-<<<<<<< HEAD
-  size_t evac_slack = heap->young_generation()->heuristics()->evac_slack(0);
-  heap->adjust_generation_sizes_for_next_cycle(evac_slack, 0, 0);
-=======
   size_t allocation_runway = heap->young_generation()->heuristics()->bytes_of_allocation_runway_before_gc_trigger(0);
   heap->adjust_generation_sizes_for_next_cycle(allocation_runway, 0, 0);
->>>>>>> aa5e40b4
 
   bool success;
   size_t region_xfer;
