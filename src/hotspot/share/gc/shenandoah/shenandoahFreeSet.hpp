/*
 * Copyright (c) 2016, 2019, Red Hat, Inc. All rights reserved.
 * Copyright Amazon.com Inc. or its affiliates. All Rights Reserved.
 * DO NOT ALTER OR REMOVE COPYRIGHT NOTICES OR THIS FILE HEADER.
 *
 * This code is free software; you can redistribute it and/or modify it
 * under the terms of the GNU General Public License version 2 only, as
 * published by the Free Software Foundation.
 *
 * This code is distributed in the hope that it will be useful, but WITHOUT
 * ANY WARRANTY; without even the implied warranty of MERCHANTABILITY or
 * FITNESS FOR A PARTICULAR PURPOSE.  See the GNU General Public License
 * version 2 for more details (a copy is included in the LICENSE file that
 * accompanied this code).
 *
 * You should have received a copy of the GNU General Public License version
 * 2 along with this work; if not, write to the Free Software Foundation,
 * Inc., 51 Franklin St, Fifth Floor, Boston, MA 02110-1301 USA.
 *
 * Please contact Oracle, 500 Oracle Parkway, Redwood Shores, CA 94065 USA
 * or visit www.oracle.com if you need additional information or have any
 * questions.
 *
 */

#ifndef SHARE_GC_SHENANDOAH_SHENANDOAHFREESET_HPP
#define SHARE_GC_SHENANDOAH_SHENANDOAHFREESET_HPP

#include "gc/shenandoah/shenandoahHeapRegionSet.hpp"
#include "gc/shenandoah/shenandoahHeap.hpp"

enum ShenandoahFreeMemoryType : uint8_t {
  NotFree,
  Mutator,
  Collector,
  OldCollector,
  NumFreeSets
};

class ShenandoahSetsOfFree {

private:
  size_t _max;                  // The maximum number of heap regions
  ShenandoahFreeSet* _free_set;
  size_t _region_size_bytes;
  ShenandoahFreeMemoryType* _membership;
  size_t _leftmosts[NumFreeSets];
  size_t _rightmosts[NumFreeSets];
  size_t _leftmosts_empty[NumFreeSets];
  size_t _rightmosts_empty[NumFreeSets];
  size_t _capacity_of[NumFreeSets];
  size_t _used_by[NumFreeSets];
  bool _left_to_right_bias[NumFreeSets];
  size_t _region_counts[NumFreeSets];

  inline void shrink_bounds_if_touched(ShenandoahFreeMemoryType set, size_t idx);
  inline void expand_bounds_maybe(ShenandoahFreeMemoryType set, size_t idx, size_t capacity);

  // Restore all state variables to initial default state.
  void clear_internal();

public:
  ShenandoahSetsOfFree(size_t max_regions, ShenandoahFreeSet* free_set);
  ~ShenandoahSetsOfFree();

  // Make all regions NotFree and reset all bounds
  void clear_all();

  // Remove or retire region idx from all free sets.  Requires that idx is in a free set.  This does not affect capacity.
  void remove_from_free_sets(size_t idx);

  // Place region idx into free set which_set.  Requires that idx is currently NotFree.
  void make_free(size_t idx, ShenandoahFreeMemoryType which_set, size_t region_capacity);

  // Place region idx into free set new_set.  Requires that idx is currently not NotFRee.
  void move_to_set(size_t idx, ShenandoahFreeMemoryType new_set, size_t region_capacity);

  // Returns the ShenandoahFreeMemoryType affiliation of region idx, or NotFree if this region is not currently free.  This does
  // not enforce that free_set membership implies allocation capacity.
  inline ShenandoahFreeMemoryType membership(size_t idx) const;

  // Returns true iff region idx is in the test_set free_set.  Before returning true, asserts that the free
  // set is not empty.  Requires that test_set != NotFree or NumFreeSets.
  inline bool in_free_set(size_t idx, ShenandoahFreeMemoryType which_set) const;

  // The following four methods return the left-most and right-most bounds on ranges of regions representing
  // the requested set.  The _empty variants represent bounds on the range that holds completely empty
  // regions, which are required for humongous allocations and desired for "very large" allocations.  A
  // return value of -1 from leftmost() or leftmost_empty() denotes that the corresponding set is empty.
  // In other words:
  //   if the requested which_set is empty:
  //     leftmost() and leftmost_empty() return _max, rightmost() and rightmost_empty() return 0
  //   otherwise, expect the following:
  //     0 <= leftmost <= leftmost_empty <= rightmost_empty <= rightmost < _max
  inline size_t leftmost(ShenandoahFreeMemoryType which_set) const;
  inline size_t rightmost(ShenandoahFreeMemoryType which_set) const;
  size_t leftmost_empty(ShenandoahFreeMemoryType which_set);
  size_t rightmost_empty(ShenandoahFreeMemoryType which_set);

  inline void increase_used(ShenandoahFreeMemoryType which_set, size_t bytes);

  inline size_t capacity_of(ShenandoahFreeMemoryType which_set) const {
    assert (which_set > NotFree && which_set < NumFreeSets, "selected free set must be valid");
    return _capacity_of[which_set];
  }

  inline size_t used_by(ShenandoahFreeMemoryType which_set) const {
    assert (which_set > NotFree && which_set < NumFreeSets, "selected free set must be valid");
    return _used_by[which_set];
  }

  inline size_t max() const { return _max; }

  inline size_t count(ShenandoahFreeMemoryType which_set) const { return _region_counts[which_set]; }

  // Return true iff regions for allocation from this set should be peformed left to right.  Otherwise, allocate
  // from right to left.
  inline bool alloc_from_left_bias(ShenandoahFreeMemoryType which_set);

  // Determine whether we prefer to allocate from left to right or from right to left for this free-set.
  void establish_alloc_bias(ShenandoahFreeMemoryType which_set);

  // Assure leftmost, rightmost, leftmost_empty, and rightmost_empty bounds are valid for all free sets.
  // Valid bounds honor all of the following (where max is the number of heap regions):
  //   if the set is empty, leftmost equals max and rightmost equals 0
  //   Otherwise (the set is not empty):
  //     0 <= leftmost < max and 0 <= rightmost < max
  //     the region at leftmost is in the set
  //     the region at rightmost is in the set
  //     rightmost >= leftmost
  //     for every idx that is in the set {
  //       idx >= leftmost &&
  //       idx <= rightmost
  //     }
  //   if the set has no empty regions, leftmost_empty equals max and rightmost_empty equals 0
  //   Otherwise (the region has empty regions):
  //     0 <= lefmost_empty < max and 0 <= rightmost_empty < max
  //     rightmost_empty >= leftmost_empty
  //     for every idx that is in the set and is empty {
  //       idx >= leftmost &&
  //       idx <= rightmost
  //     }
  void assert_bounds() NOT_DEBUG_RETURN;
};

class ShenandoahFreeSet : public CHeapObj<mtGC> {
private:
  ShenandoahHeap* const _heap;
  ShenandoahSetsOfFree _free_sets;

  HeapWord* try_allocate_in(ShenandoahHeapRegion* region, ShenandoahAllocRequest& req, bool& in_new_region);

  HeapWord* allocate_aligned_plab(size_t size, ShenandoahAllocRequest& req, ShenandoahHeapRegion* r);

  // Satisfy young-generation or single-generation collector allocation request req by finding memory that matches
  // affiliation, which either equals req.affiliation or FREE.  We know req.is_young().
  HeapWord* allocate_with_affiliation(ShenandoahAffiliation affiliation, ShenandoahAllocRequest& req, bool& in_new_region);

  // Satisfy allocation request req by finding memory that matches affiliation, which either equals req.affiliation
  // or FREE. We know req.is_old().
  HeapWord* allocate_old_with_affiliation(ShenandoahAffiliation affiliation, ShenandoahAllocRequest& req, bool& in_new_region);

  // While holding the heap lock, allocate memory for a single object which is to be entirely contained
  // within a single HeapRegion as characterized by req.  The req.size() value is known to be less than or
  // equal to ShenandoahHeapRegion::humongous_threshold_words().  The caller of allocate_single is responsible
  // for registering the resulting object and setting the remembered set card values as appropriate.  The
  // most common case is that we are allocating a PLAB in which case object registering and card dirtying
  // is managed after the PLAB is divided into individual objects.
  HeapWord* allocate_single(ShenandoahAllocRequest& req, bool& in_new_region);
  HeapWord* allocate_contiguous(ShenandoahAllocRequest& req);

  void flip_to_gc(ShenandoahHeapRegion* r);
  void flip_to_old_gc(ShenandoahHeapRegion* r);

<<<<<<< HEAD
  void adjust_bounds_for_additional_old_collector_free_region(size_t idx);

  void recompute_bounds();
  void adjust_bounds();
  bool touches_bounds(size_t num) const;

  // Used of free set represents the amount of is_mutator_free set that has been consumed since most recent rebuild.
  void increase_used(size_t amount);
=======
>>>>>>> 21982fc5
  void clear_internal();

  void try_recycle_trashed(ShenandoahHeapRegion *r);

<<<<<<< HEAD
  bool can_allocate_from(ShenandoahHeapRegion *r);
  size_t alloc_capacity(ShenandoahHeapRegion *r) const;
  bool has_no_alloc_capacity(ShenandoahHeapRegion *r);
=======
  bool can_allocate_from(ShenandoahHeapRegion *r) const;
  bool has_alloc_capacity(size_t idx) const;
  bool has_alloc_capacity(ShenandoahHeapRegion *r) const;
  bool has_no_alloc_capacity(ShenandoahHeapRegion *r) const;
>>>>>>> 21982fc5

public:
  ShenandoahFreeSet(ShenandoahHeap* heap, size_t max_regions);

  size_t alloc_capacity(ShenandoahHeapRegion *r) const;
  size_t alloc_capacity(size_t idx) const;

  void clear();
  void prepare_to_rebuild(size_t &young_cset_regions, size_t &old_cset_regions);
  void rebuild(size_t young_reserve);

  void add_old_collector_free_region(ShenandoahHeapRegion* region);

  void recycle_trash();

  void log_status();

  inline size_t capacity()  const { return _free_sets.capacity_of(Mutator); }
  inline size_t used()      const { return _free_sets.used_by(Mutator);     }
  inline size_t available() const {
    assert(used() <= capacity(), "must use less than capacity");
    return capacity() - used();
  }

  HeapWord* allocate(ShenandoahAllocRequest& req, bool& in_new_region);
  size_t unsafe_peek_free() const;

  double internal_fragmentation();
  double external_fragmentation();

  void print_on(outputStream* out) const;

  void find_regions_with_alloc_capacity();
  void reserve_regions(size_t young_reserve, size_t old_reserve);
};

#endif // SHARE_GC_SHENANDOAH_SHENANDOAHFREESET_HPP<|MERGE_RESOLUTION|>--- conflicted
+++ resolved
@@ -172,7 +172,6 @@
   void flip_to_gc(ShenandoahHeapRegion* r);
   void flip_to_old_gc(ShenandoahHeapRegion* r);
 
-<<<<<<< HEAD
   void adjust_bounds_for_additional_old_collector_free_region(size_t idx);
 
   void recompute_bounds();
@@ -181,22 +180,14 @@
 
   // Used of free set represents the amount of is_mutator_free set that has been consumed since most recent rebuild.
   void increase_used(size_t amount);
-=======
->>>>>>> 21982fc5
   void clear_internal();
 
   void try_recycle_trashed(ShenandoahHeapRegion *r);
 
-<<<<<<< HEAD
-  bool can_allocate_from(ShenandoahHeapRegion *r);
-  size_t alloc_capacity(ShenandoahHeapRegion *r) const;
-  bool has_no_alloc_capacity(ShenandoahHeapRegion *r);
-=======
   bool can_allocate_from(ShenandoahHeapRegion *r) const;
   bool has_alloc_capacity(size_t idx) const;
   bool has_alloc_capacity(ShenandoahHeapRegion *r) const;
   bool has_no_alloc_capacity(ShenandoahHeapRegion *r) const;
->>>>>>> 21982fc5
 
 public:
   ShenandoahFreeSet(ShenandoahHeap* heap, size_t max_regions);
@@ -206,7 +197,7 @@
 
   void clear();
   void prepare_to_rebuild(size_t &young_cset_regions, size_t &old_cset_regions);
-  void rebuild(size_t young_reserve);
+  void rebuild();
 
   void add_old_collector_free_region(ShenandoahHeapRegion* region);
 
