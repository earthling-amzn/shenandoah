--- conflicted
+++ resolved
@@ -111,31 +111,12 @@
   virtual size_t used() const { return _used; }
   virtual size_t available() const;
 
-<<<<<<< HEAD
-=======
   // Returns the memory available based on the _soft_ max heap capacity (soft_max_heap - used).
   // The soft max heap size may be adjusted lower than the max heap size to cause the trigger
   // to believe it has less memory available than is _really_ available. Lowering the soft
   // max heap size will cause the adaptive heuristic to run more frequent cycles.
   size_t soft_available() const;
 
-  // During evacuation and update-refs, some memory may be shifted between generations.  In particular, memory
-  // may be loaned by old-gen to young-gen based on the promise the loan will be promptly repaid from the memory reclaimed
-  // when the current collection set is recycled.  The capacity adjustment also takes into consideration memory that is
-  // set aside within each generation to hold the results of evacuation, but not promotion, into that region.  Promotions
-  // into old-gen are bounded by adjusted_available() whereas evacuations into old-gen are pre-committed.
-  size_t adjusted_available() const;
-  size_t adjusted_capacity() const;
-
-  // This is the number of FREE regions that are eligible to be affiliated with this generation according to the current
-  // adjusted capacity.
-  size_t adjusted_unaffiliated_regions() const;
-
-  // Both of following return new value of available
-  size_t adjust_available(intptr_t adjustment);
-  size_t unadjust_available();
-
->>>>>>> d7a706ef
   size_t bytes_allocated_since_gc_start();
   void reset_bytes_allocated_since_gc_start();
   void increase_allocated(size_t bytes);
