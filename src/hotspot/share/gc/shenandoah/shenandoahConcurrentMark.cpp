--- conflicted
+++ resolved
@@ -62,14 +62,8 @@
     ShenandoahParallelWorkerSession worker_session(worker_id);
     ShenandoahWorkerTimingsTracker timer(ShenandoahPhaseTimings::conc_mark, ShenandoahPhaseTimings::ParallelMark, worker_id, true);
     ShenandoahSuspendibleThreadSetJoiner stsj(ShenandoahSuspendibleWorkers);
-<<<<<<< HEAD
     ShenandoahReferenceProcessor* rp = heap->active_generation()->ref_processor();
-    assert(rp != NULL, "need reference processor");
-=======
-    ShenandoahObjToScanQueue* q = _cm->get_queue(worker_id);
-    ShenandoahReferenceProcessor* rp = heap->ref_processor();
     assert(rp != nullptr, "need reference processor");
->>>>>>> 861e3020
     StringDedup::Requests requests;
     _cm->mark_loop(GENERATION, worker_id, _terminator, rp,
                    true /*cancellable*/,
@@ -183,7 +177,7 @@
 void ShenandoahMarkConcurrentRootsTask<GENERATION>::work(uint worker_id) {
   ShenandoahConcurrentWorkerSession worker_session(worker_id);
   ShenandoahObjToScanQueue* q = _queue_set->queue(worker_id);
-  ShenandoahObjToScanQueue* old = _old_queue_set == NULL ? NULL : _old_queue_set->queue(worker_id);
+  ShenandoahObjToScanQueue* old = _old_queue_set == nullptr ? nullptr : _old_queue_set->queue(worker_id);
   ShenandoahMarkRefsClosure<GENERATION> cl(q, _rp, old);
   _root_scanner.roots_do(&cl, worker_id);
 }
@@ -202,7 +196,7 @@
       break;
     }
     case GLOBAL: {
-      assert(old_task_queues() == NULL, "Global mark should not have old gen mark queues.");
+      assert(old_task_queues() == nullptr, "Global mark should not have old gen mark queues.");
       ShenandoahMarkConcurrentRootsTask<GLOBAL> task(task_queues(), old_task_queues(), rp, ShenandoahPhaseTimings::conc_mark_roots, workers->active_workers());
       workers->run_task(&task);
       break;
