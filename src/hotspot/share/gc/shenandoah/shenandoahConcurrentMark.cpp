/*
 * Copyright (c) 2013, 2021, Red Hat, Inc. All rights reserved.
 * DO NOT ALTER OR REMOVE COPYRIGHT NOTICES OR THIS FILE HEADER.
 *
 * This code is free software; you can redistribute it and/or modify it
 * under the terms of the GNU General Public License version 2 only, as
 * published by the Free Software Foundation.
 *
 * This code is distributed in the hope that it will be useful, but WITHOUT
 * ANY WARRANTY; without even the implied warranty of MERCHANTABILITY or
 * FITNESS FOR A PARTICULAR PURPOSE.  See the GNU General Public License
 * version 2 for more details (a copy is included in the LICENSE file that
 * accompanied this code).
 *
 * You should have received a copy of the GNU General Public License version
 * 2 along with this work; if not, write to the Free Software Foundation,
 * Inc., 51 Franklin St, Fifth Floor, Boston, MA 02110-1301 USA.
 *
 * Please contact Oracle, 500 Oracle Parkway, Redwood Shores, CA 94065 USA
 * or visit www.oracle.com if you need additional information or have any
 * questions.
 *
 */

#include "precompiled.hpp"

#include "classfile/symbolTable.hpp"
#include "classfile/systemDictionary.hpp"
#include "code/codeCache.hpp"

#include "gc/shared/weakProcessor.inline.hpp"
#include "gc/shared/gcTimer.hpp"
#include "gc/shared/gcTrace.hpp"
#include "gc/shared/strongRootsScope.hpp"

#include "gc/shenandoah/shenandoahBarrierSet.inline.hpp"
#include "gc/shenandoah/shenandoahClosures.inline.hpp"
#include "gc/shenandoah/shenandoahConcurrentMark.hpp"
#include "gc/shenandoah/shenandoahGeneration.hpp"
#include "gc/shenandoah/shenandoahHeap.inline.hpp"
#include "gc/shenandoah/shenandoahMark.inline.hpp"
#include "gc/shenandoah/shenandoahReferenceProcessor.hpp"
#include "gc/shenandoah/shenandoahRootProcessor.inline.hpp"
#include "gc/shenandoah/shenandoahOopClosures.inline.hpp"
#include "gc/shenandoah/shenandoahPhaseTimings.hpp"
#include "gc/shenandoah/shenandoahStringDedup.hpp"
#include "gc/shenandoah/shenandoahTaskqueue.inline.hpp"
#include "gc/shenandoah/shenandoahUtils.hpp"
#include "gc/shenandoah/shenandoahScanRemembered.inline.hpp"

#include "memory/iterator.inline.hpp"
#include "memory/metaspace.hpp"
#include "memory/resourceArea.hpp"
#include "oops/oop.inline.hpp"
#include "runtime/handles.inline.hpp"


class ShenandoahUpdateRootsTask : public AbstractGangTask {
private:
  ShenandoahRootUpdater*  _root_updater;
  bool                    _check_alive;
public:
  ShenandoahUpdateRootsTask(ShenandoahRootUpdater* root_updater, bool check_alive) :
    AbstractGangTask("Shenandoah Update Roots"),
    _root_updater(root_updater),
    _check_alive(check_alive){
  }

  void work(uint worker_id) {
    assert(ShenandoahSafepoint::is_at_shenandoah_safepoint(), "Must be at a safepoint");
    ShenandoahParallelWorkerSession worker_session(worker_id);

    ShenandoahHeap* heap = ShenandoahHeap::heap();
    ShenandoahUpdateRefsClosure cl;
    if (_check_alive) {
      ShenandoahForwardedIsAliveClosure is_alive;
      _root_updater->roots_do<ShenandoahForwardedIsAliveClosure, ShenandoahUpdateRefsClosure>(worker_id, &is_alive, &cl);
    } else {
      AlwaysTrueClosure always_true;;
      _root_updater->roots_do<AlwaysTrueClosure, ShenandoahUpdateRefsClosure>(worker_id, &always_true, &cl);
    }
  }
};

template <GenerationMode GENERATION>
class ShenandoahConcurrentMarkingTask : public AbstractGangTask {
private:
  ShenandoahConcurrentMark* const _cm;
  TaskTerminator* const           _terminator;

public:
  ShenandoahConcurrentMarkingTask(ShenandoahConcurrentMark* cm, TaskTerminator* terminator) :
    AbstractGangTask("Shenandoah Concurrent Mark"), _cm(cm), _terminator(terminator) {
  }

  void work(uint worker_id) {
    ShenandoahHeap* heap = ShenandoahHeap::heap();
    ShenandoahConcurrentWorkerSession worker_session(worker_id);
    ShenandoahSuspendibleThreadSetJoiner stsj(ShenandoahSuspendibleWorkers);
    ShenandoahObjToScanQueue* q = _cm->get_queue(worker_id);
    ShenandoahReferenceProcessor* rp = heap->ref_processor();
    assert(rp != NULL, "need reference processor");
    _cm->mark_loop(GENERATION, worker_id, _terminator, rp,
                   true, // cancellable
                   ShenandoahStringDedup::is_enabled()); // perform string dedup
  }
};

template <GenerationMode GENERATION>
class ShenandoahSATBAndRemarkCodeRootsThreadsClosure : public ThreadClosure {
private:
<<<<<<< HEAD
  ShenandoahSATBBufferClosure<GENERATION>* _satb_cl;
  OopClosure*            const _cl;
  MarkingCodeBlobClosure*      _code_cl;
  uintx _claim_token;

public:
  ShenandoahSATBAndRemarkCodeRootsThreadsClosure(ShenandoahSATBBufferClosure<GENERATION>* satb_cl, OopClosure* cl, MarkingCodeBlobClosure* code_cl) :
    _satb_cl(satb_cl), _cl(cl), _code_cl(code_cl),
=======
  SATBMarkQueueSet& _satb_qset;
  OopClosure* const _cl;
  MarkingCodeBlobClosure* _code_cl;
  uintx _claim_token;

public:
  ShenandoahSATBAndRemarkCodeRootsThreadsClosure(SATBMarkQueueSet& satb_qset, OopClosure* cl, MarkingCodeBlobClosure* code_cl) :
    _satb_qset(satb_qset),
    _cl(cl), _code_cl(code_cl),
>>>>>>> 6c4c96fa
    _claim_token(Threads::thread_claim_token()) {}

  void do_thread(Thread* thread) {
    if (thread->claim_threads_do(true, _claim_token)) {
      // Transfer any partial buffer to the qset for completed buffer processing.
      _satb_qset.flush_queue(ShenandoahThreadLocalData::satb_mark_queue(thread));
      if (thread->is_Java_thread()) {
        if (_cl != NULL) {
          ResourceMark rm;
          thread->oops_do(_cl, _code_cl);
        } else if (_code_cl != NULL) {
          // In theory it should not be neccessary to explicitly walk the nmethods to find roots for concurrent marking
          // however the liveness of oops reachable from nmethods have very complex lifecycles:
          // * Alive if on the stack of an executing method
          // * Weakly reachable otherwise
          // Some objects reachable from nmethods, such as the class loader (or klass_holder) of the receiver should be
          // live by the SATB invariant but other oops recorded in nmethods may behave differently.
          thread->as_Java_thread()->nmethods_do(_code_cl);
        }
      }
    }
  }
};

template<GenerationMode GENERATION>
class ShenandoahFinalMarkingTask : public AbstractGangTask {
private:
  ShenandoahConcurrentMark* _cm;
  TaskTerminator*           _terminator;
  bool                      _dedup_string;

public:
  ShenandoahFinalMarkingTask(ShenandoahConcurrentMark* cm, TaskTerminator* terminator, bool dedup_string) :
    AbstractGangTask("Shenandoah Final Mark"), _cm(cm), _terminator(terminator), _dedup_string(dedup_string) {
  }

  void work(uint worker_id) {
    ShenandoahHeap* heap = ShenandoahHeap::heap();

    ShenandoahParallelWorkerSession worker_session(worker_id);
    ShenandoahReferenceProcessor* rp = heap->ref_processor();

    // First drain remaining SATB buffers.
    {
      ShenandoahObjToScanQueue* q = _cm->get_queue(worker_id);

      ShenandoahSATBBufferClosure<GENERATION> cl(q);
      SATBMarkQueueSet& satb_mq_set = ShenandoahBarrierSet::satb_mark_queue_set();
      while (satb_mq_set.apply_closure_to_completed_buffer(&cl)) {}
      assert(!heap->has_forwarded_objects(), "Not expected");

      bool do_nmethods = heap->unload_classes() && !ShenandoahConcurrentRoots::can_do_concurrent_class_unloading();
      ShenandoahMarkRefsClosure<GENERATION> mark_cl(q, rp);
      MarkingCodeBlobClosure blobsCl(&mark_cl, !CodeBlobToOopClosure::FixRelocations);
<<<<<<< HEAD
      ShenandoahSATBAndRemarkCodeRootsThreadsClosure<GENERATION> tc(&cl,
                                                                    ShenandoahIUBarrier ? &mark_cl : NULL,
                                                                    do_nmethods ? &blobsCl : NULL);
=======
      ShenandoahSATBAndRemarkCodeRootsThreadsClosure tc(satb_mq_set,
                                                        ShenandoahIUBarrier ? &mark_cl : NULL,
                                                        do_nmethods ? &blobsCl : NULL);
>>>>>>> 6c4c96fa
      Threads::threads_do(&tc);
    }

    _cm->mark_loop(GENERATION, worker_id, _terminator, rp,
                   false, // not cancellable
                   _dedup_string);

    assert(_cm->task_queues()->is_empty(), "Should be empty");
  }
};

template<GenerationMode GENERATION>
class ShenandoahInitMarkRootsTask : public AbstractGangTask {
private:
  ShenandoahRootScanner              _root_scanner;
  ShenandoahObjToScanQueueSet* const _task_queues;
public:
  ShenandoahInitMarkRootsTask(uint n_workers, ShenandoahObjToScanQueueSet* task_queues) :
    AbstractGangTask("Shenandoah Init Mark Roots"),
    _root_scanner(n_workers, ShenandoahPhaseTimings::scan_roots),
    _task_queues(task_queues) {
    assert(ShenandoahSafepoint::is_at_shenandoah_safepoint(), "Must be at a safepoint");
  }

  void work(uint worker_id) {
    ShenandoahParallelWorkerSession worker_session(worker_id);
    assert(_task_queues->get_reserved() > worker_id, "Queue has not been reserved for worker id: %d", worker_id);

    ShenandoahObjToScanQueue* q = _task_queues->queue(worker_id);
    ShenandoahInitMarkRootsClosure<GENERATION> mark_cl(q);
    _root_scanner.roots_do(worker_id, &mark_cl);
  }
};

ShenandoahConcurrentMark::ShenandoahConcurrentMark() :
  ShenandoahMark() {}

void ShenandoahConcurrentMark::mark_stw_roots(ShenandoahGeneration* generation) {
  assert(Thread::current()->is_VM_thread(), "Can only do this in VMThread");
  assert(ShenandoahSafepoint::is_at_shenandoah_safepoint(), "Must be at a safepoint");
  assert(!ShenandoahHeap::heap()->has_forwarded_objects(), "Not expected");

  ShenandoahGCPhase phase(ShenandoahPhaseTimings::scan_roots);

  WorkGang* workers = ShenandoahHeap::heap()->workers();
  uint nworkers = workers->active_workers();

  assert(nworkers <= task_queues()->size(), "Just check");

  TASKQUEUE_STATS_ONLY(task_queues()->reset_taskqueue_stats());
  task_queues()->reserve(nworkers);

  switch (generation->generation_mode()) {
    case YOUNG: {
      ShenandoahInitMarkRootsTask<YOUNG> mark_roots(nworkers, task_queues());
      workers->run_task(&mark_roots);
      break;
    }
    case GLOBAL: {
      ShenandoahInitMarkRootsTask<GLOBAL> mark_roots(nworkers, task_queues());
      workers->run_task(&mark_roots);
      break;
    }
    default:
      ShouldNotReachHere();
  }
}

// Mark concurrent roots during concurrent phases
template<GenerationMode GENERATION>
class ShenandoahMarkConcurrentRootsTask : public AbstractGangTask {
private:
  ShenandoahConcurrentMark*           _scm;
  SuspendibleThreadSetJoiner          _sts_joiner;
  ShenandoahConcurrentRootScanner     _root_scanner;
  ShenandoahObjToScanQueueSet* const  _queue_set;
  ShenandoahReferenceProcessor* const _rp;

public:
  ShenandoahMarkConcurrentRootsTask(ShenandoahConcurrentMark* scm,
                                    ShenandoahObjToScanQueueSet* qs,
                                    ShenandoahReferenceProcessor* rp,
                                    ShenandoahPhaseTimings::Phase phase,
                                    uint nworkers);
  void work(uint worker_id);
};

template<GenerationMode GENERATION>
ShenandoahMarkConcurrentRootsTask<GENERATION>::ShenandoahMarkConcurrentRootsTask(ShenandoahConcurrentMark* scm,
                                                                                 ShenandoahObjToScanQueueSet* qs,
                                                                                 ShenandoahReferenceProcessor* rp,
                                                                                 ShenandoahPhaseTimings::Phase phase,
                                                                                 uint nworkers) :
  AbstractGangTask("Shenandoah Concurrent Mark Roots"),
  _root_scanner(nworkers, phase),
  _queue_set(qs),
  _rp(rp) {
  assert(!ShenandoahHeap::heap()->has_forwarded_objects(), "Not expected");
}

template<GenerationMode GENERATION>
void ShenandoahMarkConcurrentRootsTask<GENERATION>::work(uint worker_id) {
  ShenandoahConcurrentWorkerSession worker_session(worker_id);
  ShenandoahObjToScanQueue* q = _queue_set->queue(worker_id);
  ShenandoahMarkRefsClosure<GENERATION> cl(q, _rp);
  _root_scanner.roots_do(&cl, worker_id);
}

void ShenandoahConcurrentMark::mark_concurrent_roots(ShenandoahGeneration* generation) {
  ShenandoahHeap* const heap = ShenandoahHeap::heap();
  assert(!heap->has_forwarded_objects(), "Not expected");

  WorkGang* workers = heap->workers();
  ShenandoahReferenceProcessor* rp = heap->ref_processor();
  task_queues()->reserve(workers->active_workers());
  switch (generation->generation_mode()) {
    case YOUNG: {
      ShenandoahMarkConcurrentRootsTask<YOUNG> task(this, task_queues(), rp, ShenandoahPhaseTimings::conc_mark_roots, workers->active_workers());
      workers->run_task(&task);
      break;
    }
    case GLOBAL: {
      ShenandoahMarkConcurrentRootsTask<YOUNG> task(this, task_queues(), rp, ShenandoahPhaseTimings::conc_mark_roots, workers->active_workers());
      workers->run_task(&task);
      break;
    }
    default:
      ShouldNotReachHere();
  }
}

void ShenandoahConcurrentMark::concurrent_mark(ShenandoahGeneration* generation) {
  ShenandoahHeap* const heap = ShenandoahHeap::heap();
  WorkGang* workers = heap->workers();
  uint nworkers = workers->active_workers();
  task_queues()->reserve(nworkers);

  {
    switch (generation->generation_mode()) {
      case YOUNG: {
        TaskTerminator terminator(nworkers, task_queues());
        ShenandoahConcurrentMarkingTask<YOUNG> task(this, &terminator);
        workers->run_task(&task);
        break;
      }
      case GLOBAL: {
        TaskTerminator terminator(nworkers, task_queues());
        ShenandoahConcurrentMarkingTask<GLOBAL> task(this, &terminator);
        workers->run_task(&task);
        break;
      }
      default:
        ShouldNotReachHere();
    }
  }

  assert(task_queues()->is_empty() || heap->cancelled_gc(), "Should be empty when not cancelled");
}

void ShenandoahConcurrentMark::finish_mark(ShenandoahGeneration* generation) {
  assert(ShenandoahSafepoint::is_at_shenandoah_safepoint(), "Must be at a safepoint");
  assert(Thread::current()->is_VM_thread(), "Must by VM Thread");
  finish_mark_work(generation);
  assert(task_queues()->is_empty(), "Should be empty");
  TASKQUEUE_STATS_ONLY(task_queues()->print_taskqueue_stats());
  TASKQUEUE_STATS_ONLY(task_queues()->reset_taskqueue_stats());

  ShenandoahHeap* const heap = ShenandoahHeap::heap();
  heap->set_concurrent_mark_in_progress(false);
  heap->mark_complete_marking_context();
}

void ShenandoahConcurrentMark::finish_mark_work(ShenandoahGeneration* generation) {
  // Finally mark everything else we've got in our queues during the previous steps.
  // It does two different things for concurrent vs. mark-compact GC:
  // - For concurrent GC, it starts with empty task queues, drains the remaining
  //   SATB buffers, and then completes the marking closure.
  // - For mark-compact GC, it starts out with the task queues seeded by initial
  //   root scan, and completes the closure, thus marking through all live objects
  // The implementation is the same, so it's shared here.
  ShenandoahHeap* const heap = ShenandoahHeap::heap();
  ShenandoahGCPhase phase(ShenandoahPhaseTimings::finish_mark);
  uint nworkers = heap->workers()->active_workers();
  task_queues()->reserve(nworkers);

  StrongRootsScope scope(nworkers);
  TaskTerminator terminator(nworkers, task_queues());

  switch (generation->generation_mode()) {
    case YOUNG:{
      ShenandoahFinalMarkingTask<YOUNG> task(this, &terminator, ShenandoahStringDedup::is_enabled());
      heap->workers()->run_task(&task);
      break;
    }
    case GLOBAL:{
      ShenandoahFinalMarkingTask<GLOBAL> task(this, &terminator, ShenandoahStringDedup::is_enabled());
      heap->workers()->run_task(&task);
      break;
    }
    default:
      ShouldNotReachHere();
  }


  assert(task_queues()->is_empty(), "Should be empty");
}


void ShenandoahConcurrentMark::cancel() {
  clear();
  ShenandoahReferenceProcessor* rp = ShenandoahHeap::heap()->ref_processor();
  rp->abandon_partial_discovery();
}<|MERGE_RESOLUTION|>--- conflicted
+++ resolved
@@ -106,19 +106,8 @@
   }
 };
 
-template <GenerationMode GENERATION>
 class ShenandoahSATBAndRemarkCodeRootsThreadsClosure : public ThreadClosure {
 private:
-<<<<<<< HEAD
-  ShenandoahSATBBufferClosure<GENERATION>* _satb_cl;
-  OopClosure*            const _cl;
-  MarkingCodeBlobClosure*      _code_cl;
-  uintx _claim_token;
-
-public:
-  ShenandoahSATBAndRemarkCodeRootsThreadsClosure(ShenandoahSATBBufferClosure<GENERATION>* satb_cl, OopClosure* cl, MarkingCodeBlobClosure* code_cl) :
-    _satb_cl(satb_cl), _cl(cl), _code_cl(code_cl),
-=======
   SATBMarkQueueSet& _satb_qset;
   OopClosure* const _cl;
   MarkingCodeBlobClosure* _code_cl;
@@ -128,7 +117,6 @@
   ShenandoahSATBAndRemarkCodeRootsThreadsClosure(SATBMarkQueueSet& satb_qset, OopClosure* cl, MarkingCodeBlobClosure* code_cl) :
     _satb_qset(satb_qset),
     _cl(cl), _code_cl(code_cl),
->>>>>>> 6c4c96fa
     _claim_token(Threads::thread_claim_token()) {}
 
   void do_thread(Thread* thread) {
@@ -183,15 +171,9 @@
       bool do_nmethods = heap->unload_classes() && !ShenandoahConcurrentRoots::can_do_concurrent_class_unloading();
       ShenandoahMarkRefsClosure<GENERATION> mark_cl(q, rp);
       MarkingCodeBlobClosure blobsCl(&mark_cl, !CodeBlobToOopClosure::FixRelocations);
-<<<<<<< HEAD
-      ShenandoahSATBAndRemarkCodeRootsThreadsClosure<GENERATION> tc(&cl,
-                                                                    ShenandoahIUBarrier ? &mark_cl : NULL,
-                                                                    do_nmethods ? &blobsCl : NULL);
-=======
       ShenandoahSATBAndRemarkCodeRootsThreadsClosure tc(satb_mq_set,
                                                         ShenandoahIUBarrier ? &mark_cl : NULL,
                                                         do_nmethods ? &blobsCl : NULL);
->>>>>>> 6c4c96fa
       Threads::threads_do(&tc);
     }
 
