/*
 * Copyright (c) 2014, 2021, Red Hat, Inc. All rights reserved.
 * Copyright Amazon.com Inc. or its affiliates. All Rights Reserved.
 * DO NOT ALTER OR REMOVE COPYRIGHT NOTICES OR THIS FILE HEADER.
 *
 * This code is free software; you can redistribute it and/or modify it
 * under the terms of the GNU General Public License version 2 only, as
 * published by the Free Software Foundation.
 *
 * This code is distributed in the hope that it will be useful, but WITHOUT
 * ANY WARRANTY; without even the implied warranty of MERCHANTABILITY or
 * FITNESS FOR A PARTICULAR PURPOSE.  See the GNU General Public License
 * version 2 for more details (a copy is included in the LICENSE file that
 * accompanied this code).
 *
 * You should have received a copy of the GNU General Public License version
 * 2 along with this work; if not, write to the Free Software Foundation,
 * Inc., 51 Franklin St, Fifth Floor, Boston, MA 02110-1301 USA.
 *
 * Please contact Oracle, 500 Oracle Parkway, Redwood Shores, CA 94065 USA
 * or visit www.oracle.com if you need additional information or have any
 * questions.
 *
 */

#include "precompiled.hpp"

#include "compiler/oopMap.hpp"
#include "gc/shared/continuationGCSupport.hpp"
#include "gc/shared/gcTraceTime.inline.hpp"
#include "gc/shared/preservedMarks.inline.hpp"
#include "gc/shared/tlab_globals.hpp"
#include "gc/shared/workerThread.hpp"
#include "gc/shenandoah/heuristics/shenandoahHeuristics.hpp"
#include "gc/shenandoah/shenandoahConcurrentGC.hpp"
#include "gc/shenandoah/shenandoahCollectionSet.hpp"
#include "gc/shenandoah/shenandoahFreeSet.hpp"
#include "gc/shenandoah/shenandoahFullGC.hpp"
#include "gc/shenandoah/shenandoahGeneration.hpp"
#include "gc/shenandoah/shenandoahPhaseTimings.hpp"
#include "gc/shenandoah/shenandoahMark.inline.hpp"
#include "gc/shenandoah/shenandoahMonitoringSupport.hpp"
#include "gc/shenandoah/shenandoahHeapRegionSet.hpp"
#include "gc/shenandoah/shenandoahHeap.inline.hpp"
#include "gc/shenandoah/shenandoahHeapRegion.inline.hpp"
#include "gc/shenandoah/shenandoahMarkingContext.inline.hpp"
#include "gc/shenandoah/shenandoahMetrics.hpp"
#include "gc/shenandoah/shenandoahOldGeneration.hpp"
#include "gc/shenandoah/shenandoahOopClosures.inline.hpp"
#include "gc/shenandoah/shenandoahReferenceProcessor.hpp"
#include "gc/shenandoah/shenandoahRootProcessor.inline.hpp"
#include "gc/shenandoah/shenandoahSTWMark.hpp"
#include "gc/shenandoah/shenandoahUtils.hpp"
#include "gc/shenandoah/shenandoahVerifier.hpp"
#include "gc/shenandoah/shenandoahVMOperations.hpp"
#include "gc/shenandoah/shenandoahWorkerPolicy.hpp"
#include "gc/shenandoah/shenandoahYoungGeneration.hpp"
#include "memory/metaspaceUtils.hpp"
#include "memory/universe.hpp"
#include "oops/compressedOops.inline.hpp"
#include "oops/oop.inline.hpp"
#include "runtime/javaThread.hpp"
#include "runtime/orderAccess.hpp"
#include "runtime/vmThread.hpp"
#include "utilities/copy.hpp"
#include "utilities/events.hpp"
#include "utilities/growableArray.hpp"

// After Full GC is done, reconstruct the remembered set by iterating over OLD regions,
// registering all objects between bottom() and top(), and setting remembered set cards to
// DIRTY if they hold interesting pointers.
class ShenandoahReconstructRememberedSetTask : public WorkerTask {
private:
  ShenandoahRegionIterator _regions;

public:
  ShenandoahReconstructRememberedSetTask() :
    WorkerTask("Shenandoah Reset Bitmap") { }

  void work(uint worker_id) {
    ShenandoahParallelWorkerSession worker_session(worker_id);
    ShenandoahHeapRegion* r = _regions.next();
    ShenandoahHeap* heap = ShenandoahHeap::heap();
    RememberedScanner* scanner = heap->card_scan();
    ShenandoahSetRememberedCardsToDirtyClosure dirty_cards_for_interesting_pointers;

    while (r != nullptr) {
      if (r->is_old() && r->is_active()) {
        HeapWord* obj_addr = r->bottom();
        if (r->is_humongous_start()) {
          // First, clear the remembered set
          oop obj = cast_to_oop(obj_addr);
          size_t size = obj->size();

          // First, clear the remembered set for all spanned humongous regions
          size_t num_regions = ShenandoahHeapRegion::required_regions(size * HeapWordSize);
          size_t region_span = num_regions * ShenandoahHeapRegion::region_size_words();
          scanner->reset_remset(r->bottom(), region_span);
          size_t region_index = r->index();
          ShenandoahHeapRegion* humongous_region = heap->get_region(region_index);
          while (num_regions-- != 0) {
            scanner->reset_object_range(humongous_region->bottom(), humongous_region->end());
            region_index++;
            humongous_region = heap->get_region(region_index);
          }

          // Then register the humongous object and DIRTY relevant remembered set cards
          scanner->register_object_without_lock(obj_addr);
          obj->oop_iterate(&dirty_cards_for_interesting_pointers);
        } else if (!r->is_humongous()) {
          // First, clear the remembered set
          scanner->reset_remset(r->bottom(), ShenandoahHeapRegion::region_size_words());
          scanner->reset_object_range(r->bottom(), r->end());

          // Then iterate over all objects, registering object and DIRTYing relevant remembered set cards
          HeapWord* t = r->top();
          while (obj_addr < t) {
            oop obj = cast_to_oop(obj_addr);
            size_t size = obj->size();
            scanner->register_object_without_lock(obj_addr);
            obj_addr += obj->oop_iterate_size(&dirty_cards_for_interesting_pointers);
          }
        } // else, ignore humongous continuation region
      }
      // else, this region is FREE or YOUNG or inactive and we can ignore it.
      // TODO: Assert this.
      r = _regions.next();
    }
  }
};

ShenandoahFullGC::ShenandoahFullGC() :
  _gc_timer(ShenandoahHeap::heap()->gc_timer()),
  _preserved_marks(new PreservedMarksSet(true)) {}

ShenandoahFullGC::~ShenandoahFullGC() {
  delete _preserved_marks;
}

bool ShenandoahFullGC::collect(GCCause::Cause cause) {
  vmop_entry_full(cause);
  // Always success
  return true;
}

void ShenandoahFullGC::vmop_entry_full(GCCause::Cause cause) {
  ShenandoahHeap* const heap = ShenandoahHeap::heap();
  TraceCollectorStats tcs(heap->monitoring_support()->full_stw_collection_counters());
  ShenandoahTimingsTracker timing(ShenandoahPhaseTimings::full_gc_gross);

  heap->try_inject_alloc_failure();
  VM_ShenandoahFullGC op(cause, this);
  VMThread::execute(&op);
}

void ShenandoahFullGC::entry_full(GCCause::Cause cause) {
  static const char* msg = "Pause Full";
  ShenandoahPausePhase gc_phase(msg, ShenandoahPhaseTimings::full_gc, true /* log_heap_usage */);
  EventMark em("%s", msg);

  ShenandoahWorkerScope scope(ShenandoahHeap::heap()->workers(),
                              ShenandoahWorkerPolicy::calc_workers_for_fullgc(),
                              "full gc");

  op_full(cause);
}

void ShenandoahFullGC::op_full(GCCause::Cause cause) {
  ShenandoahHeap* const heap = ShenandoahHeap::heap();
  ShenandoahMetricsSnapshot metrics;
  metrics.snap_before();

  // Perform full GC
  do_it(cause);

  metrics.snap_after();
  if (heap->mode()->is_generational()) {
    heap->mmu_tracker()->record_full(heap->global_generation(), GCId::current());
    heap->log_heap_status("At end of Full GC");

    // Since we allow temporary violation of these constraints during Full GC, we want to enforce that the assertions are
    // made valid by the time Full GC completes.
    assert(heap->old_generation()->used_regions_size() <= heap->old_generation()->soft_max_capacity(),
           "Old generation affiliated regions must be less than capacity");
    assert(heap->young_generation()->used_regions_size() <= heap->young_generation()->soft_max_capacity(),
           "Young generation affiliated regions must be less than capacity");

    assert((heap->young_generation()->used() + heap->young_generation()->get_humongous_waste())
           <= heap->young_generation()->used_regions_size(), "Young consumed can be no larger than span of affiliated regions");
    assert((heap->old_generation()->used() + heap->old_generation()->get_humongous_waste())
           <= heap->old_generation()->used_regions_size(), "Old consumed can be no larger than span of affiliated regions");

  }
  if (metrics.is_good_progress()) {
    ShenandoahHeap::heap()->notify_gc_progress();
  } else {
    // Nothing to do. Tell the allocation path that we have failed to make
    // progress, and it can finally fail.
    ShenandoahHeap::heap()->notify_gc_no_progress();
  }
}

void ShenandoahFullGC::do_it(GCCause::Cause gc_cause) {
  ShenandoahHeap* heap = ShenandoahHeap::heap();
  // Since we may arrive here from degenerated GC failure of either young or old, establish generation as GLOBAL.
  heap->set_gc_generation(heap->global_generation());

  if (heap->mode()->is_generational()) {
    // No need for old_gen->increase_used() as this was done when plabs were allocated.
    heap->set_young_evac_reserve(0);
    heap->set_old_evac_reserve(0);
    heap->reset_old_evac_expended();
    heap->set_promoted_reserve(0);

    // Full GC supersedes any marking or coalescing in old generation.
    heap->cancel_old_gc();
  }

  if (ShenandoahVerify) {
    heap->verifier()->verify_before_fullgc();
  }

  if (VerifyBeforeGC) {
    Universe::verify();
  }

  // Degenerated GC may carry concurrent root flags when upgrading to
  // full GC. We need to reset it before mutators resume.
  heap->set_concurrent_strong_root_in_progress(false);
  heap->set_concurrent_weak_root_in_progress(false);

  heap->set_full_gc_in_progress(true);

  assert(ShenandoahSafepoint::is_at_shenandoah_safepoint(), "must be at a safepoint");
  assert(Thread::current()->is_VM_thread(), "Do full GC only while world is stopped");

  {
    ShenandoahGCPhase phase(ShenandoahPhaseTimings::full_gc_heapdump_pre);
    heap->pre_full_gc_dump(_gc_timer);
  }

  {
    ShenandoahGCPhase prepare_phase(ShenandoahPhaseTimings::full_gc_prepare);
    // Full GC is supposed to recover from any GC state:

    // a0. Remember if we have forwarded objects
    bool has_forwarded_objects = heap->has_forwarded_objects();

    // a1. Cancel evacuation, if in progress
    if (heap->is_evacuation_in_progress()) {
      heap->set_evacuation_in_progress(false);
    }
    assert(!heap->is_evacuation_in_progress(), "sanity");

    // a2. Cancel update-refs, if in progress
    if (heap->is_update_refs_in_progress()) {
      heap->set_update_refs_in_progress(false);
    }
    assert(!heap->is_update_refs_in_progress(), "sanity");

    // b. Cancel all concurrent marks, if in progress
    if (heap->is_concurrent_mark_in_progress()) {
      heap->cancel_concurrent_mark();
    }
    assert(!heap->is_concurrent_mark_in_progress(), "sanity");

    // c. Update roots if this full GC is due to evac-oom, which may carry from-space pointers in roots.
    if (has_forwarded_objects) {
      update_roots(true /*full_gc*/);
    }

    // d. Reset the bitmaps for new marking
    heap->global_generation()->reset_mark_bitmap();
    assert(heap->marking_context()->is_bitmap_clear(), "sanity");
    assert(!heap->global_generation()->is_mark_complete(), "sanity");

    // e. Abandon reference discovery and clear all discovered references.
    ShenandoahReferenceProcessor* rp = heap->global_generation()->ref_processor();
    rp->abandon_partial_discovery();

    // f. Sync pinned region status from the CP marks
    heap->sync_pinned_region_status();

    // The rest of prologue:
    _preserved_marks->init(heap->workers()->active_workers());

    assert(heap->has_forwarded_objects() == has_forwarded_objects, "This should not change");
  }

  if (UseTLAB) {
    // TODO: Do we need to explicitly retire PLABs?
    heap->gclabs_retire(ResizeTLAB);
    heap->tlabs_retire(ResizeTLAB);
  }

  OrderAccess::fence();

  phase1_mark_heap();

  // Once marking is done, which may have fixed up forwarded objects, we can drop it.
  // Coming out of Full GC, we would not have any forwarded objects.
  // This also prevents resolves with fwdptr from kicking in while adjusting pointers in phase3.
  heap->set_has_forwarded_objects(false);

  heap->set_full_gc_move_in_progress(true);

  // Setup workers for the rest
  OrderAccess::fence();

  // Initialize worker slices
  ShenandoahHeapRegionSet** worker_slices = NEW_C_HEAP_ARRAY(ShenandoahHeapRegionSet*, heap->max_workers(), mtGC);
  for (uint i = 0; i < heap->max_workers(); i++) {
    worker_slices[i] = new ShenandoahHeapRegionSet();
  }

  {
    // The rest of code performs region moves, where region status is undefined
    // until all phases run together.
    ShenandoahHeapLocker lock(heap->lock());

    phase2_calculate_target_addresses(worker_slices);

    OrderAccess::fence();

    phase3_update_references();

    phase4_compact_objects(worker_slices);

    phase5_epilog();
  }

  {
    // Epilogue
    // TODO: Merge with phase5_epilog?
    _preserved_marks->restore(heap->workers());
    _preserved_marks->reclaim();

    if (heap->mode()->is_generational()) {
      ShenandoahGCPhase phase(ShenandoahPhaseTimings::full_gc_reconstruct_remembered_set);
      ShenandoahReconstructRememberedSetTask task;
      heap->workers()->run_task(&task);
    }
  }

  // Resize metaspace
  MetaspaceGC::compute_new_size();

  // Free worker slices
  for (uint i = 0; i < heap->max_workers(); i++) {
    delete worker_slices[i];
  }
  FREE_C_HEAP_ARRAY(ShenandoahHeapRegionSet*, worker_slices);

  heap->set_full_gc_move_in_progress(false);
  heap->set_full_gc_in_progress(false);

  if (ShenandoahVerify) {
    heap->verifier()->verify_after_fullgc();
  }

  // Humongous regions are promoted on demand and are accounted for by normal Full GC mechanisms.
  if (VerifyAfterGC) {
    Universe::verify();
  }

  {
    ShenandoahGCPhase phase(ShenandoahPhaseTimings::full_gc_heapdump_post);
    heap->post_full_gc_dump(_gc_timer);
  }
}

class ShenandoahPrepareForMarkClosure: public ShenandoahHeapRegionClosure {
private:
  ShenandoahMarkingContext* const _ctx;

public:
  ShenandoahPrepareForMarkClosure() : _ctx(ShenandoahHeap::heap()->marking_context()) {}

  void heap_region_do(ShenandoahHeapRegion *r) {
    if (r->affiliation() != FREE) {
      _ctx->capture_top_at_mark_start(r);
      r->clear_live_data();
    }
  }

  bool is_thread_safe() { return true; }
};

void ShenandoahFullGC::phase1_mark_heap() {
  GCTraceTime(Info, gc, phases) time("Phase 1: Mark live objects", _gc_timer);
  ShenandoahGCPhase mark_phase(ShenandoahPhaseTimings::full_gc_mark);

  ShenandoahHeap* heap = ShenandoahHeap::heap();

  ShenandoahPrepareForMarkClosure cl;
  heap->parallel_heap_region_iterate(&cl);

  heap->set_unload_classes(heap->global_generation()->heuristics()->can_unload_classes());

  ShenandoahReferenceProcessor* rp = heap->global_generation()->ref_processor();
  // enable ("weak") refs discovery
  rp->set_soft_reference_policy(true); // forcefully purge all soft references

  ShenandoahSTWMark mark(heap->global_generation(), true /*full_gc*/);
  mark.mark();
  heap->parallel_cleaning(true /* full_gc */);
}

class ShenandoahPrepareForCompactionTask : public WorkerTask {
private:
  PreservedMarksSet*        const _preserved_marks;
  ShenandoahHeap*           const _heap;
  ShenandoahHeapRegionSet** const _worker_slices;
  size_t                    const _num_workers;

public:
  ShenandoahPrepareForCompactionTask(PreservedMarksSet *preserved_marks,
                                     ShenandoahHeapRegionSet **worker_slices,
                                     size_t num_workers);

  static bool is_candidate_region(ShenandoahHeapRegion* r) {
    // Empty region: get it into the slice to defragment the slice itself.
    // We could have skipped this without violating correctness, but we really
    // want to compact all live regions to the start of the heap, which sometimes
    // means moving them into the fully empty regions.
    if (r->is_empty()) return true;

    // Can move the region, and this is not the humongous region. Humongous
    // moves are special cased here, because their moves are handled separately.
    return r->is_stw_move_allowed() && !r->is_humongous();
  }

  void work(uint worker_id);
};

class ShenandoahPrepareForGenerationalCompactionObjectClosure : public ObjectClosure {
private:
  PreservedMarks*          const _preserved_marks;
  ShenandoahHeap*          const _heap;

  // _empty_regions is a thread-local list of heap regions that have been completely emptied by this worker thread's
  // compaction efforts.  The worker thread that drives these efforts adds compacted regions to this list if the
  // region has not been compacted onto itself.
  GrowableArray<ShenandoahHeapRegion*>& _empty_regions;
  int _empty_regions_pos;
  ShenandoahHeapRegion*          _old_to_region;
  ShenandoahHeapRegion*          _young_to_region;
  ShenandoahHeapRegion*          _from_region;
  ShenandoahAffiliation          _from_affiliation;
  HeapWord*                      _old_compact_point;
  HeapWord*                      _young_compact_point;
  uint                           _worker_id;

public:
  ShenandoahPrepareForGenerationalCompactionObjectClosure(PreservedMarks* preserved_marks,
                                                          GrowableArray<ShenandoahHeapRegion*>& empty_regions,
                                                          ShenandoahHeapRegion* old_to_region,
                                                          ShenandoahHeapRegion* young_to_region, uint worker_id) :
      _preserved_marks(preserved_marks),
      _heap(ShenandoahHeap::heap()),
      _empty_regions(empty_regions),
      _empty_regions_pos(0),
      _old_to_region(old_to_region),
      _young_to_region(young_to_region),
      _from_region(nullptr),
      _old_compact_point((old_to_region != nullptr)? old_to_region->bottom(): nullptr),
      _young_compact_point((young_to_region != nullptr)? young_to_region->bottom(): nullptr),
      _worker_id(worker_id) {}

  void set_from_region(ShenandoahHeapRegion* from_region) {
    _from_region = from_region;
    _from_affiliation = from_region->affiliation();
    if (_from_region->has_live()) {
      if (_from_affiliation == ShenandoahAffiliation::OLD_GENERATION) {
        if (_old_to_region == nullptr) {
          _old_to_region = from_region;
          _old_compact_point = from_region->bottom();
        }
      } else {
        assert(_from_affiliation == ShenandoahAffiliation::YOUNG_GENERATION, "from_region must be OLD or YOUNG");
        if (_young_to_region == nullptr) {
          _young_to_region = from_region;
          _young_compact_point = from_region->bottom();
        }
      }
    } // else, we won't iterate over this _from_region so we don't need to set up to region to hold copies
  }

  void finish() {
    finish_old_region();
    finish_young_region();
  }

  void finish_old_region() {
    if (_old_to_region != nullptr) {
      log_debug(gc)("Planned compaction into Old Region " SIZE_FORMAT ", used: " SIZE_FORMAT " tabulated by worker %u",
                    _old_to_region->index(), _old_compact_point - _old_to_region->bottom(), _worker_id);
      _old_to_region->set_new_top(_old_compact_point);
      _old_to_region = nullptr;
    }
  }

  void finish_young_region() {
    if (_young_to_region != nullptr) {
      log_debug(gc)("Worker %u planned compaction into Young Region " SIZE_FORMAT ", used: " SIZE_FORMAT,
                    _worker_id, _young_to_region->index(), _young_compact_point - _young_to_region->bottom());
      _young_to_region->set_new_top(_young_compact_point);
      _young_to_region = nullptr;
    }
  }

  bool is_compact_same_region() {
    return (_from_region == _old_to_region) || (_from_region == _young_to_region);
  }

  int empty_regions_pos() {
    return _empty_regions_pos;
  }

  void do_object(oop p) {
    assert(_from_region != nullptr, "must set before work");
    assert((_from_region->bottom() <= cast_from_oop<HeapWord*>(p)) && (cast_from_oop<HeapWord*>(p) < _from_region->top()),
           "Object must reside in _from_region");
    assert(_heap->complete_marking_context()->is_marked(p), "must be marked");
    assert(!_heap->complete_marking_context()->allocated_after_mark_start(p), "must be truly marked");

    size_t obj_size = p->size();
    uint from_region_age = _from_region->age();
    uint object_age = p->age();

    bool promote_object = false;
    if ((_from_affiliation == ShenandoahAffiliation::YOUNG_GENERATION) &&
        (from_region_age + object_age >= InitialTenuringThreshold)) {
      if ((_old_to_region != nullptr) && (_old_compact_point + obj_size > _old_to_region->end())) {
        finish_old_region();
        _old_to_region = nullptr;
      }
      if (_old_to_region == nullptr) {
        if (_empty_regions_pos < _empty_regions.length()) {
          ShenandoahHeapRegion* new_to_region = _empty_regions.at(_empty_regions_pos);
          _empty_regions_pos++;
          new_to_region->set_affiliation(OLD_GENERATION, false);
          _old_to_region = new_to_region;
          _old_compact_point = _old_to_region->bottom();
          promote_object = true;
        }
        // Else this worker thread does not yet have any empty regions into which this aged object can be promoted so
        // we leave promote_object as false, deferring the promotion.
      } else {
        promote_object = true;
      }
    }

    if (promote_object || (_from_affiliation == ShenandoahAffiliation::OLD_GENERATION)) {
      assert(_old_to_region != nullptr, "_old_to_region should not be nullptr when evacuating to OLD region");
      if (_old_compact_point + obj_size > _old_to_region->end()) {
        ShenandoahHeapRegion* new_to_region;

        log_debug(gc)("Worker %u finishing old region " SIZE_FORMAT ", compact_point: " PTR_FORMAT ", obj_size: " SIZE_FORMAT
                      ", &compact_point[obj_size]: " PTR_FORMAT ", region end: " PTR_FORMAT,  _worker_id, _old_to_region->index(),
                      p2i(_old_compact_point), obj_size, p2i(_old_compact_point + obj_size), p2i(_old_to_region->end()));

        // Object does not fit.  Get a new _old_to_region.
        finish_old_region();
        if (_empty_regions_pos < _empty_regions.length()) {
          new_to_region = _empty_regions.at(_empty_regions_pos);
          _empty_regions_pos++;
          new_to_region->set_affiliation(OLD_GENERATION, false);
        } else {
          // If we've exhausted the previously selected _old_to_region, we know that the _old_to_region is distinct
          // from _from_region.  That's because there is always room for _from_region to be compacted into itself.
          // Since we're out of empty regions, let's use _from_region to hold the results of its own compaction.
          new_to_region = _from_region;
        }

        assert(new_to_region != _old_to_region, "must not reuse same OLD to-region");
        assert(new_to_region != nullptr, "must not be nullptr");
        _old_to_region = new_to_region;
        _old_compact_point = _old_to_region->bottom();
      }

      // Object fits into current region, record new location:
      assert(_old_compact_point + obj_size <= _old_to_region->end(), "must fit");
      shenandoah_assert_not_forwarded(nullptr, p);
      _preserved_marks->push_if_necessary(p, p->mark());
      p->forward_to(cast_to_oop(_old_compact_point));
      _old_compact_point += obj_size;
    } else {
      assert(_from_affiliation == ShenandoahAffiliation::YOUNG_GENERATION,
             "_from_region must be OLD_GENERATION or YOUNG_GENERATION");
      assert(_young_to_region != nullptr, "_young_to_region should not be nullptr when compacting YOUNG _from_region");

      // After full gc compaction, all regions have age 0.  Embed the region's age into the object's age in order to preserve
      // tenuring progress.
      if (_heap->is_aging_cycle()) {
        _heap->increase_object_age(p, from_region_age + 1);
      } else {
        _heap->increase_object_age(p, from_region_age);
      }

      if (_young_compact_point + obj_size > _young_to_region->end()) {
        ShenandoahHeapRegion* new_to_region;

        log_debug(gc)("Worker %u finishing young region " SIZE_FORMAT ", compact_point: " PTR_FORMAT ", obj_size: " SIZE_FORMAT
                      ", &compact_point[obj_size]: " PTR_FORMAT ", region end: " PTR_FORMAT,  _worker_id, _young_to_region->index(),
                      p2i(_young_compact_point), obj_size, p2i(_young_compact_point + obj_size), p2i(_young_to_region->end()));

        // Object does not fit.  Get a new _young_to_region.
        finish_young_region();
        if (_empty_regions_pos < _empty_regions.length()) {
          new_to_region = _empty_regions.at(_empty_regions_pos);
          _empty_regions_pos++;
          new_to_region->set_affiliation(YOUNG_GENERATION, false);
        } else {
          // If we've exhausted the previously selected _young_to_region, we know that the _young_to_region is distinct
          // from _from_region.  That's because there is always room for _from_region to be compacted into itself.
          // Since we're out of empty regions, let's use _from_region to hold the results of its own compaction.
          new_to_region = _from_region;
        }

        assert(new_to_region != _young_to_region, "must not reuse same OLD to-region");
        assert(new_to_region != nullptr, "must not be nullptr");
        _young_to_region = new_to_region;
        _young_compact_point = _young_to_region->bottom();
      }

      // Object fits into current region, record new location:
      assert(_young_compact_point + obj_size <= _young_to_region->end(), "must fit");
      shenandoah_assert_not_forwarded(nullptr, p);
      _preserved_marks->push_if_necessary(p, p->mark());
      p->forward_to(cast_to_oop(_young_compact_point));
      _young_compact_point += obj_size;
    }
  }
};


class ShenandoahPrepareForCompactionObjectClosure : public ObjectClosure {
private:
  PreservedMarks*          const _preserved_marks;
  ShenandoahHeap*          const _heap;
  GrowableArray<ShenandoahHeapRegion*>& _empty_regions;
  int _empty_regions_pos;
  ShenandoahHeapRegion*          _to_region;
  ShenandoahHeapRegion*          _from_region;
  HeapWord* _compact_point;

public:
  ShenandoahPrepareForCompactionObjectClosure(PreservedMarks* preserved_marks,
                                              GrowableArray<ShenandoahHeapRegion*>& empty_regions,
                                              ShenandoahHeapRegion* to_region) :
    _preserved_marks(preserved_marks),
    _heap(ShenandoahHeap::heap()),
    _empty_regions(empty_regions),
    _empty_regions_pos(0),
    _to_region(to_region),
    _from_region(nullptr),
    _compact_point(to_region->bottom()) {}

  void set_from_region(ShenandoahHeapRegion* from_region) {
    _from_region = from_region;
  }

  void finish_region() {
    assert(_to_region != nullptr, "should not happen");
    assert(!_heap->mode()->is_generational(), "Generational GC should use different Closure");
    _to_region->set_new_top(_compact_point);
  }

  bool is_compact_same_region() {
    return _from_region == _to_region;
  }

  int empty_regions_pos() {
    return _empty_regions_pos;
  }

  void do_object(oop p) {
    assert(_from_region != nullptr, "must set before work");
    assert(_heap->complete_marking_context()->is_marked(p), "must be marked");
    assert(!_heap->complete_marking_context()->allocated_after_mark_start(p), "must be truly marked");

    size_t obj_size = p->size();
    if (_compact_point + obj_size > _to_region->end()) {
      finish_region();

      // Object doesn't fit. Pick next empty region and start compacting there.
      ShenandoahHeapRegion* new_to_region;
      if (_empty_regions_pos < _empty_regions.length()) {
        new_to_region = _empty_regions.at(_empty_regions_pos);
        _empty_regions_pos++;
      } else {
        // Out of empty region? Compact within the same region.
        new_to_region = _from_region;
      }

      assert(new_to_region != _to_region, "must not reuse same to-region");
      assert(new_to_region != nullptr, "must not be null");
      _to_region = new_to_region;
      _compact_point = _to_region->bottom();
    }

    // Object fits into current region, record new location:
    assert(_compact_point + obj_size <= _to_region->end(), "must fit");
    shenandoah_assert_not_forwarded(nullptr, p);
    _preserved_marks->push_if_necessary(p, p->mark());
    p->forward_to(cast_to_oop(_compact_point));
    _compact_point += obj_size;
  }
};


ShenandoahPrepareForCompactionTask::ShenandoahPrepareForCompactionTask(PreservedMarksSet *preserved_marks,
                                                                       ShenandoahHeapRegionSet **worker_slices,
                                                                       size_t num_workers) :
    WorkerTask("Shenandoah Prepare For Compaction"),
    _preserved_marks(preserved_marks), _heap(ShenandoahHeap::heap()),
    _worker_slices(worker_slices), _num_workers(num_workers) { }


void ShenandoahPrepareForCompactionTask::work(uint worker_id) {
  ShenandoahParallelWorkerSession worker_session(worker_id);
  ShenandoahHeapRegionSet* slice = _worker_slices[worker_id];
  ShenandoahHeapRegionSetIterator it(slice);
  ShenandoahHeapRegion* from_region = it.next();
  // No work?
  if (from_region == nullptr) {
    return;
  }

  // Sliding compaction. Walk all regions in the slice, and compact them.
  // Remember empty regions and reuse them as needed.
  ResourceMark rm;

  GrowableArray<ShenandoahHeapRegion*> empty_regions((int)_heap->num_regions());

  if (_heap->mode()->is_generational()) {
    ShenandoahHeapRegion* old_to_region = (from_region->is_old())? from_region: nullptr;
    ShenandoahHeapRegion* young_to_region = (from_region->is_young())? from_region: nullptr;
    ShenandoahPrepareForGenerationalCompactionObjectClosure cl(_preserved_marks->get(worker_id),
                                                               empty_regions,
                                                               old_to_region, young_to_region,
                                                               worker_id);
    while (from_region != nullptr) {
      assert(is_candidate_region(from_region), "Sanity");
      log_debug(gc)("Worker %u compacting %s Region " SIZE_FORMAT " which had used " SIZE_FORMAT " and %s live",
                    worker_id, from_region->affiliation_name(),
                    from_region->index(), from_region->used(), from_region->has_live()? "has": "does not have");
      cl.set_from_region(from_region);
      if (from_region->has_live()) {
        _heap->marked_object_iterate(from_region, &cl);
      }
      // Compacted the region to somewhere else? From-region is empty then.
      if (!cl.is_compact_same_region()) {
        empty_regions.append(from_region);
      }
      from_region = it.next();
    }
    cl.finish();

    // Mark all remaining regions as empty
    for (int pos = cl.empty_regions_pos(); pos < empty_regions.length(); ++pos) {
      ShenandoahHeapRegion* r = empty_regions.at(pos);
      r->set_new_top(r->bottom());
    }
  } else {
    ShenandoahPrepareForCompactionObjectClosure cl(_preserved_marks->get(worker_id), empty_regions, from_region);
    while (from_region != nullptr) {
      assert(is_candidate_region(from_region), "Sanity");
      cl.set_from_region(from_region);
      if (from_region->has_live()) {
        _heap->marked_object_iterate(from_region, &cl);
      }

      // Compacted the region to somewhere else? From-region is empty then.
      if (!cl.is_compact_same_region()) {
        empty_regions.append(from_region);
      }
      from_region = it.next();
    }
    cl.finish_region();

    // Mark all remaining regions as empty
    for (int pos = cl.empty_regions_pos(); pos < empty_regions.length(); ++pos) {
      ShenandoahHeapRegion* r = empty_regions.at(pos);
      r->set_new_top(r->bottom());
    }
  }
}

void ShenandoahFullGC::calculate_target_humongous_objects() {
  ShenandoahHeap* heap = ShenandoahHeap::heap();

  // Compute the new addresses for humongous objects. We need to do this after addresses
  // for regular objects are calculated, and we know what regions in heap suffix are
  // available for humongous moves.
  //
  // Scan the heap backwards, because we are compacting humongous regions towards the end.
  // Maintain the contiguous compaction window in [to_begin; to_end), so that we can slide
  // humongous start there.
  //
  // The complication is potential non-movable regions during the scan. If such region is
  // detected, then sliding restarts towards that non-movable region.

  size_t to_begin = heap->num_regions();
  size_t to_end = heap->num_regions();

  log_debug(gc)("Full GC calculating target humongous objects from end " SIZE_FORMAT, to_end);
  for (size_t c = heap->num_regions(); c > 0; c--) {
    ShenandoahHeapRegion *r = heap->get_region(c - 1);
    if (r->is_humongous_continuation() || (r->new_top() == r->bottom())) {
      // To-region candidate: record this, and continue scan
      to_begin = r->index();
      continue;
    }

    if (r->is_humongous_start() && r->is_stw_move_allowed()) {
      // From-region candidate: movable humongous region
      oop old_obj = cast_to_oop(r->bottom());
      size_t words_size = old_obj->size();
      size_t num_regions = ShenandoahHeapRegion::required_regions(words_size * HeapWordSize);

      size_t start = to_end - num_regions;

      if (start >= to_begin && start != r->index()) {
        // Fits into current window, and the move is non-trivial. Record the move then, and continue scan.
        _preserved_marks->get(0)->push_if_necessary(old_obj, old_obj->mark());
        old_obj->forward_to(cast_to_oop(heap->get_region(start)->bottom()));
        to_end = start;
        continue;
      }
    }

    // Failed to fit. Scan starting from current region.
    to_begin = r->index();
    to_end = r->index();
  }
}

class ShenandoahEnsureHeapActiveClosure: public ShenandoahHeapRegionClosure {
private:
  ShenandoahHeap* const _heap;

public:
  ShenandoahEnsureHeapActiveClosure() : _heap(ShenandoahHeap::heap()) {}
  void heap_region_do(ShenandoahHeapRegion* r) {
    if (r->is_trash()) {
      r->recycle();
    }
    if (r->is_cset()) {
      // Leave affiliation unchanged
      r->make_regular_bypass();
    }
    if (r->is_empty_uncommitted()) {
      r->make_committed_bypass();
    }
    assert (r->is_committed(), "only committed regions in heap now, see region " SIZE_FORMAT, r->index());

    // Record current region occupancy: this communicates empty regions are free
    // to the rest of Full GC code.
    r->set_new_top(r->top());
  }
};

class ShenandoahTrashImmediateGarbageClosure: public ShenandoahHeapRegionClosure {
private:
  ShenandoahHeap* const _heap;
  ShenandoahMarkingContext* const _ctx;

public:
  ShenandoahTrashImmediateGarbageClosure() :
    _heap(ShenandoahHeap::heap()),
    _ctx(ShenandoahHeap::heap()->complete_marking_context()) {}

  void heap_region_do(ShenandoahHeapRegion* r) {
    if (!r->is_affiliated()) {
      // Ignore free regions
      // TODO: change iterators so they do not process FREE regions.
      return;
    }

    if (r->is_humongous_start()) {
      oop humongous_obj = cast_to_oop(r->bottom());
      if (!_ctx->is_marked(humongous_obj)) {
        assert(!r->has_live(),
               "Humongous Start %s Region " SIZE_FORMAT " is not marked, should not have live",
               r->affiliation_name(),  r->index());
        log_debug(gc)("Trashing immediate humongous region " SIZE_FORMAT " because not marked", r->index());
        _heap->trash_humongous_region_at(r);
      } else {
        assert(r->has_live(),
               "Humongous Start %s Region " SIZE_FORMAT " should have live", r->affiliation_name(),  r->index());
      }
    } else if (r->is_humongous_continuation()) {
      // If we hit continuation, the non-live humongous starts should have been trashed already
      assert(r->humongous_start_region()->has_live(),
             "Humongous Continuation %s Region " SIZE_FORMAT " should have live", r->affiliation_name(),  r->index());
    } else if (r->is_regular()) {
      if (!r->has_live()) {
        log_debug(gc)("Trashing immediate regular region " SIZE_FORMAT " because has no live", r->index());
        r->make_trash_immediate();
      }
    }
  }
};

void ShenandoahFullGC::distribute_slices(ShenandoahHeapRegionSet** worker_slices) {
  ShenandoahHeap* heap = ShenandoahHeap::heap();

  uint n_workers = heap->workers()->active_workers();
  size_t n_regions = heap->num_regions();

  // What we want to accomplish: have the dense prefix of data, while still balancing
  // out the parallel work.
  //
  // Assuming the amount of work is driven by the live data that needs moving, we can slice
  // the entire heap into equal-live-sized prefix slices, and compact into them. So, each
  // thread takes all regions in its prefix subset, and then it takes some regions from
  // the tail.
  //
  // Tail region selection becomes interesting.
  //
  // First, we want to distribute the regions fairly between the workers, and those regions
  // might have different amount of live data. So, until we sure no workers need live data,
  // we need to only take what the worker needs.
  //
  // Second, since we slide everything to the left in each slice, the most busy regions
  // would be the ones on the left. Which means we want to have all workers have their after-tail
  // regions as close to the left as possible.
  //
  // The easiest way to do this is to distribute after-tail regions in round-robin between
  // workers that still need live data.
  //
  // Consider parallel workers A, B, C, then the target slice layout would be:
  //
  //  AAAAAAAABBBBBBBBCCCCCCCC|ABCABCABCABCABCABCABCABABABABABABABABABABAAAAA
  //
  //  (.....dense-prefix.....) (.....................tail...................)
  //  [all regions fully live] [left-most regions are fuller that right-most]
  //

  // Compute how much live data is there. This would approximate the size of dense prefix
  // we target to create.
  size_t total_live = 0;
  for (size_t idx = 0; idx < n_regions; idx++) {
    ShenandoahHeapRegion *r = heap->get_region(idx);
    if (ShenandoahPrepareForCompactionTask::is_candidate_region(r)) {
      total_live += r->get_live_data_words();
    }
  }

  // Estimate the size for the dense prefix. Note that we specifically count only the
  // "full" regions, so there would be some non-full regions in the slice tail.
  size_t live_per_worker = total_live / n_workers;
  size_t prefix_regions_per_worker = live_per_worker / ShenandoahHeapRegion::region_size_words();
  size_t prefix_regions_total = prefix_regions_per_worker * n_workers;
  prefix_regions_total = MIN2(prefix_regions_total, n_regions);
  assert(prefix_regions_total <= n_regions, "Sanity");

  // There might be non-candidate regions in the prefix. To compute where the tail actually
  // ends up being, we need to account those as well.
  size_t prefix_end = prefix_regions_total;
  for (size_t idx = 0; idx < prefix_regions_total; idx++) {
    ShenandoahHeapRegion *r = heap->get_region(idx);
    if (!ShenandoahPrepareForCompactionTask::is_candidate_region(r)) {
      prefix_end++;
    }
  }
  prefix_end = MIN2(prefix_end, n_regions);
  assert(prefix_end <= n_regions, "Sanity");

  // Distribute prefix regions per worker: each thread definitely gets its own same-sized
  // subset of dense prefix.
  size_t prefix_idx = 0;

  size_t* live = NEW_C_HEAP_ARRAY(size_t, n_workers, mtGC);

  for (size_t wid = 0; wid < n_workers; wid++) {
    ShenandoahHeapRegionSet* slice = worker_slices[wid];

    live[wid] = 0;
    size_t regs = 0;

    // Add all prefix regions for this worker
    while (prefix_idx < prefix_end && regs < prefix_regions_per_worker) {
      ShenandoahHeapRegion *r = heap->get_region(prefix_idx);
      if (ShenandoahPrepareForCompactionTask::is_candidate_region(r)) {
        slice->add_region(r);
        live[wid] += r->get_live_data_words();
        regs++;
      }
      prefix_idx++;
    }
  }

  // Distribute the tail among workers in round-robin fashion.
  size_t wid = n_workers - 1;

  for (size_t tail_idx = prefix_end; tail_idx < n_regions; tail_idx++) {
    ShenandoahHeapRegion *r = heap->get_region(tail_idx);
    if (ShenandoahPrepareForCompactionTask::is_candidate_region(r)) {
      assert(wid < n_workers, "Sanity");

      size_t live_region = r->get_live_data_words();

      // Select next worker that still needs live data.
      size_t old_wid = wid;
      do {
        wid++;
        if (wid == n_workers) wid = 0;
      } while (live[wid] + live_region >= live_per_worker && old_wid != wid);

      if (old_wid == wid) {
        // Circled back to the same worker? This means liveness data was
        // miscalculated. Bump the live_per_worker limit so that
        // everyone gets a piece of the leftover work.
        live_per_worker += ShenandoahHeapRegion::region_size_words();
      }

      worker_slices[wid]->add_region(r);
      live[wid] += live_region;
    }
  }

  FREE_C_HEAP_ARRAY(size_t, live);

#ifdef ASSERT
  ResourceBitMap map(n_regions);
  for (size_t wid = 0; wid < n_workers; wid++) {
    ShenandoahHeapRegionSetIterator it(worker_slices[wid]);
    ShenandoahHeapRegion* r = it.next();
    while (r != nullptr) {
      size_t idx = r->index();
      assert(ShenandoahPrepareForCompactionTask::is_candidate_region(r), "Sanity: " SIZE_FORMAT, idx);
      assert(!map.at(idx), "No region distributed twice: " SIZE_FORMAT, idx);
      map.at_put(idx, true);
      r = it.next();
    }
  }

  for (size_t rid = 0; rid < n_regions; rid++) {
    bool is_candidate = ShenandoahPrepareForCompactionTask::is_candidate_region(heap->get_region(rid));
    bool is_distributed = map.at(rid);
    assert(is_distributed || !is_candidate, "All candidates are distributed: " SIZE_FORMAT, rid);
  }
#endif
}

void ShenandoahFullGC::phase2_calculate_target_addresses(ShenandoahHeapRegionSet** worker_slices) {
  GCTraceTime(Info, gc, phases) time("Phase 2: Compute new object addresses", _gc_timer);
  ShenandoahGCPhase calculate_address_phase(ShenandoahPhaseTimings::full_gc_calculate_addresses);

  ShenandoahHeap* heap = ShenandoahHeap::heap();

  // About to figure out which regions can be compacted, make sure pinning status
  // had been updated in GC prologue.
  heap->assert_pinned_region_status();

  {
    // Trash the immediately collectible regions before computing addresses
    ShenandoahTrashImmediateGarbageClosure tigcl;
    heap->heap_region_iterate(&tigcl);

    // Make sure regions are in good state: committed, active, clean.
    // This is needed because we are potentially sliding the data through them.
    ShenandoahEnsureHeapActiveClosure ecl;
    heap->heap_region_iterate(&ecl);
  }

  // Compute the new addresses for regular objects
  {
    ShenandoahGCPhase phase(ShenandoahPhaseTimings::full_gc_calculate_addresses_regular);

    distribute_slices(worker_slices);

    size_t num_workers = heap->max_workers();

    ResourceMark rm;
    ShenandoahPrepareForCompactionTask task(_preserved_marks, worker_slices, num_workers);
    heap->workers()->run_task(&task);
  }

  // Compute the new addresses for humongous objects
  {
    ShenandoahGCPhase phase(ShenandoahPhaseTimings::full_gc_calculate_addresses_humong);
    calculate_target_humongous_objects();
  }
}

class ShenandoahAdjustPointersClosure : public MetadataVisitingOopIterateClosure {
private:
  ShenandoahHeap* const _heap;
  ShenandoahMarkingContext* const _ctx;

  template <class T>
  inline void do_oop_work(T* p) {
    T o = RawAccess<>::oop_load(p);
    if (!CompressedOops::is_null(o)) {
      oop obj = CompressedOops::decode_not_null(o);
      assert(_ctx->is_marked(obj), "must be marked");
      if (obj->is_forwarded()) {
        oop forw = obj->forwardee();
        RawAccess<IS_NOT_NULL>::oop_store(p, forw);
      }
    }
  }

public:
  ShenandoahAdjustPointersClosure() :
    _heap(ShenandoahHeap::heap()),
    _ctx(ShenandoahHeap::heap()->complete_marking_context()) {}

  void do_oop(oop* p)       { do_oop_work(p); }
  void do_oop(narrowOop* p) { do_oop_work(p); }
  void do_method(Method* m) {}
  void do_nmethod(nmethod* nm) {}
};

class ShenandoahAdjustPointersObjectClosure : public ObjectClosure {
private:
  ShenandoahHeap* const _heap;
  ShenandoahAdjustPointersClosure _cl;

public:
  ShenandoahAdjustPointersObjectClosure() :
    _heap(ShenandoahHeap::heap()) {
  }
  void do_object(oop p) {
    assert(_heap->complete_marking_context()->is_marked(p), "must be marked");
    p->oop_iterate(&_cl);
  }
};

class ShenandoahAdjustPointersTask : public WorkerTask {
private:
  ShenandoahHeap*          const _heap;
  ShenandoahRegionIterator       _regions;

public:
  ShenandoahAdjustPointersTask() :
    WorkerTask("Shenandoah Adjust Pointers"),
    _heap(ShenandoahHeap::heap()) {
  }

  void work(uint worker_id) {
    ShenandoahParallelWorkerSession worker_session(worker_id);
    ShenandoahAdjustPointersObjectClosure obj_cl;
    ShenandoahHeapRegion* r = _regions.next();
    while (r != nullptr) {
      if (!r->is_humongous_continuation() && r->has_live()) {
        _heap->marked_object_iterate(r, &obj_cl);
      }
      if (r->is_pinned() && r->is_old() && r->is_active() && !r->is_humongous()) {
        // Pinned regions are not compacted so they may still hold unmarked objects with
        // reference to reclaimed memory. Remembered set scanning will crash if it attempts
        // to iterate the oops in these objects.
        r->begin_preemptible_coalesce_and_fill();
        r->oop_fill_and_coalesce_without_cancel();
      }
      r = _regions.next();
    }
  }
};

class ShenandoahAdjustRootPointersTask : public WorkerTask {
private:
  ShenandoahRootAdjuster* _rp;
  PreservedMarksSet* _preserved_marks;
public:
  ShenandoahAdjustRootPointersTask(ShenandoahRootAdjuster* rp, PreservedMarksSet* preserved_marks) :
    WorkerTask("Shenandoah Adjust Root Pointers"),
    _rp(rp),
    _preserved_marks(preserved_marks) {}

  void work(uint worker_id) {
    ShenandoahParallelWorkerSession worker_session(worker_id);
    ShenandoahAdjustPointersClosure cl;
    _rp->roots_do(worker_id, &cl);
    _preserved_marks->get(worker_id)->adjust_during_full_gc();
  }
};

void ShenandoahFullGC::phase3_update_references() {
  GCTraceTime(Info, gc, phases) time("Phase 3: Adjust pointers", _gc_timer);
  ShenandoahGCPhase adjust_pointer_phase(ShenandoahPhaseTimings::full_gc_adjust_pointers);

  ShenandoahHeap* heap = ShenandoahHeap::heap();

  WorkerThreads* workers = heap->workers();
  uint nworkers = workers->active_workers();
  {
#if COMPILER2_OR_JVMCI
    DerivedPointerTable::clear();
#endif
    ShenandoahRootAdjuster rp(nworkers, ShenandoahPhaseTimings::full_gc_adjust_roots);
    ShenandoahAdjustRootPointersTask task(&rp, _preserved_marks);
    workers->run_task(&task);
#if COMPILER2_OR_JVMCI
    DerivedPointerTable::update_pointers();
#endif
  }

  ShenandoahAdjustPointersTask adjust_pointers_task;
  workers->run_task(&adjust_pointers_task);
}

class ShenandoahCompactObjectsClosure : public ObjectClosure {
private:
  ShenandoahHeap* const _heap;
  uint            const _worker_id;

public:
  ShenandoahCompactObjectsClosure(uint worker_id) :
    _heap(ShenandoahHeap::heap()), _worker_id(worker_id) {}

  void do_object(oop p) {
    assert(_heap->complete_marking_context()->is_marked(p), "must be marked");
    size_t size = p->size();
    if (p->is_forwarded()) {
      HeapWord* compact_from = cast_from_oop<HeapWord*>(p);
      HeapWord* compact_to = cast_from_oop<HeapWord*>(p->forwardee());
      Copy::aligned_conjoint_words(compact_from, compact_to, size);
      oop new_obj = cast_to_oop(compact_to);

      ContinuationGCSupport::relativize_stack_chunk(new_obj);
      new_obj->init_mark();
    }
  }
};

class ShenandoahCompactObjectsTask : public WorkerTask {
private:
  ShenandoahHeap* const _heap;
  ShenandoahHeapRegionSet** const _worker_slices;

public:
  ShenandoahCompactObjectsTask(ShenandoahHeapRegionSet** worker_slices) :
    WorkerTask("Shenandoah Compact Objects"),
    _heap(ShenandoahHeap::heap()),
    _worker_slices(worker_slices) {
  }

  void work(uint worker_id) {
    ShenandoahParallelWorkerSession worker_session(worker_id);
    ShenandoahHeapRegionSetIterator slice(_worker_slices[worker_id]);

    ShenandoahCompactObjectsClosure cl(worker_id);
    ShenandoahHeapRegion* r = slice.next();
    while (r != nullptr) {
      assert(!r->is_humongous(), "must not get humongous regions here");
      if (r->has_live()) {
        _heap->marked_object_iterate(r, &cl);
      }
      r->set_top(r->new_top());
      r = slice.next();
    }
  }
};

static void account_for_region(ShenandoahHeapRegion* r, size_t &region_count, size_t &region_usage, size_t &humongous_waste) {
  region_count++;
  region_usage += r->used();
  if (r->is_humongous_start()) {
    // For each humongous object, we take this path once regardless of how many regions it spans.
    HeapWord* obj_addr = r->bottom();
    oop obj = cast_to_oop(obj_addr);
    size_t word_size = obj->size();
    size_t region_size_words = ShenandoahHeapRegion::region_size_words();
    size_t overreach = word_size % region_size_words;
    if (overreach != 0) {
      humongous_waste += (region_size_words - overreach) * HeapWordSize;
    }
    // else, this humongous object aligns exactly on region size, so no waste.
  }
}

class ShenandoahPostCompactClosure : public ShenandoahHeapRegionClosure {
private:
  ShenandoahHeap* const _heap;
  size_t _live;
  bool _is_generational;
  size_t _young_regions, _young_usage, _young_humongous_waste;
  size_t _old_regions, _old_usage, _old_humongous_waste;

public:
  ShenandoahPostCompactClosure() : _heap(ShenandoahHeap::heap()),
                                   _live(0),
                                   _is_generational(_heap->mode()->is_generational()),
                                   _young_regions(0),
                                   _young_usage(0),
                                   _young_humongous_waste(0),
                                   _old_regions(0),
                                   _old_usage(0),
                                   _old_humongous_waste(0)
  {
    _heap->free_set()->clear();
  }

  void heap_region_do(ShenandoahHeapRegion* r) {
    assert (!r->is_cset(), "cset regions should have been demoted already");

    // Need to reset the complete-top-at-mark-start pointer here because
    // the complete marking bitmap is no longer valid. This ensures
    // size-based iteration in marked_object_iterate().
    // NOTE: See blurb at ShenandoahMCResetCompleteBitmapTask on why we need to skip
    // pinned regions.
    if (!r->is_pinned()) {
      _heap->complete_marking_context()->reset_top_at_mark_start(r);
    }

    size_t live = r->used();

    // Make empty regions that have been allocated into regular
    if (r->is_empty() && live > 0) {
      if (!_is_generational) {
        r->make_young_maybe();
      }
      // else, generational mode compaction has already established affiliation.
      r->make_regular_bypass();
    }

    // Reclaim regular regions that became empty
    if (r->is_regular() && live == 0) {
      r->make_trash();
    }

    // Recycle all trash regions
    if (r->is_trash()) {
      live = 0;
      r->recycle();
    } else if (_is_generational) {
      if (r->is_old()) {
        account_for_region(r, _old_regions, _old_usage, _old_humongous_waste);
      } else if (r->is_young()) {
        account_for_region(r, _young_regions, _young_usage, _young_humongous_waste);
      } else {
        // TODO: Assert here?
      }
    }
    r->set_live_data(live);
    r->reset_alloc_metadata();
    _live += live;
  }

  size_t get_live() {
    return _live;
  }

  void update_generation_usage() {
    assert(_is_generational, "Only update generation usage if generational");
    _heap->old_generation()->establish_usage(_old_regions, _old_usage, _old_humongous_waste);
    _heap->young_generation()->establish_usage(_young_regions, _young_usage, _young_humongous_waste);
  }
};

void ShenandoahFullGC::compact_humongous_objects() {
  // Compact humongous regions, based on their fwdptr objects.
  //
  // This code is serial, because doing the in-slice parallel sliding is tricky. In most cases,
  // humongous regions are already compacted, and do not require further moves, which alleviates
  // sliding costs. We may consider doing this in parallel in future.

  ShenandoahHeap* heap = ShenandoahHeap::heap();

  for (size_t c = heap->num_regions(); c > 0; c--) {
    ShenandoahHeapRegion* r = heap->get_region(c - 1);
    if (r->is_humongous_start()) {
      oop old_obj = cast_to_oop(r->bottom());
      if (!old_obj->is_forwarded()) {
        // No need to move the object, it stays at the same slot
        continue;
      }
      size_t words_size = old_obj->size();
      size_t num_regions = ShenandoahHeapRegion::required_regions(words_size * HeapWordSize);

      size_t old_start = r->index();
      size_t old_end   = old_start + num_regions - 1;
      size_t new_start = heap->heap_region_index_containing(old_obj->forwardee());
      size_t new_end   = new_start + num_regions - 1;
      assert(old_start != new_start, "must be real move");
      assert(r->is_stw_move_allowed(), "Region " SIZE_FORMAT " should be movable", r->index());

      ContinuationGCSupport::relativize_stack_chunk(cast_to_oop<HeapWord*>(heap->get_region(old_start)->bottom()));
      log_debug(gc)("Full GC compaction moves humongous object from region " SIZE_FORMAT " to region " SIZE_FORMAT,
                    old_start, new_start);

      Copy::aligned_conjoint_words(heap->get_region(old_start)->bottom(),
                                   heap->get_region(new_start)->bottom(),
                                   words_size);

      oop new_obj = cast_to_oop(heap->get_region(new_start)->bottom());
      new_obj->init_mark();

      {
        ShenandoahAffiliation original_affiliation = r->affiliation();
        for (size_t c = old_start; c <= old_end; c++) {
          ShenandoahHeapRegion* r = heap->get_region(c);
          // Leave humongous region affiliation unchanged.
          r->make_regular_bypass();
          r->set_top(r->bottom());
        }

        for (size_t c = new_start; c <= new_end; c++) {
          ShenandoahHeapRegion* r = heap->get_region(c);
          if (c == new_start) {
            r->make_humongous_start_bypass(original_affiliation);
          } else {
            r->make_humongous_cont_bypass(original_affiliation);
          }

          // Trailing region may be non-full, record the remainder there
          size_t remainder = words_size & ShenandoahHeapRegion::region_size_words_mask();
          if ((c == new_end) && (remainder != 0)) {
            r->set_top(r->bottom() + remainder);
          } else {
            r->set_top(r->end());
          }

          r->reset_alloc_metadata();
        }
      }
    }
  }
}

// This is slightly different to ShHeap::reset_next_mark_bitmap:
// we need to remain able to walk pinned regions.
// Since pinned region do not move and don't get compacted, we will get holes with
// unreachable objects in them (which may have pointers to unloaded Klasses and thus
// cannot be iterated over using oop->size(). The only way to safely iterate over those is using
// a valid marking bitmap and valid TAMS pointer. This class only resets marking
// bitmaps for un-pinned regions, and later we only reset TAMS for unpinned regions.
class ShenandoahMCResetCompleteBitmapTask : public WorkerTask {
private:
  ShenandoahRegionIterator _regions;

public:
  ShenandoahMCResetCompleteBitmapTask() :
    WorkerTask("Shenandoah Reset Bitmap") {
  }

  void work(uint worker_id) {
    ShenandoahParallelWorkerSession worker_session(worker_id);
    ShenandoahHeapRegion* region = _regions.next();
    ShenandoahHeap* heap = ShenandoahHeap::heap();
    ShenandoahMarkingContext* const ctx = heap->complete_marking_context();
    while (region != nullptr) {
      if (heap->is_bitmap_slice_committed(region) && !region->is_pinned() && region->has_live()) {
        ctx->clear_bitmap(region);
      }
      region = _regions.next();
    }
  }
};

void ShenandoahFullGC::phase4_compact_objects(ShenandoahHeapRegionSet** worker_slices) {
  GCTraceTime(Info, gc, phases) time("Phase 4: Move objects", _gc_timer);
  ShenandoahGCPhase compaction_phase(ShenandoahPhaseTimings::full_gc_copy_objects);

  ShenandoahHeap* heap = ShenandoahHeap::heap();

  // Compact regular objects first
  {
    ShenandoahGCPhase phase(ShenandoahPhaseTimings::full_gc_copy_objects_regular);
    ShenandoahCompactObjectsTask compact_task(worker_slices);
    heap->workers()->run_task(&compact_task);
  }

  // Compact humongous objects after regular object moves
  {
    ShenandoahGCPhase phase(ShenandoahPhaseTimings::full_gc_copy_objects_humong);
    compact_humongous_objects();
  }
}

void ShenandoahFullGC::phase5_epilog() {
  GCTraceTime(Info, gc, phases) time("Phase 5: Full GC epilog", _gc_timer);
  ShenandoahHeap* heap = ShenandoahHeap::heap();

  // Reset complete bitmap. We're about to reset the complete-top-at-mark-start pointer
  // and must ensure the bitmap is in sync.
  {
    ShenandoahGCPhase phase(ShenandoahPhaseTimings::full_gc_copy_objects_reset_complete);
    ShenandoahMCResetCompleteBitmapTask task;
    heap->workers()->run_task(&task);
  }

  // Bring regions in proper states after the collection, and set heap properties.
  {
    ShenandoahGCPhase phase(ShenandoahPhaseTimings::full_gc_copy_objects_rebuild);
    ShenandoahPostCompactClosure post_compact;
    heap->heap_region_iterate(&post_compact);
    heap->set_used(post_compact.get_live());
    if (heap->mode()->is_generational()) {
      post_compact.update_generation_usage();
<<<<<<< HEAD

      size_t old_usage = heap->old_generation()->used_regions_size();
      size_t old_capacity = heap->old_generation()->max_capacity();

      assert(old_usage % ShenandoahHeapRegion::region_size_bytes() == 0, "Old usage must aligh with region size");
      assert(old_capacity % ShenandoahHeapRegion::region_size_bytes() == 0, "Old capacity must aligh with region size");

      if (old_capacity > old_usage) {
        size_t excess_old_regions = (old_capacity - old_usage) / ShenandoahHeapRegion::region_size_bytes();
        heap->generation_sizer()->transfer_to_young(excess_old_regions);
      } else if (old_capacity < old_usage) {
        size_t old_regions_deficit = (old_usage - old_capacity) / ShenandoahHeapRegion::region_size_bytes();
        heap->generation_sizer()->transfer_to_old(old_regions_deficit);
      }

      log_info(gc)("FullGC done: GLOBAL usage: " SIZE_FORMAT ", young usage: " SIZE_FORMAT ", old usage: " SIZE_FORMAT,
                    post_compact.get_live(), heap->young_generation()->used(), heap->old_generation()->used());
=======
      log_info(gc)("FullGC done: GLOBAL usage: " SIZE_FORMAT "%s, young usage: " SIZE_FORMAT "%s, old usage: " SIZE_FORMAT "%s",
                   byte_size_in_proper_unit(post_compact.get_live()),          proper_unit_for_byte_size(post_compact.get_live()),
                   byte_size_in_proper_unit(heap->young_generation()->used()), proper_unit_for_byte_size(heap->young_generation()->used()),
                   byte_size_in_proper_unit(heap->old_generation()->used()),   proper_unit_for_byte_size(heap->old_generation()->used()));
>>>>>>> 7df41365
    }

    heap->collection_set()->clear();
    size_t young_cset_regions, old_cset_regions;
    heap->free_set()->prepare_to_rebuild(young_cset_regions, old_cset_regions);

    // We do not separately promote humongous after Full GC.  These have been handled by separate mechanism.

    // We also do not expand old generation size following Full GC because we have scrambled age populations and
    // no longer have object separted by age into distinct regions.

    // TODO: Do we need to fix FullGC so that it maintains aged segregation of objects into distinct regions?
    //       A partial solution would be to remember how many objects are of tenure age following Full GC, but
    //       this is probably suboptimal, because most of these objects will not reside in a region that will be
    //       selected for the next evacuation phase.

    // In case this Full GC resulted from degeneration, clear the tally on anticipated promotion.
    heap->clear_promotion_potential();
    heap->clear_promotion_in_place_potential();

    if (heap->mode()->is_generational()) {
      // Invoke this in case we are able to transfer memory from OLD to YOUNG.
      heap->adjust_generation_sizes_for_next_cycle(0, 0, 0);
    }
    heap->free_set()->rebuild(0);
  }
  heap->clear_cancelled_gc(true /* clear oom handler */);
}<|MERGE_RESOLUTION|>--- conflicted
+++ resolved
@@ -355,7 +355,11 @@
   heap->set_full_gc_in_progress(false);
 
   if (ShenandoahVerify) {
-    heap->verifier()->verify_after_fullgc();
+    if (heap->mode()->is_generational()) {
+      heap->verifier()->verify_after_generational_fullgc();
+    } else {
+      heap->verifier()->verify_after_fullgc();
+    }
   }
 
   // Humongous regions are promoted on demand and are accounted for by normal Full GC mechanisms.
@@ -1493,7 +1497,6 @@
     heap->set_used(post_compact.get_live());
     if (heap->mode()->is_generational()) {
       post_compact.update_generation_usage();
-<<<<<<< HEAD
 
       size_t old_usage = heap->old_generation()->used_regions_size();
       size_t old_capacity = heap->old_generation()->max_capacity();
@@ -1509,14 +1512,10 @@
         heap->generation_sizer()->transfer_to_old(old_regions_deficit);
       }
 
-      log_info(gc)("FullGC done: GLOBAL usage: " SIZE_FORMAT ", young usage: " SIZE_FORMAT ", old usage: " SIZE_FORMAT,
-                    post_compact.get_live(), heap->young_generation()->used(), heap->old_generation()->used());
-=======
       log_info(gc)("FullGC done: GLOBAL usage: " SIZE_FORMAT "%s, young usage: " SIZE_FORMAT "%s, old usage: " SIZE_FORMAT "%s",
                    byte_size_in_proper_unit(post_compact.get_live()),          proper_unit_for_byte_size(post_compact.get_live()),
                    byte_size_in_proper_unit(heap->young_generation()->used()), proper_unit_for_byte_size(heap->young_generation()->used()),
                    byte_size_in_proper_unit(heap->old_generation()->used()),   proper_unit_for_byte_size(heap->old_generation()->used()));
->>>>>>> 7df41365
     }
 
     heap->collection_set()->clear();
