/*
 * Copyright (c) 2014, 2021, Red Hat, Inc. All rights reserved.
 * DO NOT ALTER OR REMOVE COPYRIGHT NOTICES OR THIS FILE HEADER.
 *
 * This code is free software; you can redistribute it and/or modify it
 * under the terms of the GNU General Public License version 2 only, as
 * published by the Free Software Foundation.
 *
 * This code is distributed in the hope that it will be useful, but WITHOUT
 * ANY WARRANTY; without even the implied warranty of MERCHANTABILITY or
 * FITNESS FOR A PARTICULAR PURPOSE.  See the GNU General Public License
 * version 2 for more details (a copy is included in the LICENSE file that
 * accompanied this code).
 *
 * You should have received a copy of the GNU General Public License version
 * 2 along with this work; if not, write to the Free Software Foundation,
 * Inc., 51 Franklin St, Fifth Floor, Boston, MA 02110-1301 USA.
 *
 * Please contact Oracle, 500 Oracle Parkway, Redwood Shores, CA 94065 USA
 * or visit www.oracle.com if you need additional information or have any
 * questions.
 *
 */

#include "precompiled.hpp"

#include "compiler/oopMap.hpp"
#include "gc/shared/continuationGCSupport.hpp"
#include "gc/shared/gcTraceTime.inline.hpp"
#include "gc/shared/preservedMarks.inline.hpp"
#include "gc/shared/tlab_globals.hpp"
#include "gc/shared/workerThread.hpp"
#include "gc/shenandoah/heuristics/shenandoahHeuristics.hpp"
#include "gc/shenandoah/shenandoahConcurrentGC.hpp"
#include "gc/shenandoah/shenandoahCollectionSet.hpp"
#include "gc/shenandoah/shenandoahFreeSet.hpp"
#include "gc/shenandoah/shenandoahFullGC.hpp"
#include "gc/shenandoah/shenandoahGeneration.hpp"
#include "gc/shenandoah/shenandoahPhaseTimings.hpp"
#include "gc/shenandoah/shenandoahMark.inline.hpp"
#include "gc/shenandoah/shenandoahMonitoringSupport.hpp"
#include "gc/shenandoah/shenandoahHeapRegionSet.hpp"
#include "gc/shenandoah/shenandoahHeap.inline.hpp"
#include "gc/shenandoah/shenandoahHeapRegion.inline.hpp"
#include "gc/shenandoah/shenandoahMarkingContext.inline.hpp"
#include "gc/shenandoah/shenandoahMetrics.hpp"
#include "gc/shenandoah/shenandoahOldGeneration.hpp"
#include "gc/shenandoah/shenandoahOopClosures.inline.hpp"
#include "gc/shenandoah/shenandoahReferenceProcessor.hpp"
#include "gc/shenandoah/shenandoahRootProcessor.inline.hpp"
#include "gc/shenandoah/shenandoahSTWMark.hpp"
#include "gc/shenandoah/shenandoahUtils.hpp"
#include "gc/shenandoah/shenandoahVerifier.hpp"
#include "gc/shenandoah/shenandoahVMOperations.hpp"
#include "gc/shenandoah/shenandoahWorkerPolicy.hpp"
#include "gc/shenandoah/shenandoahYoungGeneration.hpp"
#include "memory/metaspaceUtils.hpp"
#include "memory/universe.hpp"
#include "oops/compressedOops.inline.hpp"
#include "oops/oop.inline.hpp"
#include "runtime/javaThread.hpp"
#include "runtime/orderAccess.hpp"
#include "runtime/vmThread.hpp"
#include "utilities/copy.hpp"
#include "utilities/events.hpp"
#include "utilities/growableArray.hpp"

// After Full GC is done, reconstruct the remembered set by iterating over OLD regions,
// registering all objects between bottom() and top(), and setting remembered set cards to
// DIRTY if they hold interesting pointers.
class ShenandoahReconstructRememberedSetTask : public WorkerTask {
private:
  ShenandoahRegionIterator _regions;

public:
  ShenandoahReconstructRememberedSetTask() :
    WorkerTask("Shenandoah Reset Bitmap") { }

  void work(uint worker_id) {
    ShenandoahParallelWorkerSession worker_session(worker_id);
    ShenandoahHeapRegion* r = _regions.next();
    ShenandoahHeap* heap = ShenandoahHeap::heap();
    RememberedScanner* scanner = heap->card_scan();
    ShenandoahSetRememberedCardsToDirtyClosure dirty_cards_for_interesting_pointers;

    while (r != nullptr) {
      if (r->is_old() && r->is_active()) {
        HeapWord* obj_addr = r->bottom();
        if (r->is_humongous_start()) {
          // First, clear the remembered set
          oop obj = cast_to_oop(obj_addr);
          size_t size = obj->size();
          HeapWord* end_object = r->bottom() + size;

          // First, clear the remembered set for all spanned humongous regions
          size_t num_regions = (size + ShenandoahHeapRegion::region_size_words() - 1) / ShenandoahHeapRegion::region_size_words();
          size_t region_span = num_regions * ShenandoahHeapRegion::region_size_words();
          scanner->reset_remset(r->bottom(), region_span);
          size_t region_index = r->index();
          ShenandoahHeapRegion* humongous_region = heap->get_region(region_index);
          while (num_regions-- != 0) {
            scanner->reset_object_range(humongous_region->bottom(), humongous_region->end());
            region_index++;
            humongous_region = heap->get_region(region_index);
          }

          // Then register the humongous object and DIRTY relevant remembered set cards
          scanner->register_object_wo_lock(obj_addr);
          obj->oop_iterate(&dirty_cards_for_interesting_pointers);
        } else if (!r->is_humongous()) {
          // First, clear the remembered set
          scanner->reset_remset(r->bottom(), ShenandoahHeapRegion::region_size_words());
          scanner->reset_object_range(r->bottom(), r->end());

          // Then iterate over all objects, registering object and DIRTYing relevant remembered set cards
          HeapWord* t = r->top();
          while (obj_addr < t) {
            oop obj = cast_to_oop(obj_addr);
            size_t size = obj->size();
            scanner->register_object_wo_lock(obj_addr);
            obj_addr += obj->oop_iterate_size(&dirty_cards_for_interesting_pointers);
          }
        } // else, ignore humongous continuation region
      }
      // else, this region is FREE or YOUNG or inactive and we can ignore it.
      r = _regions.next();
    }
  }
};

ShenandoahFullGC::ShenandoahFullGC() :
  _gc_timer(ShenandoahHeap::heap()->gc_timer()),
  _preserved_marks(new PreservedMarksSet(true)) {}

ShenandoahFullGC::~ShenandoahFullGC() {
  delete _preserved_marks;
}

bool ShenandoahFullGC::collect(GCCause::Cause cause) {
  vmop_entry_full(cause);
  // Always success
  return true;
}

void ShenandoahFullGC::vmop_entry_full(GCCause::Cause cause) {
  ShenandoahHeap* const heap = ShenandoahHeap::heap();
  TraceCollectorStats tcs(heap->monitoring_support()->full_stw_collection_counters());
  ShenandoahTimingsTracker timing(ShenandoahPhaseTimings::full_gc_gross);

  heap->try_inject_alloc_failure();
  VM_ShenandoahFullGC op(cause, this);
  VMThread::execute(&op);
}

void ShenandoahFullGC::entry_full(GCCause::Cause cause) {
  static const char* msg = "Pause Full";
  ShenandoahPausePhase gc_phase(msg, ShenandoahPhaseTimings::full_gc, true /* log_heap_usage */);
  EventMark em("%s", msg);

  ShenandoahWorkerScope scope(ShenandoahHeap::heap()->workers(),
                              ShenandoahWorkerPolicy::calc_workers_for_fullgc(),
                              "full gc");

  op_full(cause);
}

void ShenandoahFullGC::op_full(GCCause::Cause cause) {
  ShenandoahHeap* const heap = ShenandoahHeap::heap();
  ShenandoahMetricsSnapshot metrics;
  metrics.snap_before();

  // Perform full GC
  do_it(cause);

  metrics.snap_after();
  if (heap->mode()->is_generational()) {
    heap->mmu_tracker()->record_full(heap->global_generation(), GCId::current());
    heap->log_heap_status("At end of Full GC");

    // Since we allow temporary violation of these constraints during Full GC, we want to enforce that the assertions are
    // made valid by the time Full GC completes.
    assert(heap->old_generation()->used_regions_size() <= heap->old_generation()->adjusted_capacity(),
           "Old generation affiliated regions must be less than capacity");
    assert(heap->young_generation()->used_regions_size() <= heap->young_generation()->adjusted_capacity(),
           "Young generation affiliated regions must be less than capacity");

    assert((heap->young_generation()->used() + heap->young_generation()->get_humongous_waste())
           <= heap->young_generation()->used_regions_size(), "Young consumed can be no larger than span of affiliated regions");
    assert((heap->old_generation()->used() + heap->old_generation()->get_humongous_waste())
           <= heap->old_generation()->used_regions_size(), "Old consumed can be no larger than span of affiliated regions");

  }
  if (metrics.is_good_progress()) {
    ShenandoahHeap::heap()->notify_gc_progress();
  } else {
    // Nothing to do. Tell the allocation path that we have failed to make
    // progress, and it can finally fail.
    ShenandoahHeap::heap()->notify_gc_no_progress();
  }
}

void ShenandoahFullGC::do_it(GCCause::Cause gc_cause) {
  ShenandoahHeap* heap = ShenandoahHeap::heap();
  // Since we may arrive here from degenerated GC failure of either young or old, establish generation as GLOBAL.
  heap->set_gc_generation(heap->global_generation());

  if (heap->mode()->is_generational()) {
    // Defer unadjust_available() invocations until after Full GC finishes its efforts because Full GC makes use
    // of young-gen memory that may have been loaned from old-gen.

    // No need for old_gen->increase_used() as this was done when plabs were allocated.
    heap->set_alloc_supplement_reserve(0);
    heap->set_young_evac_reserve(0);
    heap->set_old_evac_reserve(0);
    heap->reset_old_evac_expended();
    heap->set_promoted_reserve(0);

    // Full GC supersedes any marking or coalescing in old generation.
    heap->cancel_old_gc();
  }

  if (ShenandoahVerify) {
    heap->verifier()->verify_before_fullgc();
  }

  if (VerifyBeforeGC) {
    Universe::verify();
  }

  // Degenerated GC may carry concurrent root flags when upgrading to
  // full GC. We need to reset it before mutators resume.
  heap->set_concurrent_strong_root_in_progress(false);
  heap->set_concurrent_weak_root_in_progress(false);

  heap->set_full_gc_in_progress(true);

  assert(ShenandoahSafepoint::is_at_shenandoah_safepoint(), "must be at a safepoint");
  assert(Thread::current()->is_VM_thread(), "Do full GC only while world is stopped");

  {
    ShenandoahGCPhase phase(ShenandoahPhaseTimings::full_gc_heapdump_pre);
    heap->pre_full_gc_dump(_gc_timer);
  }

  {
    ShenandoahGCPhase prepare_phase(ShenandoahPhaseTimings::full_gc_prepare);
    // Full GC is supposed to recover from any GC state:

    // a0. Remember if we have forwarded objects
    bool has_forwarded_objects = heap->has_forwarded_objects();

    // a1. Cancel evacuation, if in progress
    if (heap->is_evacuation_in_progress()) {
      heap->set_evacuation_in_progress(false);
    }
    assert(!heap->is_evacuation_in_progress(), "sanity");

    // a2. Cancel update-refs, if in progress
    if (heap->is_update_refs_in_progress()) {
      heap->set_update_refs_in_progress(false);
    }
    assert(!heap->is_update_refs_in_progress(), "sanity");

    // b. Cancel all concurrent marks, if in progress
    if (heap->is_concurrent_mark_in_progress()) {
      heap->cancel_concurrent_mark();
    }
    assert(!heap->is_concurrent_mark_in_progress(), "sanity");

    // c. Update roots if this full GC is due to evac-oom, which may carry from-space pointers in roots.
    if (has_forwarded_objects) {
      update_roots(true /*full_gc*/);
    }

    // d. Reset the bitmaps for new marking
    heap->global_generation()->reset_mark_bitmap();
    assert(heap->marking_context()->is_bitmap_clear(), "sanity");
    assert(!heap->global_generation()->is_mark_complete(), "sanity");

    // e. Abandon reference discovery and clear all discovered references.
    ShenandoahReferenceProcessor* rp = heap->global_generation()->ref_processor();
    rp->abandon_partial_discovery();

    // f. Sync pinned region status from the CP marks
    heap->sync_pinned_region_status();

    // The rest of prologue:
    _preserved_marks->init(heap->workers()->active_workers());

    assert(heap->has_forwarded_objects() == has_forwarded_objects, "This should not change");
  }

  if (UseTLAB) {
    // TODO: Do we need to explicitly retire PLABs?
    heap->gclabs_retire(ResizeTLAB);
    heap->tlabs_retire(ResizeTLAB);
  }

  OrderAccess::fence();

  phase1_mark_heap();

  // Once marking is done, which may have fixed up forwarded objects, we can drop it.
  // Coming out of Full GC, we would not have any forwarded objects.
  // This also prevents resolves with fwdptr from kicking in while adjusting pointers in phase3.
  heap->set_has_forwarded_objects(false);

  heap->set_full_gc_move_in_progress(true);

  // Setup workers for the rest
  OrderAccess::fence();

  // Initialize worker slices
  ShenandoahHeapRegionSet** worker_slices = NEW_C_HEAP_ARRAY(ShenandoahHeapRegionSet*, heap->max_workers(), mtGC);
  for (uint i = 0; i < heap->max_workers(); i++) {
    worker_slices[i] = new ShenandoahHeapRegionSet();
  }

  {
    // The rest of code performs region moves, where region status is undefined
    // until all phases run together.
    ShenandoahHeapLocker lock(heap->lock());

    phase2_calculate_target_addresses(worker_slices);

    OrderAccess::fence();

    phase3_update_references();

    phase4_compact_objects(worker_slices);

<<<<<<< HEAD
    if (heap->mode()->is_generational()) {
      phase5_restore_generation_accounts();
    }
=======
    phase5_epilog();
>>>>>>> d0e1f519
  }

  {
    // Epilogue
    _preserved_marks->restore(heap->workers());
    _preserved_marks->reclaim();

    if (heap->mode()->is_generational()) {
      ShenandoahGCPhase phase(ShenandoahPhaseTimings::full_gc_reconstruct_remembered_set);
      ShenandoahReconstructRememberedSetTask task;
      heap->workers()->run_task(&task);
    }
  }

  // Resize metaspace
  MetaspaceGC::compute_new_size();

  // Free worker slices
  for (uint i = 0; i < heap->max_workers(); i++) {
    delete worker_slices[i];
  }
  FREE_C_HEAP_ARRAY(ShenandoahHeapRegionSet*, worker_slices);

  heap->set_full_gc_move_in_progress(false);
  heap->set_full_gc_in_progress(false);

  if (ShenandoahVerify) {
    if (heap->mode()->is_generational()) {
      heap->verifier()->verify_after_generational_fullgc();
    } else {
      heap->verifier()->verify_after_fullgc();
    }
  }

#ifdef KELVIN_DEPRECATE
  // Having reclaimed all dead memory, it is now safe to restore capacities to original values.
  heap->young_generation()->unadjust_available();
  heap->old_generation()->unadjust_available();
#else
  // Humongous regions are promoted on demand and are accounted for by normal Full GC mechanisms.
#endif

  if (VerifyAfterGC) {
    Universe::verify();
  }

  {
    ShenandoahGCPhase phase(ShenandoahPhaseTimings::full_gc_heapdump_post);
    heap->post_full_gc_dump(_gc_timer);
  }
}

class ShenandoahPrepareForMarkClosure: public ShenandoahHeapRegionClosure {
private:
  ShenandoahMarkingContext* const _ctx;

public:
  ShenandoahPrepareForMarkClosure() : _ctx(ShenandoahHeap::heap()->marking_context()) {}

  void heap_region_do(ShenandoahHeapRegion *r) {
    if (r->affiliation() != FREE) {
      _ctx->capture_top_at_mark_start(r);
      r->clear_live_data();
    }
  }

  bool is_thread_safe() { return true; }
};

void ShenandoahFullGC::phase1_mark_heap() {
  GCTraceTime(Info, gc, phases) time("Phase 1: Mark live objects", _gc_timer);
  ShenandoahGCPhase mark_phase(ShenandoahPhaseTimings::full_gc_mark);

  ShenandoahHeap* heap = ShenandoahHeap::heap();

  ShenandoahPrepareForMarkClosure cl;
  heap->parallel_heap_region_iterate(&cl);

  heap->set_unload_classes(heap->global_generation()->heuristics()->can_unload_classes());

  ShenandoahReferenceProcessor* rp = heap->global_generation()->ref_processor();
  // enable ("weak") refs discovery
  rp->set_soft_reference_policy(true); // forcefully purge all soft references

  ShenandoahSTWMark mark(heap->global_generation(), true /*full_gc*/);
  mark.mark();
  heap->parallel_cleaning(true /* full_gc */);
}

class ShenandoahPrepareForCompactionTask : public WorkerTask {
private:
  PreservedMarksSet*        const _preserved_marks;
  ShenandoahHeap*           const _heap;
  ShenandoahHeapRegionSet** const _worker_slices;
  size_t                    const _num_workers;

public:
  ShenandoahPrepareForCompactionTask(PreservedMarksSet *preserved_marks, ShenandoahHeapRegionSet **worker_slices,
                                     size_t num_workers);

  static bool is_candidate_region(ShenandoahHeapRegion* r) {
    // Empty region: get it into the slice to defragment the slice itself.
    // We could have skipped this without violating correctness, but we really
    // want to compact all live regions to the start of the heap, which sometimes
    // means moving them into the fully empty regions.
    if (r->is_empty()) return true;

    // Can move the region, and this is not the humongous region. Humongous
    // moves are special cased here, because their moves are handled separately.
    return r->is_stw_move_allowed() && !r->is_humongous();
  }

  void work(uint worker_id);
};

class ShenandoahPrepareForGenerationalCompactionObjectClosure : public ObjectClosure {
private:
  ShenandoahPrepareForCompactionTask* _compactor;
  PreservedMarks*          const _preserved_marks;
  ShenandoahHeap*          const _heap;

  // _empty_regions is a thread-local list of heap regions that have been completely emptied by this worker thread's
  // compaction efforts.  The worker thread that drives these efforts adds compacted regions to this list if the
  // region has not been compacted onto itself.
  GrowableArray<ShenandoahHeapRegion*>& _empty_regions;
  int _empty_regions_pos;
  ShenandoahHeapRegion*          _old_to_region;
  ShenandoahHeapRegion*          _young_to_region;
  ShenandoahHeapRegion*          _from_region;
  ShenandoahRegionAffiliation    _from_affiliation;
  HeapWord*                      _old_compact_point;
  HeapWord*                      _young_compact_point;
  uint                           _worker_id;

public:
  ShenandoahPrepareForGenerationalCompactionObjectClosure(ShenandoahPrepareForCompactionTask* compactor,
                                                          PreservedMarks* preserved_marks,
                                                          GrowableArray<ShenandoahHeapRegion*>& empty_regions,
                                                          ShenandoahHeapRegion* old_to_region,
                                                          ShenandoahHeapRegion* young_to_region, uint worker_id) :
      _compactor(compactor),
      _preserved_marks(preserved_marks),
      _heap(ShenandoahHeap::heap()),
      _empty_regions(empty_regions),
      _empty_regions_pos(0),
      _old_to_region(old_to_region),
      _young_to_region(young_to_region),
      _from_region(nullptr),
      _old_compact_point((old_to_region != nullptr)? old_to_region->bottom(): nullptr),
      _young_compact_point((young_to_region != nullptr)? young_to_region->bottom(): nullptr),
      _worker_id(worker_id) {}

  void set_from_region(ShenandoahHeapRegion* from_region) {
    _from_region = from_region;
    _from_affiliation = from_region->affiliation();
    if (_from_region->has_live()) {
      if (_from_affiliation == ShenandoahRegionAffiliation::OLD_GENERATION) {
        if (_old_to_region == nullptr) {
          _old_to_region = from_region;
          _old_compact_point = from_region->bottom();
        }
      } else {
        assert(_from_affiliation == ShenandoahRegionAffiliation::YOUNG_GENERATION, "from_region must be OLD or YOUNG");
        if (_young_to_region == nullptr) {
          _young_to_region = from_region;
          _young_compact_point = from_region->bottom();
        }
      }
    } // else, we won't iterate over this _from_region so we don't need to set up to region to hold copies
  }

  void finish() {
    finish_old_region();
    finish_young_region();
  }

  void finish_old_region() {
    if (_old_to_region != nullptr) {
      log_debug(gc)("Planned compaction into Old Region " SIZE_FORMAT ", used: " SIZE_FORMAT " tabulated by worker %u",
                    _old_to_region->index(), _old_compact_point - _old_to_region->bottom(), _worker_id);
      _old_to_region->set_new_top(_old_compact_point);
      _old_to_region = nullptr;
    }
  }

  void finish_young_region() {
    if (_young_to_region != nullptr) {
      log_debug(gc)("Worker %u planned compaction into Young Region " SIZE_FORMAT ", used: " SIZE_FORMAT,
                    _worker_id, _young_to_region->index(), _young_compact_point - _young_to_region->bottom());
      _young_to_region->set_new_top(_young_compact_point);
      _young_to_region = nullptr;
    }
  }

  bool is_compact_same_region() {
    return (_from_region == _old_to_region) || (_from_region == _young_to_region);
  }

  int empty_regions_pos() {
    return _empty_regions_pos;
  }

  void do_object(oop p) {
    assert(_from_region != nullptr, "must set before work");
    assert((_from_region->bottom() <= cast_from_oop<HeapWord*>(p)) && (cast_from_oop<HeapWord*>(p) < _from_region->top()),
           "Object must reside in _from_region");
    assert(_heap->complete_marking_context()->is_marked(p), "must be marked");
    assert(!_heap->complete_marking_context()->allocated_after_mark_start(p), "must be truly marked");

    size_t obj_size = p->size();
    uint from_region_age = _from_region->age();
    uint object_age = p->age();

    bool promote_object = false;
    if ((_from_affiliation == ShenandoahRegionAffiliation::YOUNG_GENERATION) &&
        (from_region_age + object_age >= InitialTenuringThreshold)) {
      if ((_old_to_region != nullptr) && (_old_compact_point + obj_size > _old_to_region->end())) {
        finish_old_region();
        _old_to_region = nullptr;
      }
      if (_old_to_region == nullptr) {
        if (_empty_regions_pos < _empty_regions.length()) {
          ShenandoahHeapRegion* new_to_region = _empty_regions.at(_empty_regions_pos);
          _empty_regions_pos++;
          new_to_region->set_affiliation(OLD_GENERATION, false);
          _old_to_region = new_to_region;
          _old_compact_point = _old_to_region->bottom();
          promote_object = true;
        }
        // Else this worker thread does not yet have any empty regions into which this aged object can be promoted so
        // we leave promote_object as false, deferring the promotion.
      } else {
        promote_object = true;
      }
    }

    if (promote_object || (_from_affiliation == ShenandoahRegionAffiliation::OLD_GENERATION)) {
      assert(_old_to_region != nullptr, "_old_to_region should not be nullptr when evacuating to OLD region");
      if (_old_compact_point + obj_size > _old_to_region->end()) {
        ShenandoahHeapRegion* new_to_region;

        log_debug(gc)("Worker %u finishing old region " SIZE_FORMAT ", compact_point: " PTR_FORMAT ", obj_size: " SIZE_FORMAT
                      ", &compact_point[obj_size]: " PTR_FORMAT ", region end: " PTR_FORMAT,  _worker_id, _old_to_region->index(),
                      p2i(_old_compact_point), obj_size, p2i(_old_compact_point + obj_size), p2i(_old_to_region->end()));

        // Object does not fit.  Get a new _old_to_region.
        finish_old_region();
        if (_empty_regions_pos < _empty_regions.length()) {
          new_to_region = _empty_regions.at(_empty_regions_pos);
          _empty_regions_pos++;
          new_to_region->set_affiliation(OLD_GENERATION, false);
        } else {
          // If we've exhausted the previously selected _old_to_region, we know that the _old_to_region is distinct
          // from _from_region.  That's because there is always room for _from_region to be compacted into itself.
          // Since we're out of empty regions, let's use _from_region to hold the results of its own compaction.
          new_to_region = _from_region;
        }

        assert(new_to_region != _old_to_region, "must not reuse same OLD to-region");
        assert(new_to_region != nullptr, "must not be nullptr");
        _old_to_region = new_to_region;
        _old_compact_point = _old_to_region->bottom();
      }

      // Object fits into current region, record new location:
      assert(_old_compact_point + obj_size <= _old_to_region->end(), "must fit");
      shenandoah_assert_not_forwarded(nullptr, p);
      _preserved_marks->push_if_necessary(p, p->mark());
      p->forward_to(cast_to_oop(_old_compact_point));
      _old_compact_point += obj_size;
    } else {
      assert(_from_affiliation == ShenandoahRegionAffiliation::YOUNG_GENERATION,
             "_from_region must be OLD_GENERATION or YOUNG_GENERATION");
      assert(_young_to_region != nullptr, "_young_to_region should not be nullptr when compacting YOUNG _from_region");

      // After full gc compaction, all regions have age 0.  Embed the region's age into the object's age in order to preserve
      // tenuring progress.
      if (_heap->is_aging_cycle()) {
        _heap->increase_object_age(p, from_region_age + 1);
      } else {
        _heap->increase_object_age(p, from_region_age);
      }

      if (_young_compact_point + obj_size > _young_to_region->end()) {
        ShenandoahHeapRegion* new_to_region;

        log_debug(gc)("Worker %u finishing young region " SIZE_FORMAT ", compact_point: " PTR_FORMAT ", obj_size: " SIZE_FORMAT
                      ", &compact_point[obj_size]: " PTR_FORMAT ", region end: " PTR_FORMAT,  _worker_id, _young_to_region->index(),
                      p2i(_young_compact_point), obj_size, p2i(_young_compact_point + obj_size), p2i(_young_to_region->end()));

        // Object does not fit.  Get a new _young_to_region.
        finish_young_region();
        if (_empty_regions_pos < _empty_regions.length()) {
          new_to_region = _empty_regions.at(_empty_regions_pos);
          _empty_regions_pos++;
          new_to_region->set_affiliation(YOUNG_GENERATION, false);
        } else {
          // If we've exhausted the previously selected _young_to_region, we know that the _young_to_region is distinct
          // from _from_region.  That's because there is always room for _from_region to be compacted into itself.
          // Since we're out of empty regions, let's use _from_region to hold the results of its own compaction.
          new_to_region = _from_region;
        }

        assert(new_to_region != _young_to_region, "must not reuse same OLD to-region");
        assert(new_to_region != nullptr, "must not be nullptr");
        _young_to_region = new_to_region;
        _young_compact_point = _young_to_region->bottom();
      }

      // Object fits into current region, record new location:
      assert(_young_compact_point + obj_size <= _young_to_region->end(), "must fit");
      shenandoah_assert_not_forwarded(nullptr, p);
      _preserved_marks->push_if_necessary(p, p->mark());
      p->forward_to(cast_to_oop(_young_compact_point));
      _young_compact_point += obj_size;
    }
  }
};


class ShenandoahPrepareForCompactionObjectClosure : public ObjectClosure {
private:
  PreservedMarks*          const _preserved_marks;
  ShenandoahHeap*          const _heap;
  GrowableArray<ShenandoahHeapRegion*>& _empty_regions;
  int _empty_regions_pos;
  ShenandoahHeapRegion*          _to_region;
  ShenandoahHeapRegion*          _from_region;
  HeapWord* _compact_point;

public:
  ShenandoahPrepareForCompactionObjectClosure(PreservedMarks* preserved_marks,
                                              GrowableArray<ShenandoahHeapRegion*>& empty_regions,
                                              ShenandoahHeapRegion* to_region) :
    _preserved_marks(preserved_marks),
    _heap(ShenandoahHeap::heap()),
    _empty_regions(empty_regions),
    _empty_regions_pos(0),
    _to_region(to_region),
    _from_region(nullptr),
    _compact_point(to_region->bottom()) {}

  void set_from_region(ShenandoahHeapRegion* from_region) {
    _from_region = from_region;
  }

  void finish_region() {
    assert(_to_region != nullptr, "should not happen");
    assert(!_heap->mode()->is_generational(), "Generational GC should use different Closure");
    _to_region->set_new_top(_compact_point);
  }

  bool is_compact_same_region() {
    return _from_region == _to_region;
  }

  int empty_regions_pos() {
    return _empty_regions_pos;
  }

  void do_object(oop p) {
    assert(_from_region != nullptr, "must set before work");
    assert(_heap->complete_marking_context()->is_marked(p), "must be marked");
    assert(!_heap->complete_marking_context()->allocated_after_mark_start(p), "must be truly marked");

    size_t obj_size = p->size();
    if (_compact_point + obj_size > _to_region->end()) {
      finish_region();

      // Object doesn't fit. Pick next empty region and start compacting there.
      ShenandoahHeapRegion* new_to_region;
      if (_empty_regions_pos < _empty_regions.length()) {
        new_to_region = _empty_regions.at(_empty_regions_pos);
        _empty_regions_pos++;
      } else {
        // Out of empty region? Compact within the same region.
        new_to_region = _from_region;
      }

      assert(new_to_region != _to_region, "must not reuse same to-region");
      assert(new_to_region != nullptr, "must not be null");
      _to_region = new_to_region;
      _compact_point = _to_region->bottom();
    }

    // Object fits into current region, record new location:
    assert(_compact_point + obj_size <= _to_region->end(), "must fit");
    shenandoah_assert_not_forwarded(nullptr, p);
    _preserved_marks->push_if_necessary(p, p->mark());
    p->forward_to(cast_to_oop(_compact_point));
    _compact_point += obj_size;
  }
};


ShenandoahPrepareForCompactionTask::ShenandoahPrepareForCompactionTask(PreservedMarksSet *preserved_marks,
                                                                       ShenandoahHeapRegionSet **worker_slices,
                                                                       size_t num_workers) :
    WorkerTask("Shenandoah Prepare For Compaction"),
    _preserved_marks(preserved_marks), _heap(ShenandoahHeap::heap()),
    _worker_slices(worker_slices), _num_workers(num_workers) { }


void ShenandoahPrepareForCompactionTask::work(uint worker_id) {
  ShenandoahParallelWorkerSession worker_session(worker_id);
  ShenandoahHeapRegionSet* slice = _worker_slices[worker_id];
  ShenandoahHeapRegionSetIterator it(slice);
  ShenandoahHeapRegion* from_region = it.next();
  // No work?
  if (from_region == nullptr) {
    return;
  }

  // Sliding compaction. Walk all regions in the slice, and compact them.
  // Remember empty regions and reuse them as needed.
  ResourceMark rm;

  GrowableArray<ShenandoahHeapRegion*> empty_regions((int)_heap->num_regions());

  if (_heap->mode()->is_generational()) {
    ShenandoahHeapRegion* old_to_region = (from_region->is_old())? from_region: nullptr;
    ShenandoahHeapRegion* young_to_region = (from_region->is_young())? from_region: nullptr;
    ShenandoahPrepareForGenerationalCompactionObjectClosure cl(this, _preserved_marks->get(worker_id), empty_regions,
                                                               old_to_region, young_to_region, worker_id);
    while (from_region != nullptr) {
      assert(is_candidate_region(from_region), "Sanity");
      log_debug(gc)("Worker %u compacting %s Region " SIZE_FORMAT " which had used " SIZE_FORMAT " and %s live",
                    worker_id, affiliation_name(from_region->affiliation()),
                    from_region->index(), from_region->used(), from_region->has_live()? "has": "does not have");
      cl.set_from_region(from_region);
      if (from_region->has_live()) {
        _heap->marked_object_iterate(from_region, &cl);
      }
      // Compacted the region to somewhere else? From-region is empty then.
      if (!cl.is_compact_same_region()) {
        empty_regions.append(from_region);
      }
      from_region = it.next();
    }
    cl.finish();

    // Mark all remaining regions as empty
    for (int pos = cl.empty_regions_pos(); pos < empty_regions.length(); ++pos) {
      ShenandoahHeapRegion* r = empty_regions.at(pos);
      r->set_new_top(r->bottom());
    }
  } else {
    ShenandoahPrepareForCompactionObjectClosure cl(_preserved_marks->get(worker_id), empty_regions, from_region);
    while (from_region != nullptr) {
      assert(is_candidate_region(from_region), "Sanity");
      cl.set_from_region(from_region);
      if (from_region->has_live()) {
        _heap->marked_object_iterate(from_region, &cl);
      }

      // Compacted the region to somewhere else? From-region is empty then.
      if (!cl.is_compact_same_region()) {
        empty_regions.append(from_region);
      }
      from_region = it.next();
    }
    cl.finish_region();

    // Mark all remaining regions as empty
    for (int pos = cl.empty_regions_pos(); pos < empty_regions.length(); ++pos) {
      ShenandoahHeapRegion* r = empty_regions.at(pos);
      r->set_new_top(r->bottom());
    }
  }
}

void ShenandoahFullGC::calculate_target_humongous_objects() {
  ShenandoahHeap* heap = ShenandoahHeap::heap();

  // Compute the new addresses for humongous objects. We need to do this after addresses
  // for regular objects are calculated, and we know what regions in heap suffix are
  // available for humongous moves.
  //
  // Scan the heap backwards, because we are compacting humongous regions towards the end.
  // Maintain the contiguous compaction window in [to_begin; to_end), so that we can slide
  // humongous start there.
  //
  // The complication is potential non-movable regions during the scan. If such region is
  // detected, then sliding restarts towards that non-movable region.

  size_t to_begin = heap->num_regions();
  size_t to_end = heap->num_regions();

  log_debug(gc)("Full GC calculating target humongous objects from end " SIZE_FORMAT, to_end);
  for (size_t c = heap->num_regions(); c > 0; c--) {
    ShenandoahHeapRegion *r = heap->get_region(c - 1);
    if (r->is_humongous_continuation() || (r->new_top() == r->bottom())) {
      // To-region candidate: record this, and continue scan
      to_begin = r->index();
      continue;
    }

    if (r->is_humongous_start() && r->is_stw_move_allowed()) {
      // From-region candidate: movable humongous region
      oop old_obj = cast_to_oop(r->bottom());
      size_t words_size = old_obj->size();
      size_t num_regions = ShenandoahHeapRegion::required_regions(words_size * HeapWordSize);

      size_t start = to_end - num_regions;

      if (start >= to_begin && start != r->index()) {
        // Fits into current window, and the move is non-trivial. Record the move then, and continue scan.
        _preserved_marks->get(0)->push_if_necessary(old_obj, old_obj->mark());
        old_obj->forward_to(cast_to_oop(heap->get_region(start)->bottom()));
        to_end = start;
        continue;
      }
    }

    // Failed to fit. Scan starting from current region.
    to_begin = r->index();
    to_end = r->index();
  }
}

class ShenandoahEnsureHeapActiveClosure: public ShenandoahHeapRegionClosure {
private:
  ShenandoahHeap* const _heap;

public:
  ShenandoahEnsureHeapActiveClosure() : _heap(ShenandoahHeap::heap()) {}
  void heap_region_do(ShenandoahHeapRegion* r) {
    bool is_generational = _heap->mode()->is_generational();
    if (r->is_trash()) {
      r->recycle();
    }
    if (r->is_cset()) {
      // Leave afffiliation unchanged.
      r->make_regular_bypass();
    }
    if (r->is_empty_uncommitted()) {
      r->make_committed_bypass();
    }
    assert (r->is_committed(), "only committed regions in heap now, see region " SIZE_FORMAT, r->index());

    // Record current region occupancy: this communicates empty regions are free
    // to the rest of Full GC code.
    r->set_new_top(r->top());
  }
};

class ShenandoahTrashImmediateGarbageClosure: public ShenandoahHeapRegionClosure {
private:
  ShenandoahHeap* const _heap;
  ShenandoahMarkingContext* const _ctx;

public:
  ShenandoahTrashImmediateGarbageClosure() :
    _heap(ShenandoahHeap::heap()),
    _ctx(ShenandoahHeap::heap()->complete_marking_context()) {}

  void heap_region_do(ShenandoahHeapRegion* r) {
    if (r->affiliation() != FREE) {
      if (r->is_humongous_start()) {
        oop humongous_obj = cast_to_oop(r->bottom());
        if (!_ctx->is_marked(humongous_obj)) {
          assert(!r->has_live(),
                 "Humongous Start %s Region " SIZE_FORMAT " is not marked, should not have live",
                 affiliation_name(r->affiliation()),  r->index());
          log_debug(gc)("Trashing immediate humongous region " SIZE_FORMAT " because not marked", r->index());
          _heap->trash_humongous_region_at(r);
        } else {
          assert(r->has_live(),
                 "Humongous Start %s Region " SIZE_FORMAT " should have live", affiliation_name(r->affiliation()),  r->index());
        }
      } else if (r->is_humongous_continuation()) {
        // If we hit continuation, the non-live humongous starts should have been trashed already
        assert(r->humongous_start_region()->has_live(),
               "Humongous Continuation %s Region " SIZE_FORMAT " should have live", affiliation_name(r->affiliation()),  r->index());
      } else if (r->is_regular()) {
        if (!r->has_live()) {
          log_debug(gc)("Trashing immediate regular region " SIZE_FORMAT " because has no live", r->index());
          r->make_trash_immediate();
        }
      }
    }
    // else, ignore this FREE region.
    // TODO: change iterators so they do not process FREE regions.
  }
};

void ShenandoahFullGC::distribute_slices(ShenandoahHeapRegionSet** worker_slices) {
  ShenandoahHeap* heap = ShenandoahHeap::heap();

  uint n_workers = heap->workers()->active_workers();
  size_t n_regions = heap->num_regions();

  // What we want to accomplish: have the dense prefix of data, while still balancing
  // out the parallel work.
  //
  // Assuming the amount of work is driven by the live data that needs moving, we can slice
  // the entire heap into equal-live-sized prefix slices, and compact into them. So, each
  // thread takes all regions in its prefix subset, and then it takes some regions from
  // the tail.
  //
  // Tail region selection becomes interesting.
  //
  // First, we want to distribute the regions fairly between the workers, and those regions
  // might have different amount of live data. So, until we sure no workers need live data,
  // we need to only take what the worker needs.
  //
  // Second, since we slide everything to the left in each slice, the most busy regions
  // would be the ones on the left. Which means we want to have all workers have their after-tail
  // regions as close to the left as possible.
  //
  // The easiest way to do this is to distribute after-tail regions in round-robin between
  // workers that still need live data.
  //
  // Consider parallel workers A, B, C, then the target slice layout would be:
  //
  //  AAAAAAAABBBBBBBBCCCCCCCC|ABCABCABCABCABCABCABCABABABABABABABABABABAAAAA
  //
  //  (.....dense-prefix.....) (.....................tail...................)
  //  [all regions fully live] [left-most regions are fuller that right-most]
  //

  // Compute how much live data is there. This would approximate the size of dense prefix
  // we target to create.
  size_t total_live = 0;
  for (size_t idx = 0; idx < n_regions; idx++) {
    ShenandoahHeapRegion *r = heap->get_region(idx);
    if (ShenandoahPrepareForCompactionTask::is_candidate_region(r)) {
      total_live += r->get_live_data_words();
    }
  }

  // Estimate the size for the dense prefix. Note that we specifically count only the
  // "full" regions, so there would be some non-full regions in the slice tail.
  size_t live_per_worker = total_live / n_workers;
  size_t prefix_regions_per_worker = live_per_worker / ShenandoahHeapRegion::region_size_words();
  size_t prefix_regions_total = prefix_regions_per_worker * n_workers;
  prefix_regions_total = MIN2(prefix_regions_total, n_regions);
  assert(prefix_regions_total <= n_regions, "Sanity");

  // There might be non-candidate regions in the prefix. To compute where the tail actually
  // ends up being, we need to account those as well.
  size_t prefix_end = prefix_regions_total;
  for (size_t idx = 0; idx < prefix_regions_total; idx++) {
    ShenandoahHeapRegion *r = heap->get_region(idx);
    if (!ShenandoahPrepareForCompactionTask::is_candidate_region(r)) {
      prefix_end++;
    }
  }
  prefix_end = MIN2(prefix_end, n_regions);
  assert(prefix_end <= n_regions, "Sanity");

  // Distribute prefix regions per worker: each thread definitely gets its own same-sized
  // subset of dense prefix.
  size_t prefix_idx = 0;

  size_t* live = NEW_C_HEAP_ARRAY(size_t, n_workers, mtGC);

  for (size_t wid = 0; wid < n_workers; wid++) {
    ShenandoahHeapRegionSet* slice = worker_slices[wid];

    live[wid] = 0;
    size_t regs = 0;

    // Add all prefix regions for this worker
    while (prefix_idx < prefix_end && regs < prefix_regions_per_worker) {
      ShenandoahHeapRegion *r = heap->get_region(prefix_idx);
      if (ShenandoahPrepareForCompactionTask::is_candidate_region(r)) {
        slice->add_region(r);
        live[wid] += r->get_live_data_words();
        regs++;
      }
      prefix_idx++;
    }
  }

  // Distribute the tail among workers in round-robin fashion.
  size_t wid = n_workers - 1;

  for (size_t tail_idx = prefix_end; tail_idx < n_regions; tail_idx++) {
    ShenandoahHeapRegion *r = heap->get_region(tail_idx);
    if (ShenandoahPrepareForCompactionTask::is_candidate_region(r)) {
      assert(wid < n_workers, "Sanity");

      size_t live_region = r->get_live_data_words();

      // Select next worker that still needs live data.
      size_t old_wid = wid;
      do {
        wid++;
        if (wid == n_workers) wid = 0;
      } while (live[wid] + live_region >= live_per_worker && old_wid != wid);

      if (old_wid == wid) {
        // Circled back to the same worker? This means liveness data was
        // miscalculated. Bump the live_per_worker limit so that
        // everyone gets a piece of the leftover work.
        live_per_worker += ShenandoahHeapRegion::region_size_words();
      }

      worker_slices[wid]->add_region(r);
      live[wid] += live_region;
    }
  }

  FREE_C_HEAP_ARRAY(size_t, live);

#ifdef ASSERT
  ResourceBitMap map(n_regions);
  for (size_t wid = 0; wid < n_workers; wid++) {
    ShenandoahHeapRegionSetIterator it(worker_slices[wid]);
    ShenandoahHeapRegion* r = it.next();
    while (r != nullptr) {
      size_t idx = r->index();
      assert(ShenandoahPrepareForCompactionTask::is_candidate_region(r), "Sanity: " SIZE_FORMAT, idx);
      assert(!map.at(idx), "No region distributed twice: " SIZE_FORMAT, idx);
      map.at_put(idx, true);
      r = it.next();
    }
  }

  for (size_t rid = 0; rid < n_regions; rid++) {
    bool is_candidate = ShenandoahPrepareForCompactionTask::is_candidate_region(heap->get_region(rid));
    bool is_distributed = map.at(rid);
    assert(is_distributed || !is_candidate, "All candidates are distributed: " SIZE_FORMAT, rid);
  }
#endif
}

void ShenandoahFullGC::phase2_calculate_target_addresses(ShenandoahHeapRegionSet** worker_slices) {
  GCTraceTime(Info, gc, phases) time("Phase 2: Compute new object addresses", _gc_timer);
  ShenandoahGCPhase calculate_address_phase(ShenandoahPhaseTimings::full_gc_calculate_addresses);

  ShenandoahHeap* heap = ShenandoahHeap::heap();

  // About to figure out which regions can be compacted, make sure pinning status
  // had been updated in GC prologue.
  heap->assert_pinned_region_status();

  {
    // Trash the immediately collectible regions before computing addresses
    ShenandoahTrashImmediateGarbageClosure tigcl;
    heap->heap_region_iterate(&tigcl);

    // Make sure regions are in good state: committed, active, clean.
    // This is needed because we are potentially sliding the data through them.
    ShenandoahEnsureHeapActiveClosure ecl;
    heap->heap_region_iterate(&ecl);
  }

  if (heap->mode()->is_generational()) {
    heap->young_generation()->clear_used();
    heap->old_generation()->clear_used();
  }

  // Compute the new addresses for regular objects
  {
    ShenandoahGCPhase phase(ShenandoahPhaseTimings::full_gc_calculate_addresses_regular);

    distribute_slices(worker_slices);

    size_t num_workers = heap->max_workers();

    ResourceMark rm;
    ShenandoahPrepareForCompactionTask task(_preserved_marks, worker_slices, num_workers);
    heap->workers()->run_task(&task);
  }

  // Compute the new addresses for humongous objects
  {
    ShenandoahGCPhase phase(ShenandoahPhaseTimings::full_gc_calculate_addresses_humong);
    calculate_target_humongous_objects();
  }
}

class ShenandoahAdjustPointersClosure : public MetadataVisitingOopIterateClosure {
private:
  ShenandoahHeap* const _heap;
  ShenandoahMarkingContext* const _ctx;

  template <class T>
  inline void do_oop_work(T* p) {
    T o = RawAccess<>::oop_load(p);
    if (!CompressedOops::is_null(o)) {
      oop obj = CompressedOops::decode_not_null(o);
      assert(_ctx->is_marked(obj), "must be marked");
      if (obj->is_forwarded()) {
        oop forw = obj->forwardee();
        RawAccess<IS_NOT_NULL>::oop_store(p, forw);
      }
    }
  }

public:
  ShenandoahAdjustPointersClosure() :
    _heap(ShenandoahHeap::heap()),
    _ctx(ShenandoahHeap::heap()->complete_marking_context()) {}

  void do_oop(oop* p)       { do_oop_work(p); }
  void do_oop(narrowOop* p) { do_oop_work(p); }
  void do_method(Method* m) {}
  void do_nmethod(nmethod* nm) {}
};

class ShenandoahAdjustPointersObjectClosure : public ObjectClosure {
private:
  ShenandoahHeap* const _heap;
  ShenandoahAdjustPointersClosure _cl;

public:
  ShenandoahAdjustPointersObjectClosure() :
    _heap(ShenandoahHeap::heap()) {
  }
  void do_object(oop p) {
    assert(_heap->complete_marking_context()->is_marked(p), "must be marked");
    p->oop_iterate(&_cl);
  }
};

class ShenandoahAdjustPointersTask : public WorkerTask {
private:
  ShenandoahHeap*          const _heap;
  ShenandoahRegionIterator       _regions;

public:
  ShenandoahAdjustPointersTask() :
    WorkerTask("Shenandoah Adjust Pointers"),
    _heap(ShenandoahHeap::heap()) {
  }

  void work(uint worker_id) {
    ShenandoahParallelWorkerSession worker_session(worker_id);
    ShenandoahAdjustPointersObjectClosure obj_cl;
    ShenandoahHeapRegion* r = _regions.next();
    while (r != nullptr) {
      if (!r->is_humongous_continuation() && r->has_live()) {
        _heap->marked_object_iterate(r, &obj_cl);
      }
      if (r->is_pinned() && r->is_old() && r->is_active() && !r->is_humongous()) {
        // Pinned regions are not compacted so they may still hold unmarked objects with
        // reference to reclaimed memory. Remembered set scanning will crash if it attempts
        // to iterate the oops in these objects.
        r->begin_preemptible_coalesce_and_fill();
        r->oop_fill_and_coalesce_wo_cancel();
      }
      r = _regions.next();
    }
  }
};

class ShenandoahAdjustRootPointersTask : public WorkerTask {
private:
  ShenandoahRootAdjuster* _rp;
  PreservedMarksSet* _preserved_marks;
public:
  ShenandoahAdjustRootPointersTask(ShenandoahRootAdjuster* rp, PreservedMarksSet* preserved_marks) :
    WorkerTask("Shenandoah Adjust Root Pointers"),
    _rp(rp),
    _preserved_marks(preserved_marks) {}

  void work(uint worker_id) {
    ShenandoahParallelWorkerSession worker_session(worker_id);
    ShenandoahAdjustPointersClosure cl;
    _rp->roots_do(worker_id, &cl);
    _preserved_marks->get(worker_id)->adjust_during_full_gc();
  }
};

void ShenandoahFullGC::phase3_update_references() {
  GCTraceTime(Info, gc, phases) time("Phase 3: Adjust pointers", _gc_timer);
  ShenandoahGCPhase adjust_pointer_phase(ShenandoahPhaseTimings::full_gc_adjust_pointers);

  ShenandoahHeap* heap = ShenandoahHeap::heap();

  WorkerThreads* workers = heap->workers();
  uint nworkers = workers->active_workers();
  {
#if COMPILER2_OR_JVMCI
    DerivedPointerTable::clear();
#endif
    ShenandoahRootAdjuster rp(nworkers, ShenandoahPhaseTimings::full_gc_adjust_roots);
    ShenandoahAdjustRootPointersTask task(&rp, _preserved_marks);
    workers->run_task(&task);
#if COMPILER2_OR_JVMCI
    DerivedPointerTable::update_pointers();
#endif
  }

  ShenandoahAdjustPointersTask adjust_pointers_task;
  workers->run_task(&adjust_pointers_task);
}

class ShenandoahCompactObjectsClosure : public ObjectClosure {
private:
  ShenandoahHeap* const _heap;
  uint            const _worker_id;

public:
  ShenandoahCompactObjectsClosure(uint worker_id) :
    _heap(ShenandoahHeap::heap()), _worker_id(worker_id) {}

  void do_object(oop p) {
    assert(_heap->complete_marking_context()->is_marked(p), "must be marked");
    size_t size = p->size();
    if (p->is_forwarded()) {
      HeapWord* compact_from = cast_from_oop<HeapWord*>(p);
      HeapWord* compact_to = cast_from_oop<HeapWord*>(p->forwardee());
      Copy::aligned_conjoint_words(compact_from, compact_to, size);
      oop new_obj = cast_to_oop(compact_to);

      ContinuationGCSupport::relativize_stack_chunk(new_obj);
      new_obj->init_mark();
    }
  }
};

class ShenandoahCompactObjectsTask : public WorkerTask {
private:
  ShenandoahHeap* const _heap;
  ShenandoahHeapRegionSet** const _worker_slices;

public:
  ShenandoahCompactObjectsTask(ShenandoahHeapRegionSet** worker_slices) :
    WorkerTask("Shenandoah Compact Objects"),
    _heap(ShenandoahHeap::heap()),
    _worker_slices(worker_slices) {
  }

  void work(uint worker_id) {
    ShenandoahParallelWorkerSession worker_session(worker_id);
    ShenandoahHeapRegionSetIterator slice(_worker_slices[worker_id]);

    ShenandoahCompactObjectsClosure cl(worker_id);
    ShenandoahHeapRegion* r = slice.next();
    while (r != nullptr) {
      assert(!r->is_humongous(), "must not get humongous regions here");
      if (r->has_live()) {
        _heap->marked_object_iterate(r, &cl);
      }
      r->set_top(r->new_top());
      r = slice.next();
    }
  }
};

class ShenandoahPostCompactClosure : public ShenandoahHeapRegionClosure {
private:
  ShenandoahHeap* const _heap;
  size_t _live;

public:
  ShenandoahPostCompactClosure() : _heap(ShenandoahHeap::heap()), _live(0) {
    _heap->free_set()->clear();
  }

  void heap_region_do(ShenandoahHeapRegion* r) {
    assert (!r->is_cset(), "cset regions should have been demoted already");
    bool is_generational = _heap->mode()->is_generational();

    // Need to reset the complete-top-at-mark-start pointer here because
    // the complete marking bitmap is no longer valid. This ensures
    // size-based iteration in marked_object_iterate().
    // NOTE: See blurb at ShenandoahMCResetCompleteBitmapTask on why we need to skip
    // pinned regions.
    if (!r->is_pinned()) {
      _heap->complete_marking_context()->reset_top_at_mark_start(r);
    }

    size_t live = r->used();

    // Make empty regions that have been allocated into regular
    if (r->is_empty() && live > 0) {
      if (!is_generational) {
        r->make_young_maybe();
      }
      // else, generational mode compaction has already established affiliation.
      r->make_regular_bypass();
    }

    // Reclaim regular regions that became empty
    if (r->is_regular() && live == 0) {
      r->make_trash();
    }

    // Recycle all trash regions
    if (r->is_trash()) {
      live = 0;
      r->recycle();
    }

    // Update final usage for generations
    if (is_generational && live != 0) {
      size_t humongous_waste = 0;
      if (r->is_humongous()) {
        ShenandoahHeapRegion* start = r->humongous_start_region();
        HeapWord* obj_addr = start->bottom();
        oop obj = cast_to_oop(obj_addr);
        size_t word_size = obj->size();
        HeapWord* end_addr = obj_addr + word_size;
        if (end_addr < r->end()) {
          humongous_waste = (r->end() - end_addr) * HeapWordSize;
        }
        // else, this region is entirely spanned by humongous object so contributes no humongous waste
      }
      if (r->is_young()) {
        _heap->young_generation()->increase_used(live);
        _heap->young_generation()->increase_humongous_waste(humongous_waste);
      } else if (r->is_old()) {
        _heap->old_generation()->increase_used(live);
        _heap->old_generation()->increase_humongous_waste(humongous_waste);
      }
    }

    r->set_live_data(live);
    r->reset_alloc_metadata();
    _live += live;
  }

  size_t get_live() {
    return _live;
  }
};

void ShenandoahFullGC::compact_humongous_objects() {
  // Compact humongous regions, based on their fwdptr objects.
  //
  // This code is serial, because doing the in-slice parallel sliding is tricky. In most cases,
  // humongous regions are already compacted, and do not require further moves, which alleviates
  // sliding costs. We may consider doing this in parallel in future.

  ShenandoahHeap* heap = ShenandoahHeap::heap();

  for (size_t c = heap->num_regions(); c > 0; c--) {
    ShenandoahHeapRegion* r = heap->get_region(c - 1);
    if (r->is_humongous_start()) {
      oop old_obj = cast_to_oop(r->bottom());
      if (!old_obj->is_forwarded()) {
        // No need to move the object, it stays at the same slot
        continue;
      }
      size_t words_size = old_obj->size();
      size_t num_regions = ShenandoahHeapRegion::required_regions(words_size * HeapWordSize);

      size_t old_start = r->index();
      size_t old_end   = old_start + num_regions - 1;
      size_t new_start = heap->heap_region_index_containing(old_obj->forwardee());
      size_t new_end   = new_start + num_regions - 1;
      assert(old_start != new_start, "must be real move");
      assert(r->is_stw_move_allowed(), "Region " SIZE_FORMAT " should be movable", r->index());

      ContinuationGCSupport::relativize_stack_chunk(cast_to_oop<HeapWord*>(heap->get_region(old_start)->bottom()));
      log_debug(gc)("Full GC compaction moves humongous object from region " SIZE_FORMAT " to region " SIZE_FORMAT,
                    old_start, new_start);

      Copy::aligned_conjoint_words(heap->get_region(old_start)->bottom(),
                                   heap->get_region(new_start)->bottom(),
                                   words_size);

      oop new_obj = cast_to_oop(heap->get_region(new_start)->bottom());
      new_obj->init_mark();

      {
        ShenandoahRegionAffiliation original_affiliation = r->affiliation();
        for (size_t c = old_start; c <= old_end; c++) {
          ShenandoahHeapRegion* r = heap->get_region(c);
          // Leave humongous region affiliation unchanged.
          r->make_regular_bypass();
          r->set_top(r->bottom());
        }

        for (size_t c = new_start; c <= new_end; c++) {
          ShenandoahHeapRegion* r = heap->get_region(c);
          if (c == new_start) {
            r->make_humongous_start_bypass(original_affiliation);
          } else {
            r->make_humongous_cont_bypass(original_affiliation);
          }

          // Trailing region may be non-full, record the remainder there
          size_t remainder = words_size & ShenandoahHeapRegion::region_size_words_mask();
          if ((c == new_end) && (remainder != 0)) {
            r->set_top(r->bottom() + remainder);
          } else {
            r->set_top(r->end());
          }

          r->reset_alloc_metadata();
        }
      }
    }
  }
}

// This is slightly different to ShHeap::reset_next_mark_bitmap:
// we need to remain able to walk pinned regions.
// Since pinned region do not move and don't get compacted, we will get holes with
// unreachable objects in them (which may have pointers to unloaded Klasses and thus
// cannot be iterated over using oop->size(). The only way to safely iterate over those is using
// a valid marking bitmap and valid TAMS pointer. This class only resets marking
// bitmaps for un-pinned regions, and later we only reset TAMS for unpinned regions.
class ShenandoahMCResetCompleteBitmapTask : public WorkerTask {
private:
  ShenandoahRegionIterator _regions;

public:
  ShenandoahMCResetCompleteBitmapTask() :
    WorkerTask("Shenandoah Reset Bitmap") {
  }

  void work(uint worker_id) {
    ShenandoahParallelWorkerSession worker_session(worker_id);
    ShenandoahHeapRegion* region = _regions.next();
    ShenandoahHeap* heap = ShenandoahHeap::heap();
    ShenandoahMarkingContext* const ctx = heap->complete_marking_context();
    while (region != nullptr) {
      if (heap->is_bitmap_slice_committed(region) && !region->is_pinned() && region->has_live()) {
        ctx->clear_bitmap(region);
      }
      region = _regions.next();
    }
  }
};

void ShenandoahFullGC::phase4_compact_objects(ShenandoahHeapRegionSet** worker_slices) {
  GCTraceTime(Info, gc, phases) time("Phase 4: Move objects", _gc_timer);
  ShenandoahGCPhase compaction_phase(ShenandoahPhaseTimings::full_gc_copy_objects);

  ShenandoahHeap* heap = ShenandoahHeap::heap();

  // Compact regular objects first
  {
    ShenandoahGCPhase phase(ShenandoahPhaseTimings::full_gc_copy_objects_regular);
    ShenandoahCompactObjectsTask compact_task(worker_slices);
    heap->workers()->run_task(&compact_task);
  }

  // Compact humongous objects after regular object moves
  {
    ShenandoahGCPhase phase(ShenandoahPhaseTimings::full_gc_copy_objects_humong);
    compact_humongous_objects();
  }
}

static void account_for_region(ShenandoahHeapRegion* r, size_t &region_count, size_t &region_usage, size_t &humongous_waste) {
  region_count++;
  region_usage += r->used();
  if (r->is_humongous_start()) {
    // For each humongous object, we take this path once regardless of how many regions it spans.
    HeapWord* obj_addr = r->bottom();
    oop obj = cast_to_oop(obj_addr);
    size_t word_size = obj->size();
    size_t region_size_words = ShenandoahHeapRegion::region_size_words();
    size_t overreach = word_size % region_size_words;
    if (overreach != 0) {
      humongous_waste += (region_size_words - overreach) * HeapWordSize;
    }
    // else, this humongous object aligns exactly on region size, so no waste.
  }
}

void ShenandoahFullGC::phase5_epilog() {
  GCTraceTime(Info, gc, phases) time("Phase 5: Full GC epilog", _gc_timer);
  ShenandoahHeap* heap = ShenandoahHeap::heap();
  size_t num_regions = heap->num_regions();
  size_t young_usage = 0;
  size_t young_regions = 0;
  size_t young_humongous_waste = 0;
  size_t old_usage = 0;
  size_t old_regions = 0;
  size_t old_humongous_waste = 0;
  ShenandoahHeapRegion* r;

  if (heap->mode()->is_generational()) {
    // TODO: We may be able remove code that recomputes generation usage after we fix the incremental updates to generation
    // usage that are scattered throughout the existing Full GC implementation.  There's an error in there somewhere that
    // has not yet been figured out.  Or maybe it is easier to just not try to do the generation accounting on the fly, keep
    // this code, and remove all of the other attempts to increase/decrease affiliated regions, used, and humongous_waste.
    {
      ShenandoahGCPhase phase(ShenandoahPhaseTimings::full_gc_recompute_generation_usage);
      for (size_t i = 0; i < num_regions; i++) {
        switch (heap->region_affiliation(i)) {
          case ShenandoahRegionAffiliation::FREE:
            break;
          case ShenandoahRegionAffiliation::YOUNG_GENERATION:
            r = heap->get_region(i);
            account_for_region(r, young_regions, young_usage, young_humongous_waste);
            break;
          case ShenandoahRegionAffiliation::OLD_GENERATION:
            r = heap->get_region(i);
            account_for_region(r, old_regions, old_usage, old_humongous_waste);
            break;
          default:
            assert(false, "Should not reach");
        }
      }
      heap->old_generation()->establish_usage(old_regions, old_usage, old_humongous_waste);
      heap->young_generation()->establish_usage(young_regions, young_usage, young_humongous_waste);
    }
  }

  // Reset complete bitmap. We're about to reset the complete-top-at-mark-start pointer
  // and must ensure the bitmap is in sync.
  {
    ShenandoahGCPhase phase(ShenandoahPhaseTimings::full_gc_copy_objects_reset_complete);
    ShenandoahMCResetCompleteBitmapTask task;
    heap->workers()->run_task(&task);
  }

  // Bring regions in proper states after the collection, and set heap properties.
  {
    ShenandoahGCPhase phase(ShenandoahPhaseTimings::full_gc_copy_objects_rebuild);

    if (heap->mode()->is_generational()) {
      heap->young_generation()->clear_used();
      heap->old_generation()->clear_used();
    }

    ShenandoahPostCompactClosure post_compact;
    heap->heap_region_iterate(&post_compact);
    heap->set_used(post_compact.get_live());
    if (heap->mode()->is_generational()) {
      size_t old_usage = heap->old_generation()->used_regions_size();
      size_t old_capacity = heap->old_generation()->max_capacity();

      assert(old_usage % ShenandoahHeapRegion::region_size_bytes() == 0, "Old usage must aligh with region size");
      assert(old_capacity % ShenandoahHeapRegion::region_size_bytes() == 0, "Old capacity must aligh with region size");

      if (old_capacity > old_usage) {
        size_t excess_old_regions = (old_capacity - old_usage) / ShenandoahHeapRegion::region_size_bytes();
        heap->generation_sizer()->transfer_to_young(excess_old_regions);
      } else if (old_capacity < old_usage) {
        size_t old_regions_deficit = (old_usage - old_capacity) / ShenandoahHeapRegion::region_size_bytes();
        heap->generation_sizer()->transfer_to_old(old_regions_deficit);
      }
      
      log_info(gc)("FullGC done: GLOBAL usage: " SIZE_FORMAT ", young usage: " SIZE_FORMAT ", old usage: " SIZE_FORMAT,
                    post_compact.get_live(), heap->young_generation()->used(), heap->old_generation()->used());
    }

    heap->collection_set()->clear();
    size_t young_cset_regions, old_cset_regions;
    heap->free_set()->prepare_to_rebuild(young_cset_regions, old_cset_regions);

    // We do not separately promote humongous after Full GC.  These have been handled by separate mechanism.

    // We also do not expand old generation size following Full GC because we have scrambled age populations and
    // no longer have object separted by age into distinct regions.

    // TODO: Do we need to fix FullGC so that it maintains aged segregation of objects into distinct regions?
    //       A partial solution would be to remember how many objects are of tenure age following Full GC, but
    //       this is probably suboptimal, because most of these objects will not reside in a region that will be
    //       selected for the next evacuation phase.

    // In case this Full GC resulted from degeneration, clear the tally on anticipated promotion.
    heap->clear_promotion_potential();
    heap->clear_promotion_in_place_potential();

    if (heap->mode()->is_generational()) {
      // Invoke this in case we are able to transfer memory from OLD to YOUNG.  
      heap->adjust_generation_sizes_for_next_cycle(0, 0, 0);
    }
    heap->free_set()->rebuild(0);
  }

  heap->clear_cancelled_gc(true /* clear oom handler */);
}

void ShenandoahFullGC::phase5_restore_generation_accounts() {
  GCTraceTime(Info, gc, phases) time("Phase 5: Restore generation accounts", _gc_timer);
  ShenandoahHeap* heap = ShenandoahHeap::heap();
  size_t num_regions = heap->num_regions();
  size_t young_usage = 0;
  size_t young_regions = 0;
  size_t young_humongous_waste = 0;
  size_t old_usage = 0;
  size_t old_regions = 0;
  size_t old_humongous_waste = 0;
  ShenandoahHeapRegion* r;

  for (size_t i = 0; i < num_regions; i++) {
    switch (heap->region_affiliation(i)) {
      case ShenandoahRegionAffiliation::FREE:
        break;
      case ShenandoahRegionAffiliation::YOUNG_GENERATION:
        r = heap->get_region(i);
        young_regions++;
        young_usage += r->used();
        if (r->is_humongous()) {
          ShenandoahHeapRegion* start = r->humongous_start_region();
          HeapWord* obj_addr = start->bottom();
          oop obj = cast_to_oop(obj_addr);
          size_t word_size = obj->size();
          HeapWord* end_addr = obj_addr + word_size;
          if (end_addr < r->end()) {
            size_t humongous_waste = (r->end() - end_addr) * HeapWordSize;
            young_humongous_waste += humongous_waste;
          }
          // else, this region is entirely spanned by humongous object so contributes no humongous waste
        }
        break;
      case ShenandoahRegionAffiliation::OLD_GENERATION:
        r = heap->get_region(i);
        old_regions++;
        old_usage += r->used();
        if (r->is_humongous()) {
          ShenandoahHeapRegion* start = r->humongous_start_region();
          HeapWord* obj_addr = start->bottom();
          oop obj = cast_to_oop(obj_addr);
          size_t word_size = obj->size();
          HeapWord* end_addr = obj_addr + word_size;
          if (end_addr < r->end()) {
            size_t humongous_waste = (r->end() - end_addr) * HeapWordSize;
            old_humongous_waste += humongous_waste;
          }
          // else, this region is entirely spanned by humongous object so contributes no humongous waste
        }
        break;
      default:
        assert(false, "Should not reach");
    }
  }
  heap->old_generation()->establish_usage(old_regions, old_usage, old_humongous_waste);
  heap->young_generation()->establish_usage(young_regions, young_usage, young_humongous_waste);
}<|MERGE_RESOLUTION|>--- conflicted
+++ resolved
@@ -329,13 +329,7 @@
 
     phase4_compact_objects(worker_slices);
 
-<<<<<<< HEAD
-    if (heap->mode()->is_generational()) {
-      phase5_restore_generation_accounts();
-    }
-=======
     phase5_epilog();
->>>>>>> d0e1f519
   }
 
   {
@@ -1600,62 +1594,4 @@
   }
 
   heap->clear_cancelled_gc(true /* clear oom handler */);
-}
-
-void ShenandoahFullGC::phase5_restore_generation_accounts() {
-  GCTraceTime(Info, gc, phases) time("Phase 5: Restore generation accounts", _gc_timer);
-  ShenandoahHeap* heap = ShenandoahHeap::heap();
-  size_t num_regions = heap->num_regions();
-  size_t young_usage = 0;
-  size_t young_regions = 0;
-  size_t young_humongous_waste = 0;
-  size_t old_usage = 0;
-  size_t old_regions = 0;
-  size_t old_humongous_waste = 0;
-  ShenandoahHeapRegion* r;
-
-  for (size_t i = 0; i < num_regions; i++) {
-    switch (heap->region_affiliation(i)) {
-      case ShenandoahRegionAffiliation::FREE:
-        break;
-      case ShenandoahRegionAffiliation::YOUNG_GENERATION:
-        r = heap->get_region(i);
-        young_regions++;
-        young_usage += r->used();
-        if (r->is_humongous()) {
-          ShenandoahHeapRegion* start = r->humongous_start_region();
-          HeapWord* obj_addr = start->bottom();
-          oop obj = cast_to_oop(obj_addr);
-          size_t word_size = obj->size();
-          HeapWord* end_addr = obj_addr + word_size;
-          if (end_addr < r->end()) {
-            size_t humongous_waste = (r->end() - end_addr) * HeapWordSize;
-            young_humongous_waste += humongous_waste;
-          }
-          // else, this region is entirely spanned by humongous object so contributes no humongous waste
-        }
-        break;
-      case ShenandoahRegionAffiliation::OLD_GENERATION:
-        r = heap->get_region(i);
-        old_regions++;
-        old_usage += r->used();
-        if (r->is_humongous()) {
-          ShenandoahHeapRegion* start = r->humongous_start_region();
-          HeapWord* obj_addr = start->bottom();
-          oop obj = cast_to_oop(obj_addr);
-          size_t word_size = obj->size();
-          HeapWord* end_addr = obj_addr + word_size;
-          if (end_addr < r->end()) {
-            size_t humongous_waste = (r->end() - end_addr) * HeapWordSize;
-            old_humongous_waste += humongous_waste;
-          }
-          // else, this region is entirely spanned by humongous object so contributes no humongous waste
-        }
-        break;
-      default:
-        assert(false, "Should not reach");
-    }
-  }
-  heap->old_generation()->establish_usage(old_regions, old_usage, old_humongous_waste);
-  heap->young_generation()->establish_usage(young_regions, young_usage, young_humongous_waste);
 }