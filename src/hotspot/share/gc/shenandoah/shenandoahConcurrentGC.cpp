/*
 * Copyright (c) 2021, 2022, Red Hat, Inc. All rights reserved.
 * Copyright Amazon.com Inc. or its affiliates. All Rights Reserved.
 * DO NOT ALTER OR REMOVE COPYRIGHT NOTICES OR THIS FILE HEADER.
 *
 * This code is free software; you can redistribute it and/or modify it
 * under the terms of the GNU General Public License version 2 only, as
 * published by the Free Software Foundation.
 *
 * This code is distributed in the hope that it will be useful, but WITHOUT
 * ANY WARRANTY; without even the implied warranty of MERCHANTABILITY or
 * FITNESS FOR A PARTICULAR PURPOSE.  See the GNU General Public License
 * version 2 for more details (a copy is included in the LICENSE file that
 * accompanied this code).
 *
 * You should have received a copy of the GNU General Public License version
 * 2 along with this work; if not, write to the Free Software Foundation,
 * Inc., 51 Franklin St, Fifth Floor, Boston, MA 02110-1301 USA.
 *
 * Please contact Oracle, 500 Oracle Parkway, Redwood Shores, CA 94065 USA
 * or visit www.oracle.com if you need additional information or have any
 * questions.
 *
 */

#include "precompiled.hpp"

#include "gc/shared/barrierSetNMethod.hpp"
#include "gc/shared/collectorCounters.hpp"
#include "gc/shared/continuationGCSupport.inline.hpp"
#include "gc/shenandoah/shenandoahBreakpoint.hpp"
#include "gc/shenandoah/shenandoahCollectorPolicy.hpp"
#include "gc/shenandoah/shenandoahConcurrentGC.hpp"
#include "gc/shenandoah/shenandoahFreeSet.hpp"
#include "gc/shenandoah/shenandoahGeneration.hpp"
#include "gc/shenandoah/shenandoahOldGeneration.hpp"
#include "gc/shenandoah/shenandoahYoungGeneration.hpp"
#include "gc/shenandoah/shenandoahLock.hpp"
#include "gc/shenandoah/shenandoahMark.inline.hpp"
#include "gc/shenandoah/shenandoahMonitoringSupport.hpp"
#include "gc/shenandoah/shenandoahOopClosures.inline.hpp"
#include "gc/shenandoah/shenandoahPhaseTimings.hpp"
#include "gc/shenandoah/shenandoahReferenceProcessor.hpp"
#include "gc/shenandoah/shenandoahRootProcessor.inline.hpp"
#include "gc/shenandoah/shenandoahStackWatermark.hpp"
#include "gc/shenandoah/shenandoahUtils.hpp"
#include "gc/shenandoah/shenandoahVerifier.hpp"
#include "gc/shenandoah/shenandoahVMOperations.hpp"
#include "gc/shenandoah/shenandoahWorkGroup.hpp"
#include "gc/shenandoah/shenandoahWorkerPolicy.hpp"
#include "memory/allocation.hpp"
#include "prims/jvmtiTagMap.hpp"
#include "runtime/vmThread.hpp"
#include "utilities/events.hpp"

// Breakpoint support
class ShenandoahBreakpointGCScope : public StackObj {
private:
  const GCCause::Cause _cause;
public:
  ShenandoahBreakpointGCScope(GCCause::Cause cause) : _cause(cause) {
    if (cause == GCCause::_wb_breakpoint) {
      ShenandoahBreakpoint::start_gc();
      ShenandoahBreakpoint::at_before_gc();
    }
  }

  ~ShenandoahBreakpointGCScope() {
    if (_cause == GCCause::_wb_breakpoint) {
      ShenandoahBreakpoint::at_after_gc();
    }
  }
};

class ShenandoahBreakpointMarkScope : public StackObj {
private:
  const GCCause::Cause _cause;
public:
  ShenandoahBreakpointMarkScope(GCCause::Cause cause) : _cause(cause) {
    if (_cause == GCCause::_wb_breakpoint) {
      ShenandoahBreakpoint::at_after_marking_started();
    }
  }

  ~ShenandoahBreakpointMarkScope() {
    if (_cause == GCCause::_wb_breakpoint) {
      ShenandoahBreakpoint::at_before_marking_completed();
    }
  }
};

ShenandoahConcurrentGC::ShenandoahConcurrentGC(ShenandoahGeneration* generation, bool do_old_gc_bootstrap) :
  _mark(generation),
  _degen_point(ShenandoahDegenPoint::_degenerated_unset),
  _abbreviated(false),
  _do_old_gc_bootstrap(do_old_gc_bootstrap),
  _generation(generation) {
}

ShenandoahGC::ShenandoahDegenPoint ShenandoahConcurrentGC::degen_point() const {
  return _degen_point;
}

bool ShenandoahConcurrentGC::collect(GCCause::Cause cause) {
  ShenandoahHeap* const heap = ShenandoahHeap::heap();
  heap->start_conc_gc();

  ShenandoahBreakpointGCScope breakpoint_gc_scope(cause);

  // Reset for upcoming marking
  entry_reset();

  // Start initial mark under STW
  vmop_entry_init_mark();

  {
    ShenandoahBreakpointMarkScope breakpoint_mark_scope(cause);

    // Reset task queue stats here, rather than in mark_concurrent_roots,
    // because remembered set scan will `push` oops into the queues and
    // resetting after this happens will lose those counts.
    TASKQUEUE_STATS_ONLY(_mark.task_queues()->reset_taskqueue_stats());

    // Concurrent remembered set scanning
    entry_scan_remembered_set();
    // TODO: When RS scanning yields, we will need a check_cancellation_and_abort() degeneration point here.

    // Concurrent mark roots
    entry_mark_roots();
    if (check_cancellation_and_abort(ShenandoahDegenPoint::_degenerated_roots)) return false;

    // Continue concurrent mark
    entry_mark();
    if (check_cancellation_and_abort(ShenandoahDegenPoint::_degenerated_mark)) return false;
  }

  // Complete marking under STW, and start evacuation
  vmop_entry_final_mark();

  // If GC was cancelled before final mark, then the safepoint operation will do nothing
  // and the concurrent mark will still be in progress. In this case it is safe to resume
  // the degenerated cycle from the marking phase. On the other hand, if the GC is cancelled
  // after final mark (but before this check), then the final mark safepoint operation
  // will have finished the mark (setting concurrent mark in progress to false). Final mark
  // will also have setup state (in concurrent stack processing) that will not be safe to
  // resume from the marking phase in the degenerated cycle. That is, if the cancellation
  // occurred after final mark, we must resume the degenerated cycle after the marking phase.
  if (_generation->is_concurrent_mark_in_progress() && check_cancellation_and_abort(ShenandoahDegenPoint::_degenerated_mark)) {
    assert(!heap->is_concurrent_weak_root_in_progress(), "Weak roots should not be in progress when concurrent mark is in progress");
    return false;
  }

  // Concurrent stack processing
  if (heap->is_evacuation_in_progress()) {
    entry_thread_roots();
  }

  // Process weak roots that might still point to regions that would be broken by cleanup
  if (heap->is_concurrent_weak_root_in_progress()) {
    entry_weak_refs();
    entry_weak_roots();
  }

  // Final mark might have reclaimed some immediate garbage, kick cleanup to reclaim
  // the space. This would be the last action if there is nothing to evacuate.  Note that
  // we will not age young-gen objects in the case that we skip evacuation.
  entry_cleanup_early();

  {
    ShenandoahHeapLocker locker(heap->lock());
    heap->free_set()->log_status();
  }

  // Perform concurrent class unloading
  if (heap->unload_classes() &&
      heap->is_concurrent_weak_root_in_progress()) {
    entry_class_unloading();
  }

  // Processing strong roots
  // This may be skipped if there is nothing to update/evacuate.
  // If so, strong_root_in_progress would be unset.
  if (heap->is_concurrent_strong_root_in_progress()) {
    entry_strong_roots();
  }

  // Global marking has completed. We need to fill in any unmarked objects in the old generation
  // so that subsequent remembered set scans will not walk pointers into reclaimed memory.
  if (!heap->cancelled_gc() && heap->mode()->is_generational() && _generation->is_global()) {
    entry_global_coalesce_and_fill();
  }

  // Continue the cycle with evacuation and optional update-refs.
  // This may be skipped if there is nothing to evacuate.
  // If so, evac_in_progress would be unset by collection set preparation code.
  if (heap->is_evacuation_in_progress()) {
    // Concurrently evacuate
    entry_evacuate();
    if (check_cancellation_and_abort(ShenandoahDegenPoint::_degenerated_evac)) return false;

    // Perform update-refs phase.
    vmop_entry_init_updaterefs();
    entry_updaterefs();
    if (check_cancellation_and_abort(ShenandoahDegenPoint::_degenerated_updaterefs)) return false;

    // Concurrent update thread roots
    entry_update_thread_roots();
    if (check_cancellation_and_abort(ShenandoahDegenPoint::_degenerated_updaterefs)) return false;

    vmop_entry_final_updaterefs();

    // Update references freed up collection set, kick the cleanup to reclaim the space.
    entry_cleanup_complete();
  } else {
    // We chose not to evacuate because we found sufficient immediate garbage.
    vmop_entry_final_roots(heap->is_aging_cycle());
    _abbreviated = true;
  }

  // We defer generation resizing actions until after cset regions have been recycled.  We do this even following an
  // abbreviated cycle.
  if (heap->mode()->is_generational()) {
<<<<<<< HEAD
    bool success;
    size_t region_xfer;
    const char* region_destination;
    ShenandoahYoungGeneration* young_gen = heap->young_generation();
    ShenandoahGeneration* old_gen = heap->old_generation();
=======
>>>>>>> 7df41365
    {
      ShenandoahHeapLocker locker(heap->lock());

      size_t old_region_surplus = heap->get_old_region_surplus();
      size_t old_region_deficit = heap->get_old_region_deficit();
      if (old_region_surplus) {
        success = heap->generation_sizer()->transfer_to_young(old_region_surplus);
        region_destination = "young";
        region_xfer = old_region_surplus;
      } else if (old_region_deficit) {
        success = heap->generation_sizer()->transfer_to_old(old_region_deficit);
        region_destination = "old";
        region_xfer = old_region_deficit;
        if (!success) {
          ((ShenandoahOldHeuristics *) old_gen->heuristics())->trigger_cannot_expand();
        }
      } else {
        region_destination = "none";
        region_xfer = 0;
        success = true;
      }
      heap->set_old_region_surplus(0);
      heap->set_old_region_deficit(0);

      size_t old_usage_before_evac = heap->capture_old_usage(0);
      size_t old_usage_now = old_gen->used();
      size_t promoted_bytes = old_usage_now - old_usage_before_evac;
      heap->set_previous_promotion(promoted_bytes);

<<<<<<< HEAD
=======
      young_gen->unadjust_available();
      old_gen->unadjust_available();
      // No need to old_gen->increase_used().
      // That was done when plabs were allocated, accounting for both old evacs and promotions.

      heap->set_alloc_supplement_reserve(0);
>>>>>>> 7df41365
      heap->set_young_evac_reserve(0);
      heap->set_old_evac_reserve(0);
      heap->reset_old_evac_expended();
      heap->set_promoted_reserve(0);
    }

    // Report outside the heap lock
    size_t young_available = young_gen->available();
    size_t old_available = old_gen->available();
    log_info(gc, ergo)("After cleanup, %s " SIZE_FORMAT " regions to %s to prepare for next gc, old available: "
                       SIZE_FORMAT "%s, young_available: " SIZE_FORMAT "%s",
                       success? "successfully transferred": "failed to transfer", region_xfer, region_destination,
                       byte_size_in_proper_unit(old_available), proper_unit_for_byte_size(old_available),
                       byte_size_in_proper_unit(young_available), proper_unit_for_byte_size(young_available));
  }
  return true;
}

void ShenandoahConcurrentGC::vmop_entry_init_mark() {
  ShenandoahHeap* const heap = ShenandoahHeap::heap();
  TraceCollectorStats tcs(heap->monitoring_support()->stw_collection_counters());
  ShenandoahTimingsTracker timing(ShenandoahPhaseTimings::init_mark_gross);

  heap->try_inject_alloc_failure();
  VM_ShenandoahInitMark op(this);
  VMThread::execute(&op); // jump to entry_init_mark() under safepoint
}

void ShenandoahConcurrentGC::vmop_entry_final_mark() {
  ShenandoahHeap* const heap = ShenandoahHeap::heap();
  TraceCollectorStats tcs(heap->monitoring_support()->stw_collection_counters());
  ShenandoahTimingsTracker timing(ShenandoahPhaseTimings::final_mark_gross);

  heap->try_inject_alloc_failure();
  VM_ShenandoahFinalMarkStartEvac op(this);
  VMThread::execute(&op); // jump to entry_final_mark under safepoint
}

void ShenandoahConcurrentGC::vmop_entry_init_updaterefs() {
  ShenandoahHeap* const heap = ShenandoahHeap::heap();
  TraceCollectorStats tcs(heap->monitoring_support()->stw_collection_counters());
  ShenandoahTimingsTracker timing(ShenandoahPhaseTimings::init_update_refs_gross);

  heap->try_inject_alloc_failure();
  VM_ShenandoahInitUpdateRefs op(this);
  VMThread::execute(&op);
}

void ShenandoahConcurrentGC::vmop_entry_final_updaterefs() {
  ShenandoahHeap* const heap = ShenandoahHeap::heap();
  TraceCollectorStats tcs(heap->monitoring_support()->stw_collection_counters());
  ShenandoahTimingsTracker timing(ShenandoahPhaseTimings::final_update_refs_gross);

  heap->try_inject_alloc_failure();
  VM_ShenandoahFinalUpdateRefs op(this);
  VMThread::execute(&op);
}

void ShenandoahConcurrentGC::vmop_entry_final_roots(bool increment_region_ages) {
  ShenandoahHeap* const heap = ShenandoahHeap::heap();
  TraceCollectorStats tcs(heap->monitoring_support()->stw_collection_counters());
  ShenandoahTimingsTracker timing(ShenandoahPhaseTimings::final_roots_gross);

  // This phase does not use workers, no need for setup
  heap->try_inject_alloc_failure();
  VM_ShenandoahFinalRoots op(this, increment_region_ages);
  VMThread::execute(&op);
}

void ShenandoahConcurrentGC::entry_init_mark() {
  const char* msg = init_mark_event_message();
  ShenandoahPausePhase gc_phase(msg, ShenandoahPhaseTimings::init_mark);
  EventMark em("%s", msg);

  ShenandoahWorkerScope scope(ShenandoahHeap::heap()->workers(),
                              ShenandoahWorkerPolicy::calc_workers_for_init_marking(),
                              "init marking");

  op_init_mark();
}

void ShenandoahConcurrentGC::entry_final_mark() {
  const char* msg = final_mark_event_message();
  ShenandoahPausePhase gc_phase(msg, ShenandoahPhaseTimings::final_mark);
  EventMark em("%s", msg);

  ShenandoahWorkerScope scope(ShenandoahHeap::heap()->workers(),
                              ShenandoahWorkerPolicy::calc_workers_for_final_marking(),
                              "final marking");

  op_final_mark();
}

void ShenandoahConcurrentGC::entry_init_updaterefs() {
  static const char* msg = "Pause Init Update Refs";
  ShenandoahPausePhase gc_phase(msg, ShenandoahPhaseTimings::init_update_refs);
  EventMark em("%s", msg);

  // No workers used in this phase, no setup required
  op_init_updaterefs();
}

void ShenandoahConcurrentGC::entry_final_updaterefs() {
  static const char* msg = "Pause Final Update Refs";
  ShenandoahPausePhase gc_phase(msg, ShenandoahPhaseTimings::final_update_refs);
  EventMark em("%s", msg);

  ShenandoahWorkerScope scope(ShenandoahHeap::heap()->workers(),
                              ShenandoahWorkerPolicy::calc_workers_for_final_update_ref(),
                              "final reference update");

  op_final_updaterefs();
}

void ShenandoahConcurrentGC::entry_final_roots() {
  static const char* msg = "Pause Final Roots";
  ShenandoahPausePhase gc_phase(msg, ShenandoahPhaseTimings::final_roots);
  EventMark em("%s", msg);

  op_final_roots();
}

void ShenandoahConcurrentGC::entry_reset() {
  ShenandoahHeap* const heap = ShenandoahHeap::heap();
  TraceCollectorStats tcs(heap->monitoring_support()->concurrent_collection_counters());
  static const char* msg = "Concurrent reset";
  ShenandoahConcurrentPhase gc_phase(msg, ShenandoahPhaseTimings::conc_reset);
  EventMark em("%s", msg);

  ShenandoahWorkerScope scope(heap->workers(),
                              ShenandoahWorkerPolicy::calc_workers_for_conc_reset(),
                              "concurrent reset");

  heap->try_inject_alloc_failure();
  op_reset();
}

void ShenandoahConcurrentGC::entry_scan_remembered_set() {
  if (_generation->is_young()) {
    ShenandoahHeap* const heap = ShenandoahHeap::heap();
    TraceCollectorStats tcs(heap->monitoring_support()->concurrent_collection_counters());
    const char* msg = "Concurrent remembered set scanning";
    ShenandoahConcurrentPhase gc_phase(msg, ShenandoahPhaseTimings::init_scan_rset);
    EventMark em("%s", msg);

    ShenandoahWorkerScope scope(heap->workers(),
                                ShenandoahWorkerPolicy::calc_workers_for_rs_scanning(),
                                msg);

    heap->try_inject_alloc_failure();
    _generation->scan_remembered_set(true /* is_concurrent */);
  }
}

void ShenandoahConcurrentGC::entry_mark_roots() {
  ShenandoahHeap* const heap = ShenandoahHeap::heap();
  TraceCollectorStats tcs(heap->monitoring_support()->concurrent_collection_counters());
  const char* msg = "Concurrent marking roots";
  ShenandoahConcurrentPhase gc_phase(msg, ShenandoahPhaseTimings::conc_mark_roots);
  EventMark em("%s", msg);

  ShenandoahWorkerScope scope(heap->workers(),
                              ShenandoahWorkerPolicy::calc_workers_for_conc_marking(),
                              "concurrent marking roots");

  heap->try_inject_alloc_failure();
  op_mark_roots();
}

void ShenandoahConcurrentGC::entry_mark() {
  ShenandoahHeap* const heap = ShenandoahHeap::heap();
  TraceCollectorStats tcs(heap->monitoring_support()->concurrent_collection_counters());
  const char* msg = conc_mark_event_message();
  ShenandoahConcurrentPhase gc_phase(msg, ShenandoahPhaseTimings::conc_mark);
  EventMark em("%s", msg);

  ShenandoahWorkerScope scope(heap->workers(),
                              ShenandoahWorkerPolicy::calc_workers_for_conc_marking(),
                              "concurrent marking");

  heap->try_inject_alloc_failure();
  op_mark();
}

void ShenandoahConcurrentGC::entry_thread_roots() {
  ShenandoahHeap* const heap = ShenandoahHeap::heap();
  static const char* msg = "Concurrent thread roots";
  ShenandoahConcurrentPhase gc_phase(msg, ShenandoahPhaseTimings::conc_thread_roots);
  EventMark em("%s", msg);

  ShenandoahWorkerScope scope(heap->workers(),
                              ShenandoahWorkerPolicy::calc_workers_for_conc_root_processing(),
                              msg);

  heap->try_inject_alloc_failure();
  op_thread_roots();
}

void ShenandoahConcurrentGC::entry_weak_refs() {
  ShenandoahHeap* const heap = ShenandoahHeap::heap();
  static const char* msg = "Concurrent weak references";
  ShenandoahConcurrentPhase gc_phase(msg, ShenandoahPhaseTimings::conc_weak_refs);
  EventMark em("%s", msg);

  ShenandoahWorkerScope scope(heap->workers(),
                              ShenandoahWorkerPolicy::calc_workers_for_conc_refs_processing(),
                              "concurrent weak references");

  heap->try_inject_alloc_failure();
  op_weak_refs();
}

void ShenandoahConcurrentGC::entry_weak_roots() {
  ShenandoahHeap* const heap = ShenandoahHeap::heap();
  TraceCollectorStats tcs(heap->monitoring_support()->concurrent_collection_counters());
  static const char* msg = "Concurrent weak roots";
  ShenandoahConcurrentPhase gc_phase(msg, ShenandoahPhaseTimings::conc_weak_roots);
  EventMark em("%s", msg);

  ShenandoahWorkerScope scope(heap->workers(),
                              ShenandoahWorkerPolicy::calc_workers_for_conc_root_processing(),
                              "concurrent weak root");

  heap->try_inject_alloc_failure();
  op_weak_roots();
}

void ShenandoahConcurrentGC::entry_class_unloading() {
  ShenandoahHeap* const heap = ShenandoahHeap::heap();
  TraceCollectorStats tcs(heap->monitoring_support()->concurrent_collection_counters());
  static const char* msg = "Concurrent class unloading";
  ShenandoahConcurrentPhase gc_phase(msg, ShenandoahPhaseTimings::conc_class_unload);
  EventMark em("%s", msg);

  ShenandoahWorkerScope scope(heap->workers(),
                              ShenandoahWorkerPolicy::calc_workers_for_conc_root_processing(),
                              "concurrent class unloading");

  heap->try_inject_alloc_failure();
  op_class_unloading();
}

void ShenandoahConcurrentGC::entry_strong_roots() {
  ShenandoahHeap* const heap = ShenandoahHeap::heap();
  TraceCollectorStats tcs(heap->monitoring_support()->concurrent_collection_counters());
  static const char* msg = "Concurrent strong roots";
  ShenandoahConcurrentPhase gc_phase(msg, ShenandoahPhaseTimings::conc_strong_roots);
  EventMark em("%s", msg);

  ShenandoahGCWorkerPhase worker_phase(ShenandoahPhaseTimings::conc_strong_roots);

  ShenandoahWorkerScope scope(heap->workers(),
                              ShenandoahWorkerPolicy::calc_workers_for_conc_root_processing(),
                              "concurrent strong root");

  heap->try_inject_alloc_failure();
  op_strong_roots();
}

void ShenandoahConcurrentGC::entry_cleanup_early() {
  ShenandoahHeap* const heap = ShenandoahHeap::heap();
  TraceCollectorStats tcs(heap->monitoring_support()->concurrent_collection_counters());
  static const char* msg = "Concurrent cleanup";
  ShenandoahConcurrentPhase gc_phase(msg, ShenandoahPhaseTimings::conc_cleanup_early, true /* log_heap_usage */);
  EventMark em("%s", msg);

  // This phase does not use workers, no need for setup
  heap->try_inject_alloc_failure();
  op_cleanup_early();
}

void ShenandoahConcurrentGC::entry_evacuate() {
  ShenandoahHeap* const heap = ShenandoahHeap::heap();
  TraceCollectorStats tcs(heap->monitoring_support()->concurrent_collection_counters());

  static const char* msg = "Concurrent evacuation";
  ShenandoahConcurrentPhase gc_phase(msg, ShenandoahPhaseTimings::conc_evac);
  EventMark em("%s", msg);

  ShenandoahWorkerScope scope(heap->workers(),
                              ShenandoahWorkerPolicy::calc_workers_for_conc_evac(),
                              "concurrent evacuation");

  heap->try_inject_alloc_failure();
  op_evacuate();
}

void ShenandoahConcurrentGC::entry_update_thread_roots() {
  ShenandoahHeap* const heap = ShenandoahHeap::heap();
  TraceCollectorStats tcs(heap->monitoring_support()->concurrent_collection_counters());

  static const char* msg = "Concurrent update thread roots";
  ShenandoahConcurrentPhase gc_phase(msg, ShenandoahPhaseTimings::conc_update_thread_roots);
  EventMark em("%s", msg);

  // No workers used in this phase, no setup required
  heap->try_inject_alloc_failure();
  op_update_thread_roots();
}

void ShenandoahConcurrentGC::entry_updaterefs() {
  ShenandoahHeap* const heap = ShenandoahHeap::heap();
  TraceCollectorStats tcs(heap->monitoring_support()->concurrent_collection_counters());
  static const char* msg = "Concurrent update references";
  ShenandoahConcurrentPhase gc_phase(msg, ShenandoahPhaseTimings::conc_update_refs);
  EventMark em("%s", msg);

  ShenandoahWorkerScope scope(heap->workers(),
                              ShenandoahWorkerPolicy::calc_workers_for_conc_update_ref(),
                              "concurrent reference update");

  heap->try_inject_alloc_failure();
  op_updaterefs();
}

void ShenandoahConcurrentGC::entry_cleanup_complete() {
  ShenandoahHeap* const heap = ShenandoahHeap::heap();
  TraceCollectorStats tcs(heap->monitoring_support()->concurrent_collection_counters());
  static const char* msg = "Concurrent cleanup";
  ShenandoahConcurrentPhase gc_phase(msg, ShenandoahPhaseTimings::conc_cleanup_complete, true /* log_heap_usage */);
  EventMark em("%s", msg);

  // This phase does not use workers, no need for setup
  heap->try_inject_alloc_failure();
  op_cleanup_complete();
}

void ShenandoahConcurrentGC::entry_global_coalesce_and_fill() {
  ShenandoahHeap* const heap = ShenandoahHeap::heap();

  const char* msg = "Coalescing and filling old regions in global collect";
  ShenandoahConcurrentPhase gc_phase(msg, ShenandoahPhaseTimings::coalesce_and_fill);

  TraceCollectorStats tcs(heap->monitoring_support()->concurrent_collection_counters());
  EventMark em("%s", msg);
  ShenandoahWorkerScope scope(heap->workers(),
                              ShenandoahWorkerPolicy::calc_workers_for_conc_marking(),
                              "concurrent coalesce and fill");

  op_global_coalesce_and_fill();
}

void ShenandoahConcurrentGC::op_reset() {
  ShenandoahHeap* const heap = ShenandoahHeap::heap();
  if (ShenandoahPacing) {
    heap->pacer()->setup_for_reset();
  }
  _generation->prepare_gc();
}

class ShenandoahInitMarkUpdateRegionStateClosure : public ShenandoahHeapRegionClosure {
private:
  ShenandoahMarkingContext* const _ctx;
public:
  ShenandoahInitMarkUpdateRegionStateClosure() : _ctx(ShenandoahHeap::heap()->marking_context()) {}

  void heap_region_do(ShenandoahHeapRegion* r) {
    assert(!r->has_live(), "Region " SIZE_FORMAT " should have no live data", r->index());
    if (r->is_active()) {
      // Check if region needs updating its TAMS. We have updated it already during concurrent
      // reset, so it is very likely we don't need to do another write here.  Since most regions
      // are not "active", this path is relatively rare.
      if (_ctx->top_at_mark_start(r) != r->top()) {
        _ctx->capture_top_at_mark_start(r);
      }
    } else {
      assert(_ctx->top_at_mark_start(r) == r->top(),
             "Region " SIZE_FORMAT " should already have correct TAMS", r->index());
    }
  }

  bool is_thread_safe() { return true; }
};

void ShenandoahConcurrentGC::start_mark() {
  _mark.start_mark();
}

void ShenandoahConcurrentGC::op_init_mark() {
  ShenandoahHeap* const heap = ShenandoahHeap::heap();
  assert(ShenandoahSafepoint::is_at_shenandoah_safepoint(), "Should be at safepoint");
  assert(Thread::current()->is_VM_thread(), "can only do this in VMThread");

  assert(_generation->is_bitmap_clear(), "need clear marking bitmap");
  assert(!_generation->is_mark_complete(), "should not be complete");
  assert(!heap->has_forwarded_objects(), "No forwarded objects on this path");


  if (heap->mode()->is_generational()) {
    if (_generation->is_young() || (_generation->is_global() && ShenandoahVerify)) {
      // The current implementation of swap_remembered_set() copies the write-card-table
      // to the read-card-table. The remembered sets are also swapped for GLOBAL collections
      // so that the verifier works with the correct copy of the card table when verifying.
      // TODO: This path should not really depend on ShenandoahVerify.
      ShenandoahGCPhase phase(ShenandoahPhaseTimings::init_swap_rset);
      _generation->swap_remembered_set();
    }

    if (_generation->is_global()) {
      heap->cancel_old_gc();
    } else if (heap->is_concurrent_old_mark_in_progress()) {
      // Purge the SATB buffers, transferring any valid, old pointers to the
      // old generation mark queue. Any pointers in a young region will be
      // abandoned.
      ShenandoahGCPhase phase(ShenandoahPhaseTimings::init_transfer_satb);
      heap->transfer_old_pointers_from_satb();
    }
  }

  if (ShenandoahVerify) {
    heap->verifier()->verify_before_concmark();
  }

  if (VerifyBeforeGC) {
    Universe::verify();
  }

  _generation->set_concurrent_mark_in_progress(true);

  start_mark();

  if (_do_old_gc_bootstrap) {
    // Update region state for both young and old regions
    // TODO: We should be able to pull this out of the safepoint for the bootstrap
    // cycle. The top of an old region will only move when a GC cycle evacuates
    // objects into it. When we start an old cycle, we know that nothing can touch
    // the top of old regions.
    ShenandoahGCPhase phase(ShenandoahPhaseTimings::init_update_region_states);
    ShenandoahInitMarkUpdateRegionStateClosure cl;
    heap->parallel_heap_region_iterate(&cl);
  } else {
    // Update region state for only young regions
    ShenandoahGCPhase phase(ShenandoahPhaseTimings::init_update_region_states);
    ShenandoahInitMarkUpdateRegionStateClosure cl;
    _generation->parallel_heap_region_iterate(&cl);
  }

  // Weak reference processing
  ShenandoahReferenceProcessor* rp = _generation->ref_processor();
  rp->reset_thread_locals();
  rp->set_soft_reference_policy(heap->soft_ref_policy()->should_clear_all_soft_refs());

  // Make above changes visible to worker threads
  OrderAccess::fence();

  // Arm nmethods for concurrent marking. When a nmethod is about to be executed,
  // we need to make sure that all its metadata are marked. alternative is to remark
  // thread roots at final mark pause, but it can be potential latency killer.
  if (heap->unload_classes()) {
    ShenandoahCodeRoots::arm_nmethods();
  }

  ShenandoahStackWatermark::change_epoch_id();
  if (ShenandoahPacing) {
    heap->pacer()->setup_for_mark();
  }
}

void ShenandoahConcurrentGC::op_mark_roots() {
  _mark.mark_concurrent_roots();
}

void ShenandoahConcurrentGC::op_mark() {
  _mark.concurrent_mark();
}

void ShenandoahConcurrentGC::op_final_mark() {
  ShenandoahHeap* const heap = ShenandoahHeap::heap();
  assert(ShenandoahSafepoint::is_at_shenandoah_safepoint(), "Should be at safepoint");
  assert(!heap->has_forwarded_objects(), "No forwarded objects on this path");

  if (ShenandoahVerify) {
    heap->verifier()->verify_roots_no_forwarded();
  }

  if (!heap->cancelled_gc()) {
    _mark.finish_mark();
    assert(!heap->cancelled_gc(), "STW mark cannot OOM");

    // Notify JVMTI that the tagmap table will need cleaning.
    JvmtiTagMap::set_needs_cleaning();

    // The collection set is chosen by prepare_regions_and_collection_set().
    //
    // TODO: Under severe memory overload conditions that can be checked here, we may want to limit
    // the inclusion of old-gen candidates within the collection set.  This would allow us to prioritize efforts on
    // evacuating young-gen,  This remediation is most appropriate when old-gen availability is very high (so there
    // are negligible negative impacts from delaying completion of old-gen evacuation) and when young-gen collections
    // are "under duress" (as signalled by very low availability of memory within young-gen, indicating that/ young-gen
    // collections are not triggering frequently enough).
    _generation->prepare_regions_and_collection_set(true /*concurrent*/);

    // Upon return from prepare_regions_and_collection_set(), certain parameters have been established to govern the
    // evacuation efforts that are about to begin.  In particular:
    //
    // heap->get_promoted_reserve() represents the amount of memory within old-gen's available memory that has
    //   been set aside to hold objects promoted from young-gen memory.  This represents an estimated percentage
    //   of the live young-gen memory within the collection set.  If there is more data ready to be promoted than
    //   can fit within this reserve, the promotion of some objects will be deferred until a subsequent evacuation
    //   pass.
    //
    // heap->get_old_evac_reserve() represents the amount of memory within old-gen's available memory that has been
    //  set aside to hold objects evacuated from the old-gen collection set.
    //
    // heap->get_young_evac_reserve() represents the amount of memory within young-gen's available memory that has
    //  been set aside to hold objects evacuated from the young-gen collection set.  Conservatively, this value
    //  equals the entire amount of live young-gen memory within the collection set, even though some of this memory
    //  will likely be promoted.

    // Has to be done after cset selection
    heap->prepare_concurrent_roots();

<<<<<<< HEAD
    if (heap->mode()->is_generational()) {
      ShenandoahGeneration* young_gen = heap->young_generation();
      size_t humongous_regions_promoted = heap->get_promotable_humongous_regions();
      size_t regular_regions_promoted_in_place = heap->get_regular_regions_promoted_in_place();
      if (!heap->collection_set()->is_empty() || (humongous_regions_promoted + regular_regions_promoted_in_place > 0)) {
        // Even if the collection set is empty, we need to do evacuation if there are regions to be promoted in place.
        // Concurrent evacuation takes responsibility for registering objects and setting the remembered set cards to dirty.

        LogTarget(Debug, gc, cset) lt;
        if (lt.is_enabled()) {
          ResourceMark rm;
          LogStream ls(lt);
          heap->collection_set()->print_on(&ls);
        }

        if (ShenandoahVerify) {
          heap->verifier()->verify_before_evacuation();
        }
        // TODO: we do not need to run update-references following evacuation if collection_set->is_empty().

        heap->set_evacuation_in_progress(true);
        // From here on, we need to update references.
        heap->set_has_forwarded_objects(true);

        // Verify before arming for concurrent processing.
        // Otherwise, verification can trigger stack processing.
        if (ShenandoahVerify) {
          heap->verifier()->verify_during_evacuation();
        }

        // Arm nmethods/stack for concurrent processing
        ShenandoahCodeRoots::arm_nmethods();
        ShenandoahStackWatermark::change_epoch_id();

        if (ShenandoahPacing) {
          heap->pacer()->setup_for_evac();
        }
      } else {
        if (ShenandoahVerify) {
          heap->verifier()->verify_after_concmark();
        }

        if (VerifyAfterGC) {
          Universe::verify();
        }
=======
    if (!heap->collection_set()->is_empty()) {
      LogTarget(Debug, gc, cset) lt;
      if (lt.is_enabled()) {
        ResourceMark rm;
        LogStream ls(lt);
        heap->collection_set()->print_on(&ls);
      }

      if (ShenandoahVerify) {
        heap->verifier()->verify_before_evacuation();
      }

      heap->set_evacuation_in_progress(true);
      // From here on, we need to update references.
      heap->set_has_forwarded_objects(true);

      // Verify before arming for concurrent processing.
      // Otherwise, verification can trigger stack processing.
      if (ShenandoahVerify) {
        heap->verifier()->verify_during_evacuation();
      }

      // Arm nmethods/stack for concurrent processing
      ShenandoahCodeRoots::arm_nmethods();
      ShenandoahStackWatermark::change_epoch_id();

      if (heap->mode()->is_generational()) {
        // Calculate the temporary evacuation allowance supplement to young-gen memory capacity (for allocations
        // and young-gen evacuations).
        intptr_t adjustment = heap->get_alloc_supplement_reserve();
        size_t young_available = heap->young_generation()->adjust_available(adjustment);
        // old_available is memory that can hold promotions and evacuations.  Subtract out the memory that is being
        // loaned for young-gen allocations or evacuations.
        size_t old_available = heap->old_generation()->adjust_available(-adjustment);

        log_info(gc, ergo)("After generational memory budget adjustments, old available: " SIZE_FORMAT
                           "%s, young_available: " SIZE_FORMAT "%s",
                           byte_size_in_proper_unit(old_available),   proper_unit_for_byte_size(old_available),
                           byte_size_in_proper_unit(young_available), proper_unit_for_byte_size(young_available));
      }

      if (ShenandoahPacing) {
        heap->pacer()->setup_for_evac();
>>>>>>> 7df41365
      }
    } else {
      // Not is_generational()
      if (!heap->collection_set()->is_empty()) {
        LogTarget(Info, gc, ergo) lt;
        if (lt.is_enabled()) {
          ResourceMark rm;
          LogStream ls(lt);
          heap->collection_set()->print_on(&ls);
        }

        if (ShenandoahVerify) {
          heap->verifier()->verify_before_evacuation();
        }

        heap->set_evacuation_in_progress(true);
        // From here on, we need to update references.
        heap->set_has_forwarded_objects(true);

        // Verify before arming for concurrent processing.
        // Otherwise, verification can trigger stack processing.
        if (ShenandoahVerify) {
          heap->verifier()->verify_during_evacuation();
        }

        // Arm nmethods/stack for concurrent processing
        ShenandoahCodeRoots::arm_nmethods();
        ShenandoahStackWatermark::change_epoch_id();

        if (ShenandoahPacing) {
          heap->pacer()->setup_for_evac();
        }
      } else {
        if (ShenandoahVerify) {
          heap->verifier()->verify_after_concmark();
        }

        if (VerifyAfterGC) {
          Universe::verify();
        }
      }
    }
  }
}

class ShenandoahConcurrentEvacThreadClosure : public ThreadClosure {
private:
  OopClosure* const _oops;

public:
  ShenandoahConcurrentEvacThreadClosure(OopClosure* oops);
  void do_thread(Thread* thread);
};

ShenandoahConcurrentEvacThreadClosure::ShenandoahConcurrentEvacThreadClosure(OopClosure* oops) :
  _oops(oops) {
}

void ShenandoahConcurrentEvacThreadClosure::do_thread(Thread* thread) {
  JavaThread* const jt = JavaThread::cast(thread);
  StackWatermarkSet::finish_processing(jt, _oops, StackWatermarkKind::gc);
  ShenandoahThreadLocalData::enable_plab_promotions(thread);
}

class ShenandoahConcurrentEvacUpdateThreadTask : public WorkerTask {
private:
  ShenandoahJavaThreadsIterator _java_threads;

public:
  ShenandoahConcurrentEvacUpdateThreadTask(uint n_workers) :
    WorkerTask("Shenandoah Evacuate/Update Concurrent Thread Roots"),
    _java_threads(ShenandoahPhaseTimings::conc_thread_roots, n_workers) {
  }

  void work(uint worker_id) {
    Thread* worker_thread = Thread::current();
    ShenandoahThreadLocalData::enable_plab_promotions(worker_thread);

    // ShenandoahEvacOOMScope has to be setup by ShenandoahContextEvacuateUpdateRootsClosure.
    // Otherwise, may deadlock with watermark lock
    ShenandoahContextEvacuateUpdateRootsClosure oops_cl;
    ShenandoahConcurrentEvacThreadClosure thr_cl(&oops_cl);
    _java_threads.threads_do(&thr_cl, worker_id);
  }
};

void ShenandoahConcurrentGC::op_thread_roots() {
  ShenandoahHeap* const heap = ShenandoahHeap::heap();
  assert(heap->is_evacuation_in_progress(), "Checked by caller");
  ShenandoahGCWorkerPhase worker_phase(ShenandoahPhaseTimings::conc_thread_roots);
  ShenandoahConcurrentEvacUpdateThreadTask task(heap->workers()->active_workers());
  heap->workers()->run_task(&task);
}

void ShenandoahConcurrentGC::op_weak_refs() {
  ShenandoahHeap* const heap = ShenandoahHeap::heap();
  assert(heap->is_concurrent_weak_root_in_progress(), "Only during this phase");
  // Concurrent weak refs processing
  ShenandoahGCWorkerPhase worker_phase(ShenandoahPhaseTimings::conc_weak_refs);
  if (heap->gc_cause() == GCCause::_wb_breakpoint) {
    ShenandoahBreakpoint::at_after_reference_processing_started();
  }
  _generation->ref_processor()->process_references(ShenandoahPhaseTimings::conc_weak_refs, heap->workers(), true /* concurrent */);
}

class ShenandoahEvacUpdateCleanupOopStorageRootsClosure : public BasicOopIterateClosure {
private:
  ShenandoahHeap* const _heap;
  ShenandoahMarkingContext* const _mark_context;
  bool  _evac_in_progress;
  Thread* const _thread;

public:
  ShenandoahEvacUpdateCleanupOopStorageRootsClosure();
  void do_oop(oop* p);
  void do_oop(narrowOop* p);
};

ShenandoahEvacUpdateCleanupOopStorageRootsClosure::ShenandoahEvacUpdateCleanupOopStorageRootsClosure() :
  _heap(ShenandoahHeap::heap()),
  _mark_context(ShenandoahHeap::heap()->marking_context()),
  _evac_in_progress(ShenandoahHeap::heap()->is_evacuation_in_progress()),
  _thread(Thread::current()) {
}

void ShenandoahEvacUpdateCleanupOopStorageRootsClosure::do_oop(oop* p) {
  const oop obj = RawAccess<>::oop_load(p);
  if (!CompressedOops::is_null(obj)) {
    if (!_mark_context->is_marked(obj)) {
      if (_heap->is_in_active_generation(obj)) {
        // TODO: This worries me. Here we are asserting that an unmarked from-space object is 'correct'.
        // Normally, I would call this a bogus assert, but there seems to be a legitimate use-case for
        // accessing from-space objects during class unloading. However, the from-space object may have
        // been "filled". We've made no effort to prevent old generation classes being unloaded by young
        // gen (and vice-versa).
        shenandoah_assert_correct(p, obj);
        ShenandoahHeap::atomic_clear_oop(p, obj);
      }
    } else if (_evac_in_progress && _heap->in_collection_set(obj)) {
      oop resolved = ShenandoahBarrierSet::resolve_forwarded_not_null(obj);
      if (resolved == obj) {
        resolved = _heap->evacuate_object(obj, _thread);
      }
      ShenandoahHeap::atomic_update_oop(resolved, p, obj);
      assert(_heap->cancelled_gc() ||
             _mark_context->is_marked(resolved) && !_heap->in_collection_set(resolved),
             "Sanity");
    }
  }
}

void ShenandoahEvacUpdateCleanupOopStorageRootsClosure::do_oop(narrowOop* p) {
  ShouldNotReachHere();
}

class ShenandoahIsCLDAliveClosure : public CLDClosure {
public:
  void do_cld(ClassLoaderData* cld) {
    cld->is_alive();
  }
};

class ShenandoahIsNMethodAliveClosure: public NMethodClosure {
public:
  void do_nmethod(nmethod* n) {
    n->is_unloading();
  }
};

// This task not only evacuates/updates marked weak roots, but also "null"
// dead weak roots.
class ShenandoahConcurrentWeakRootsEvacUpdateTask : public WorkerTask {
private:
  ShenandoahVMWeakRoots<true /*concurrent*/> _vm_roots;

  // Roots related to concurrent class unloading
  ShenandoahClassLoaderDataRoots<true /* concurrent */>
                                             _cld_roots;
  ShenandoahConcurrentNMethodIterator        _nmethod_itr;
  ShenandoahPhaseTimings::Phase              _phase;

public:
  ShenandoahConcurrentWeakRootsEvacUpdateTask(ShenandoahPhaseTimings::Phase phase) :
    WorkerTask("Shenandoah Evacuate/Update Concurrent Weak Roots"),
    _vm_roots(phase),
    _cld_roots(phase, ShenandoahHeap::heap()->workers()->active_workers(), false /*heap iteration*/),
    _nmethod_itr(ShenandoahCodeRoots::table()),
    _phase(phase) {
    if (ShenandoahHeap::heap()->unload_classes()) {
      MutexLocker mu(CodeCache_lock, Mutex::_no_safepoint_check_flag);
      _nmethod_itr.nmethods_do_begin();
    }
  }

  ~ShenandoahConcurrentWeakRootsEvacUpdateTask() {
    if (ShenandoahHeap::heap()->unload_classes()) {
      MutexLocker mu(CodeCache_lock, Mutex::_no_safepoint_check_flag);
      _nmethod_itr.nmethods_do_end();
    }
    // Notify runtime data structures of potentially dead oops
    _vm_roots.report_num_dead();
  }

  void work(uint worker_id) {
    ShenandoahConcurrentWorkerSession worker_session(worker_id);
    {
      ShenandoahEvacOOMScope oom;
      // jni_roots and weak_roots are OopStorage backed roots, concurrent iteration
      // may race against OopStorage::release() calls.
      ShenandoahEvacUpdateCleanupOopStorageRootsClosure cl;
      _vm_roots.oops_do(&cl, worker_id);
    }

    // If we are going to perform concurrent class unloading later on, we need to
    // cleanup the weak oops in CLD and determinate nmethod's unloading state, so that we
    // can cleanup immediate garbage sooner.
    if (ShenandoahHeap::heap()->unload_classes()) {
      // Applies ShenandoahIsCLDAlive closure to CLDs, native barrier will either null the
      // CLD's holder or evacuate it.
      {
        ShenandoahIsCLDAliveClosure is_cld_alive;
        _cld_roots.cld_do(&is_cld_alive, worker_id);
      }

      // Applies ShenandoahIsNMethodAliveClosure to registered nmethods.
      // The closure calls nmethod->is_unloading(). The is_unloading
      // state is cached, therefore, during concurrent class unloading phase,
      // we will not touch the metadata of unloading nmethods
      {
        ShenandoahWorkerTimingsTracker timer(_phase, ShenandoahPhaseTimings::CodeCacheRoots, worker_id);
        ShenandoahIsNMethodAliveClosure is_nmethod_alive;
        _nmethod_itr.nmethods_do(&is_nmethod_alive);
      }
    }
  }
};

void ShenandoahConcurrentGC::op_weak_roots() {
  ShenandoahHeap* const heap = ShenandoahHeap::heap();
  assert(heap->is_concurrent_weak_root_in_progress(), "Only during this phase");
  // Concurrent weak root processing
  {
    ShenandoahTimingsTracker t(ShenandoahPhaseTimings::conc_weak_roots_work);
    ShenandoahGCWorkerPhase worker_phase(ShenandoahPhaseTimings::conc_weak_roots_work);
    ShenandoahConcurrentWeakRootsEvacUpdateTask task(ShenandoahPhaseTimings::conc_weak_roots_work);
    heap->workers()->run_task(&task);
  }

  // Perform handshake to flush out dead oops
  {
    ShenandoahTimingsTracker t(ShenandoahPhaseTimings::conc_weak_roots_rendezvous);
    heap->rendezvous_threads();
  }
}

void ShenandoahConcurrentGC::op_class_unloading() {
  ShenandoahHeap* const heap = ShenandoahHeap::heap();
  assert (heap->is_concurrent_weak_root_in_progress() &&
          heap->unload_classes(),
          "Checked by caller");
  heap->do_class_unloading();
}

class ShenandoahEvacUpdateCodeCacheClosure : public NMethodClosure {
private:
  BarrierSetNMethod* const                  _bs;
  ShenandoahEvacuateUpdateMetadataClosure   _cl;

public:
  ShenandoahEvacUpdateCodeCacheClosure() :
    _bs(BarrierSet::barrier_set()->barrier_set_nmethod()),
    _cl() {
  }

  void do_nmethod(nmethod* n) {
    ShenandoahNMethod* data = ShenandoahNMethod::gc_data(n);
    ShenandoahReentrantLocker locker(data->lock());
    // Setup EvacOOM scope below reentrant lock to avoid deadlock with
    // nmethod_entry_barrier
    ShenandoahEvacOOMScope oom;
    data->oops_do(&_cl, true/*fix relocation*/);
    _bs->disarm(n);
  }
};

class ShenandoahConcurrentRootsEvacUpdateTask : public WorkerTask {
private:
  ShenandoahPhaseTimings::Phase                 _phase;
  ShenandoahVMRoots<true /*concurrent*/>        _vm_roots;
  ShenandoahClassLoaderDataRoots<true /*concurrent*/>
                                                _cld_roots;
  ShenandoahConcurrentNMethodIterator           _nmethod_itr;

public:
  ShenandoahConcurrentRootsEvacUpdateTask(ShenandoahPhaseTimings::Phase phase) :
    WorkerTask("Shenandoah Evacuate/Update Concurrent Strong Roots"),
    _phase(phase),
    _vm_roots(phase),
    _cld_roots(phase, ShenandoahHeap::heap()->workers()->active_workers(), false /*heap iteration*/),
    _nmethod_itr(ShenandoahCodeRoots::table()) {
    if (!ShenandoahHeap::heap()->unload_classes()) {
      MutexLocker mu(CodeCache_lock, Mutex::_no_safepoint_check_flag);
      _nmethod_itr.nmethods_do_begin();
    }
  }

  ~ShenandoahConcurrentRootsEvacUpdateTask() {
    if (!ShenandoahHeap::heap()->unload_classes()) {
      MutexLocker mu(CodeCache_lock, Mutex::_no_safepoint_check_flag);
      _nmethod_itr.nmethods_do_end();
    }
  }

  void work(uint worker_id) {
    ShenandoahConcurrentWorkerSession worker_session(worker_id);
    {
      ShenandoahEvacOOMScope oom;
      {
        // vm_roots and weak_roots are OopStorage backed roots, concurrent iteration
        // may race against OopStorage::release() calls.
        ShenandoahContextEvacuateUpdateRootsClosure cl;
        _vm_roots.oops_do<ShenandoahContextEvacuateUpdateRootsClosure>(&cl, worker_id);
      }

      {
        ShenandoahEvacuateUpdateMetadataClosure cl;
        CLDToOopClosure clds(&cl, ClassLoaderData::_claim_strong);
        _cld_roots.cld_do(&clds, worker_id);
      }
    }

    // Cannot setup ShenandoahEvacOOMScope here, due to potential deadlock with nmethod_entry_barrier.
    if (!ShenandoahHeap::heap()->unload_classes()) {
      ShenandoahWorkerTimingsTracker timer(_phase, ShenandoahPhaseTimings::CodeCacheRoots, worker_id);
      ShenandoahEvacUpdateCodeCacheClosure cl;
      _nmethod_itr.nmethods_do(&cl);
    }
  }
};

void ShenandoahConcurrentGC::op_strong_roots() {
  ShenandoahHeap* const heap = ShenandoahHeap::heap();
  assert(heap->is_concurrent_strong_root_in_progress(), "Checked by caller");
  ShenandoahConcurrentRootsEvacUpdateTask task(ShenandoahPhaseTimings::conc_strong_roots);
  heap->workers()->run_task(&task);
  heap->set_concurrent_strong_root_in_progress(false);
}

void ShenandoahConcurrentGC::op_cleanup_early() {
  ShenandoahHeap::heap()->free_set()->recycle_trash();
}

void ShenandoahConcurrentGC::op_evacuate() {
  ShenandoahHeap::heap()->evacuate_collection_set(true /*concurrent*/);
}

void ShenandoahConcurrentGC::op_init_updaterefs() {
  ShenandoahHeap* const heap = ShenandoahHeap::heap();
  heap->set_evacuation_in_progress(false);
  heap->set_concurrent_weak_root_in_progress(false);
  heap->prepare_update_heap_references(true /*concurrent*/);
  heap->set_update_refs_in_progress(true);
  if (ShenandoahVerify) {
    heap->verifier()->verify_before_updaterefs();
  }
  if (ShenandoahPacing) {
    heap->pacer()->setup_for_updaterefs();
  }
}

void ShenandoahConcurrentGC::op_updaterefs() {
  ShenandoahHeap::heap()->update_heap_references(true /*concurrent*/);
}

class ShenandoahUpdateThreadClosure : public HandshakeClosure {
private:
  ShenandoahUpdateRefsClosure _cl;
public:
  ShenandoahUpdateThreadClosure();
  void do_thread(Thread* thread);
};

ShenandoahUpdateThreadClosure::ShenandoahUpdateThreadClosure() :
  HandshakeClosure("Shenandoah Update Thread Roots") {
}

void ShenandoahUpdateThreadClosure::do_thread(Thread* thread) {
  if (thread->is_Java_thread()) {
    JavaThread* jt = JavaThread::cast(thread);
    ResourceMark rm;
    jt->oops_do(&_cl, nullptr);
  }
}

void ShenandoahConcurrentGC::op_update_thread_roots() {
  ShenandoahUpdateThreadClosure cl;
  Handshake::execute(&cl);
}

void ShenandoahConcurrentGC::op_final_updaterefs() {
  ShenandoahHeap* const heap = ShenandoahHeap::heap();
  assert(ShenandoahSafepoint::is_at_shenandoah_safepoint(), "must be at safepoint");
  assert(!heap->_update_refs_iterator.has_next(), "Should have finished update references");

  heap->finish_concurrent_roots();

  // Clear cancelled GC, if set. On cancellation path, the block before would handle
  // everything.
  if (heap->cancelled_gc()) {
    heap->clear_cancelled_gc(true /* clear oom handler */);
  }

  // Has to be done before cset is clear
  if (ShenandoahVerify) {
    heap->verifier()->verify_roots_in_to_space();
  }

  if (heap->mode()->is_generational() && heap->is_concurrent_old_mark_in_progress()) {
    // When the SATB barrier is left on to support concurrent old gen mark, it may pick up writes to
    // objects in the collection set. After those objects are evacuated, the pointers in the
    // SATB are no longer safe. Once we have finished update references, we are guaranteed that
    // no more writes to the collection set are possible.
    //
    // This will transfer any old pointers in _active_ regions from the SATB to the old gen
    // mark queues. All other pointers will be discarded. This would also discard any pointers
    // in old regions that were included in a mixed evacuation. We aren't using the SATB filter
    // methods here because we cannot control when they execute. If the SATB filter runs _after_
    // a region has been recycled, we will not be able to detect the bad pointer.
    //
    // We are not concerned about skipping this step in abbreviated cycles because regions
    // with no live objects cannot have been written to and so cannot have entries in the SATB
    // buffers.
    heap->transfer_old_pointers_from_satb();
  }

  heap->update_heap_region_states(true /*concurrent*/);

  heap->set_update_refs_in_progress(false);
  heap->set_has_forwarded_objects(false);

  // Aging_cycle is only relevant during evacuation cycle for individual objects and during final mark for
  // entire regions.  Both of these relevant operations occur before final update refs.
  heap->set_aging_cycle(false);

  if (ShenandoahVerify) {
    heap->verifier()->verify_after_updaterefs();
  }

  if (VerifyAfterGC) {
    Universe::verify();
  }

  heap->rebuild_free_set(true /*concurrent*/);
}

void ShenandoahConcurrentGC::op_final_roots() {
  ShenandoahHeap::heap()->set_concurrent_weak_root_in_progress(false);
}

void ShenandoahConcurrentGC::op_cleanup_complete() {
  ShenandoahHeap::heap()->free_set()->recycle_trash();
}

void ShenandoahConcurrentGC::op_global_coalesce_and_fill() {
  ShenandoahHeap::heap()->coalesce_and_fill_old_regions();
}

bool ShenandoahConcurrentGC::check_cancellation_and_abort(ShenandoahDegenPoint point) {
  if (ShenandoahHeap::heap()->cancelled_gc()) {
    _degen_point = point;
    return true;
  }
  return false;
}

const char* ShenandoahConcurrentGC::init_mark_event_message() const {
  ShenandoahHeap* const heap = ShenandoahHeap::heap();
  assert(!heap->has_forwarded_objects(), "Should not have forwarded objects here");
  if (heap->unload_classes()) {
    SHENANDOAH_RETURN_EVENT_MESSAGE(heap, _generation->type(), "Pause Init Mark", " (unload classes)");
  } else {
    SHENANDOAH_RETURN_EVENT_MESSAGE(heap, _generation->type(), "Pause Init Mark", "");
  }
}

const char* ShenandoahConcurrentGC::final_mark_event_message() const {
  ShenandoahHeap* const heap = ShenandoahHeap::heap();
  assert(!heap->has_forwarded_objects() || heap->is_concurrent_old_mark_in_progress(),
         "Should not have forwarded objects during final mark, unless old gen concurrent mark is running");

  if (heap->unload_classes()) {
    SHENANDOAH_RETURN_EVENT_MESSAGE(heap, _generation->type(), "Pause Final Mark", " (unload classes)");
  } else {
    SHENANDOAH_RETURN_EVENT_MESSAGE(heap, _generation->type(), "Pause Final Mark", "");
  }
}

const char* ShenandoahConcurrentGC::conc_mark_event_message() const {
  ShenandoahHeap* const heap = ShenandoahHeap::heap();
  assert(!heap->has_forwarded_objects() || heap->is_concurrent_old_mark_in_progress(),
         "Should not have forwarded objects concurrent mark, unless old gen concurrent mark is running");
  if (heap->unload_classes()) {
    SHENANDOAH_RETURN_EVENT_MESSAGE(heap, _generation->type(), "Concurrent marking", " (unload classes)");
  } else {
    SHENANDOAH_RETURN_EVENT_MESSAGE(heap, _generation->type(), "Concurrent marking", "");
  }
}<|MERGE_RESOLUTION|>--- conflicted
+++ resolved
@@ -220,14 +220,11 @@
   // We defer generation resizing actions until after cset regions have been recycled.  We do this even following an
   // abbreviated cycle.
   if (heap->mode()->is_generational()) {
-<<<<<<< HEAD
     bool success;
     size_t region_xfer;
     const char* region_destination;
     ShenandoahYoungGeneration* young_gen = heap->young_generation();
     ShenandoahGeneration* old_gen = heap->old_generation();
-=======
->>>>>>> 7df41365
     {
       ShenandoahHeapLocker locker(heap->lock());
 
@@ -256,16 +253,6 @@
       size_t old_usage_now = old_gen->used();
       size_t promoted_bytes = old_usage_now - old_usage_before_evac;
       heap->set_previous_promotion(promoted_bytes);
-
-<<<<<<< HEAD
-=======
-      young_gen->unadjust_available();
-      old_gen->unadjust_available();
-      // No need to old_gen->increase_used().
-      // That was done when plabs were allocated, accounting for both old evacs and promotions.
-
-      heap->set_alloc_supplement_reserve(0);
->>>>>>> 7df41365
       heap->set_young_evac_reserve(0);
       heap->set_old_evac_reserve(0);
       heap->reset_old_evac_expended();
@@ -778,7 +765,6 @@
     // Has to be done after cset selection
     heap->prepare_concurrent_roots();
 
-<<<<<<< HEAD
     if (heap->mode()->is_generational()) {
       ShenandoahGeneration* young_gen = heap->young_generation();
       size_t humongous_regions_promoted = heap->get_promotable_humongous_regions();
@@ -824,51 +810,6 @@
         if (VerifyAfterGC) {
           Universe::verify();
         }
-=======
-    if (!heap->collection_set()->is_empty()) {
-      LogTarget(Debug, gc, cset) lt;
-      if (lt.is_enabled()) {
-        ResourceMark rm;
-        LogStream ls(lt);
-        heap->collection_set()->print_on(&ls);
-      }
-
-      if (ShenandoahVerify) {
-        heap->verifier()->verify_before_evacuation();
-      }
-
-      heap->set_evacuation_in_progress(true);
-      // From here on, we need to update references.
-      heap->set_has_forwarded_objects(true);
-
-      // Verify before arming for concurrent processing.
-      // Otherwise, verification can trigger stack processing.
-      if (ShenandoahVerify) {
-        heap->verifier()->verify_during_evacuation();
-      }
-
-      // Arm nmethods/stack for concurrent processing
-      ShenandoahCodeRoots::arm_nmethods();
-      ShenandoahStackWatermark::change_epoch_id();
-
-      if (heap->mode()->is_generational()) {
-        // Calculate the temporary evacuation allowance supplement to young-gen memory capacity (for allocations
-        // and young-gen evacuations).
-        intptr_t adjustment = heap->get_alloc_supplement_reserve();
-        size_t young_available = heap->young_generation()->adjust_available(adjustment);
-        // old_available is memory that can hold promotions and evacuations.  Subtract out the memory that is being
-        // loaned for young-gen allocations or evacuations.
-        size_t old_available = heap->old_generation()->adjust_available(-adjustment);
-
-        log_info(gc, ergo)("After generational memory budget adjustments, old available: " SIZE_FORMAT
-                           "%s, young_available: " SIZE_FORMAT "%s",
-                           byte_size_in_proper_unit(old_available),   proper_unit_for_byte_size(old_available),
-                           byte_size_in_proper_unit(young_available), proper_unit_for_byte_size(young_available));
-      }
-
-      if (ShenandoahPacing) {
-        heap->pacer()->setup_for_evac();
->>>>>>> 7df41365
       }
     } else {
       // Not is_generational()
