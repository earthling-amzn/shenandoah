/*
 * Copyright Amazon.com Inc. or its affiliates. All Rights Reserved.
 * DO NOT ALTER OR REMOVE COPYRIGHT NOTICES OR THIS FILE HEADER.
 *
 * This code is free software; you can redistribute it and/or modify it
 * under the terms of the GNU General Public License version 2 only, as
 * published by the Free Software Foundation.
 *
 * This code is distributed in the hope that it will be useful, but WITHOUT
 * ANY WARRANTY; without even the implied warranty of MERCHANTABILITY or
 * FITNESS FOR A PARTICULAR PURPOSE.  See the GNU General Public License
 * version 2 for more details (a copy is included in the LICENSE file that
 * accompanied this code).
 *
 * You should have received a copy of the GNU General Public License version
 * 2 along with this work; if not, write to the Free Software Foundation,
 * Inc., 51 Franklin St, Fifth Floor, Boston, MA 02110-1301 USA.
 *
 * Please contact Oracle, 500 Oracle Parkway, Redwood Shores, CA 94065 USA
 * or visit www.oracle.com if you need additional information or have any
 * questions.
 *
 */

#ifndef SHARE_GC_SHENANDOAH_SHENANDOAHGENERATIONALHEAP
#define SHARE_GC_SHENANDOAH_SHENANDOAHGENERATIONALHEAP

#include "gc/shenandoah/shenandoahHeap.hpp"

class PLAB;
class ShenandoahRegulatorThread;
class ShenandoahGenerationalControlThread;
class ShenandoahAgeCensus;

class ShenandoahGenerationalHeap : public ShenandoahHeap {
public:
  explicit ShenandoahGenerationalHeap(ShenandoahCollectorPolicy* policy);
  void post_initialize() override;
<<<<<<< HEAD
  void initialize_heuristics() override;
=======
>>>>>>> a32f36bb

  static ShenandoahGenerationalHeap* heap();
  static ShenandoahGenerationalHeap* cast(CollectedHeap* heap);

  void print_init_logger() const override;
  size_t unsafe_max_tlab_alloc(Thread *thread) const override;

private:
  // ---------- Evacuations and Promotions
  //
  // True when regions and objects should be aged during the current cycle
  ShenandoahSharedFlag  _is_aging_cycle;
  // Age census used for adapting tenuring threshold
  ShenandoahAgeCensus* _age_census;

public:
  void set_aging_cycle(bool cond) {
    _is_aging_cycle.set_cond(cond);
  }

  inline bool is_aging_cycle() const {
    return _is_aging_cycle.is_set();
  }

  // Return the age census object for young gen
  ShenandoahAgeCensus* age_census() const {
    return _age_census;
  }

  // Ages regions that haven't been used for allocations in the current cycle.
  // Resets ages for regions that have been used for allocations.
  void update_region_ages();

  oop evacuate_object(oop p, Thread* thread) override;
  oop try_evacuate_object(oop p, Thread* thread, ShenandoahHeapRegion* from_region, ShenandoahAffiliation target_gen);

  size_t plab_min_size() const { return _min_plab_size; }
  size_t plab_max_size() const { return _max_plab_size; }

  void retire_plab(PLAB* plab);
  void retire_plab(PLAB* plab, Thread* thread);

  // ---------- Update References
  //
  void update_heap_references(bool concurrent) override;
  void final_update_refs_do_regions() override;

private:
  HeapWord* allocate_from_plab(Thread* thread, size_t size, bool is_promotion);
  HeapWord* allocate_from_plab_slow(Thread* thread, size_t size, bool is_promotion);
  HeapWord* allocate_new_plab(size_t min_size, size_t word_size, size_t* actual_size);

  const size_t _min_plab_size;
  const size_t _max_plab_size;

  static size_t calculate_min_plab();
  static size_t calculate_max_plab();

public:
  // ---------- Serviceability
  //
  void initialize_serviceability() override;
  GrowableArray<MemoryPool*> memory_pools() override;

  ShenandoahRegulatorThread* regulator_thread() const { return _regulator_thread;  }

  void gc_threads_do(ThreadClosure* tcl) const override;

  void stop() override;

  // Used for logging the result of a region transfer outside the heap lock
  struct TransferResult {
    bool success;
    size_t region_count;
    const char* region_destination;

    void print_on(const char* when, outputStream* ss) const;
  };

  const ShenandoahGenerationSizer* generation_sizer()  const { return &_generation_sizer;  }

  // Zeros out the evacuation and promotion reserves
  void reset_generation_reserves();

  // Computes the optimal size for the old generation, represented as a surplus or deficit of old regions
  void compute_old_generation_balance(size_t old_xfer_limit, size_t old_cset_regions);

  // Transfers surplus old regions to young, or takes regions from young to satisfy old region deficit
  TransferResult balance_generations();

  // Balances generations, coalesces and fills old regions if necessary
  void complete_degenerated_cycle();
  void complete_concurrent_cycle();
private:
  void initialize_controller() override;
  void entry_global_coalesce_and_fill();

  // Makes old regions parsable. This will also rebuild card offsets, which is necessary if classes were unloaded
  void coalesce_and_fill_old_regions(bool concurrent);

  ShenandoahRegulatorThread* _regulator_thread;

  MemoryPool* _young_gen_memory_pool;
  MemoryPool* _old_gen_memory_pool;

  ShenandoahGenerationSizer     _generation_sizer;
};

#endif //SHARE_GC_SHENANDOAH_SHENANDOAHGENERATIONALHEAP<|MERGE_RESOLUTION|>--- conflicted
+++ resolved
@@ -36,10 +36,7 @@
 public:
   explicit ShenandoahGenerationalHeap(ShenandoahCollectorPolicy* policy);
   void post_initialize() override;
-<<<<<<< HEAD
   void initialize_heuristics() override;
-=======
->>>>>>> a32f36bb
 
   static ShenandoahGenerationalHeap* heap();
   static ShenandoahGenerationalHeap* cast(CollectedHeap* heap);
@@ -62,6 +59,11 @@
 
   inline bool is_aging_cycle() const {
     return _is_aging_cycle.is_set();
+  }
+
+  // Return the age census object for young gen
+  ShenandoahAgeCensus* age_census() const {
+    return _age_census;
   }
 
   // Return the age census object for young gen
