--- conflicted
+++ resolved
@@ -1052,11 +1052,8 @@
   heap->card_scan()->reset_object_range(bottom(), end());
   heap->card_scan()->mark_range_as_dirty(bottom(), top() - bottom());
 
-<<<<<<< HEAD
-=======
   // TODO: use an existing coalesce-and-fill function rather than
   // replicating the code here.
->>>>>>> aa5e40b4
   HeapWord* obj_addr = bottom();
   while (obj_addr < tams) {
     oop obj = cast_to_oop(obj_addr);
