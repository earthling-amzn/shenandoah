--- conflicted
+++ resolved
@@ -1,10 +1,6 @@
 /*
-<<<<<<< HEAD
+ * Copyright (c) 2023, Oracle and/or its affiliates. All rights reserved.
  * Copyright (c) 2013, 2020, Red Hat, Inc. All rights reserved.
-=======
- * Copyright (c) 2023, Oracle and/or its affiliates. All rights reserved.
- * Copyright (c) 2013, 2019, Red Hat, Inc. All rights reserved.
->>>>>>> 638d612c
  * DO NOT ALTER OR REMOVE COPYRIGHT NOTICES OR THIS FILE HEADER.
  *
  * This code is free software; you can redistribute it and/or modify it
