--- conflicted
+++ resolved
@@ -1067,7 +1067,6 @@
   // we are already running at safepoint or from stack watermark machinery, and we cannot
   // block again.
   ShenandoahHeapLocker locker(lock(), req.is_mutator_alloc());
-<<<<<<< HEAD
 
   // Make sure the old generation has room for either evacuations or promotions before trying to allocate.
   if (req.is_old() && !old_generation()->can_allocate(req)) {
@@ -1105,9 +1104,6 @@
   }
 
   return result;
-=======
-  return _free_set->allocate(req, in_new_region);
->>>>>>> dac39de0
 }
 
 HeapWord* ShenandoahHeap::mem_allocate(size_t size,
