--- conflicted
+++ resolved
@@ -1013,13 +1013,12 @@
     // allocate_new_plab resets plab_evacuated and plab_promoted and disables promotions if old-gen available is
     // less than the remaining evacuation need.  It also adjusts plab_preallocated and expend_promoted if appropriate.
     HeapWord* plab_buf = allocate_new_plab(min_size, cur_size, &actual_size);
-<<<<<<< HEAD
 #ifdef KELVIN_PLAB
     log_info(gc, ergo)(PTR_FORMAT ": allocated new PLAB of actual_size: " SIZE_FORMAT ", min_size: " SIZE_FORMAT ", target_size: " 
                        SIZE_FORMAT " at address " PTR_FORMAT,
                        p2i(thread), actual_size, min_size, cur_size, p2i(plab_buf));
 #endif
-    if (plab_buf == NULL) {
+    if (plab_buf == nullptr) {
       if (min_size == PLAB::min_size()) {
         // Disable plab promotions for this thread because we cannot even allocate a plab of minimal size.  This allows us
         // to fail faster on subsequent promotion attempts.
@@ -1030,10 +1029,6 @@
         ShenandoahThreadLocalData::disable_plab_promotions(thread);
       }
       return NULL;
-=======
-    if (plab_buf == nullptr) {
-      return nullptr;
->>>>>>> bfa248a8
     } else {
       ShenandoahThreadLocalData::enable_plab_retries(thread);
     }
@@ -1499,14 +1494,13 @@
       }
     } // This ends the is_generational() block
 
-<<<<<<< HEAD
     // First try the original request.  If TLAB request size is greater than available, allocate() will attempt to downsize
     // request to fit within available memory.
     result = (allow_allocation)? _free_set->allocate(req, in_new_region): nullptr;
 #ifdef KELVIN_PLAB_ALLOC
     log_info(gc, ergo)(" allow_allocation: %d, allocate returned " PTR_FORMAT, allow_allocation, p2i(result));
 #endif
-    if (result != NULL) {
+    if (result != nullptr) {
       if (req.affiliation() == ShenandoahRegionAffiliation::OLD_GENERATION) {
         ShenandoahThreadLocalData::reset_plab_promoted(thread);
         if (req.is_gc_alloc()) {
@@ -1514,9 +1508,9 @@
           if (req.type() ==  ShenandoahAllocRequest::_alloc_plab) {
             if (promotion_eligible) {
               size_t actual_size = req.actual_size() * HeapWordSize;
-	      // The actual size of the allocation may be larger than the requested bytes (due to alignment on card boundaries.
+	      // The actual size of the allocation may be larger than the requested bytes (due to alignment on card boundaries).
 	      // If this puts us over our promotion budget, we need to disable future PLAB promotions for this thread.
-	      if (get_promoted_expended() <= get_promoted_reserve()) {
+	      if (get_promoted_expended() + actual_size <= get_promoted_reserve()) {
 		// Assume the entirety of this PLAB will be used for promotion.  This prevents promotion from overreach.
 		// When we retire this plab, we'll unexpend what we don't really use.
 		ShenandoahThreadLocalData::enable_plab_promotions(thread);
@@ -1527,32 +1521,6 @@
 	      }
             } else {
 	      disable_plab_promotions = true;
-=======
-    if (!try_smaller_lab_size) {
-      result = (allow_allocation)? _free_set->allocate(req, in_new_region): nullptr;
-      if (result != nullptr) {
-        if (req.affiliation() == ShenandoahRegionAffiliation::OLD_GENERATION) {
-          ShenandoahThreadLocalData::reset_plab_promoted(thread);
-          if (req.is_gc_alloc()) {
-            if (req.type() ==  ShenandoahAllocRequest::_alloc_plab) {
-              if (promotion_eligible) {
-                size_t actual_size = req.actual_size() * HeapWordSize;
-                // Assume the entirety of this PLAB will be used for promotion.  This prevents promotion from overreach.
-                // When we retire this plab, we'll unexpend what we don't really use.
-                ShenandoahThreadLocalData::enable_plab_promotions(thread);
-                expend_promoted(actual_size);
-                assert(get_promoted_expended() <= get_promoted_reserve(), "Do not expend more promotion than budgeted");
-                ShenandoahThreadLocalData::set_plab_preallocated_promoted(thread, actual_size);
-              } else {
-                // Disable promotions in this thread because entirety of this PLAB must be available to hold old-gen evacuations.
-                ShenandoahThreadLocalData::disable_plab_promotions(thread);
-                ShenandoahThreadLocalData::set_plab_preallocated_promoted(thread, 0);
-              }
-            } else if (is_promotion) {
-              // Shared promotion.  Assume size is requested_bytes.
-              expend_promoted(requested_bytes);
-              assert(get_promoted_expended() <= get_promoted_reserve(), "Do not expend more promotion than budgeted");
->>>>>>> bfa248a8
             }
 	    if (disable_plab_promotions) {
               // Disable promotions in this thread because entirety of this PLAB must be available to hold old-gen evacuations.
