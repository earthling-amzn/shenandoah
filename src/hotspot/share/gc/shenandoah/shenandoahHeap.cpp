/*
 * Copyright (c) 2023, Oracle and/or its affiliates. All rights reserved.
 * Copyright (c) 2013, 2022, Red Hat, Inc. All rights reserved.
 * Copyright Amazon.com Inc. or its affiliates. All Rights Reserved.
 * DO NOT ALTER OR REMOVE COPYRIGHT NOTICES OR THIS FILE HEADER.
 *
 * This code is free software; you can redistribute it and/or modify it
 * under the terms of the GNU General Public License version 2 only, as
 * published by the Free Software Foundation.
 *
 * This code is distributed in the hope that it will be useful, but WITHOUT
 * ANY WARRANTY; without even the implied warranty of MERCHANTABILITY or
 * FITNESS FOR A PARTICULAR PURPOSE.  See the GNU General Public License
 * version 2 for more details (a copy is included in the LICENSE file that
 * accompanied this code).
 *
 * You should have received a copy of the GNU General Public License version
 * 2 along with this work; if not, write to the Free Software Foundation,
 * Inc., 51 Franklin St, Fifth Floor, Boston, MA 02110-1301 USA.
 *
 * Please contact Oracle, 500 Oracle Parkway, Redwood Shores, CA 94065 USA
 * or visit www.oracle.com if you need additional information or have any
 * questions.
 *
 */

#include "precompiled.hpp"
#include "memory/allocation.hpp"
#include "memory/universe.hpp"

#include "gc/shared/gcArguments.hpp"
#include "gc/shared/gcTimer.hpp"
#include "gc/shared/gcTraceTime.inline.hpp"
#include "gc/shared/locationPrinter.inline.hpp"
#include "gc/shared/memAllocator.hpp"
#include "gc/shared/plab.hpp"
#include "gc/shared/tlab_globals.hpp"

#include "gc/shenandoah/shenandoahAllocRequest.hpp"
#include "gc/shenandoah/shenandoahBarrierSet.hpp"
#include "gc/shenandoah/shenandoahCardTable.hpp"
#include "gc/shenandoah/shenandoahClosures.inline.hpp"
#include "gc/shenandoah/shenandoahCollectionSet.hpp"
#include "gc/shenandoah/shenandoahCollectorPolicy.hpp"
#include "gc/shenandoah/shenandoahConcurrentMark.hpp"
#include "gc/shenandoah/shenandoahMarkingContext.inline.hpp"
#include "gc/shenandoah/shenandoahControlThread.hpp"
#include "gc/shenandoah/shenandoahRegulatorThread.hpp"
#include "gc/shenandoah/shenandoahFreeSet.hpp"
#include "gc/shenandoah/shenandoahGlobalGeneration.hpp"
#include "gc/shenandoah/shenandoahPhaseTimings.hpp"
#include "gc/shenandoah/shenandoahHeap.inline.hpp"
#include "gc/shenandoah/shenandoahHeapRegion.inline.hpp"
#include "gc/shenandoah/shenandoahHeapRegionSet.hpp"
#include "gc/shenandoah/shenandoahInitLogger.hpp"
#include "gc/shenandoah/shenandoahMarkingContext.inline.hpp"
#include "gc/shenandoah/shenandoahMemoryPool.hpp"
#include "gc/shenandoah/shenandoahMetrics.hpp"
#include "gc/shenandoah/shenandoahMonitoringSupport.hpp"
#include "gc/shenandoah/shenandoahOldGeneration.hpp"
#include "gc/shenandoah/shenandoahOopClosures.inline.hpp"
#include "gc/shenandoah/shenandoahPacer.inline.hpp"
#include "gc/shenandoah/shenandoahPadding.hpp"
#include "gc/shenandoah/shenandoahParallelCleaning.inline.hpp"
#include "gc/shenandoah/shenandoahReferenceProcessor.hpp"
#include "gc/shenandoah/shenandoahRootProcessor.inline.hpp"
#include "gc/shenandoah/shenandoahScanRemembered.inline.hpp"
#include "gc/shenandoah/shenandoahStringDedup.hpp"
#include "gc/shenandoah/shenandoahSTWMark.hpp"
#include "gc/shenandoah/shenandoahUtils.hpp"
#include "gc/shenandoah/shenandoahVerifier.hpp"
#include "gc/shenandoah/shenandoahCodeRoots.hpp"
#include "gc/shenandoah/shenandoahVMOperations.hpp"
#include "gc/shenandoah/shenandoahWorkGroup.hpp"
#include "gc/shenandoah/shenandoahWorkerPolicy.hpp"
#include "gc/shenandoah/shenandoahYoungGeneration.hpp"
#include "gc/shenandoah/mode/shenandoahGenerationalMode.hpp"
#include "gc/shenandoah/mode/shenandoahIUMode.hpp"
#include "gc/shenandoah/mode/shenandoahPassiveMode.hpp"
#include "gc/shenandoah/mode/shenandoahSATBMode.hpp"
#include "utilities/globalDefinitions.hpp"

#if INCLUDE_JFR
#include "gc/shenandoah/shenandoahJfrSupport.hpp"
#endif

#include "gc/shenandoah/heuristics/shenandoahOldHeuristics.hpp"

#include "classfile/systemDictionary.hpp"
#include "code/codeCache.hpp"
#include "memory/classLoaderMetaspace.hpp"
#include "memory/metaspaceUtils.hpp"
#include "oops/compressedOops.inline.hpp"
#include "prims/jvmtiTagMap.hpp"
#include "runtime/atomic.hpp"
#include "runtime/globals.hpp"
#include "runtime/interfaceSupport.inline.hpp"
#include "runtime/java.hpp"
#include "runtime/orderAccess.hpp"
#include "runtime/safepointMechanism.hpp"
#include "runtime/vmThread.hpp"
#include "services/mallocTracker.hpp"
#include "services/memTracker.hpp"
#include "utilities/events.hpp"
#include "utilities/powerOfTwo.hpp"

class ShenandoahPretouchHeapTask : public WorkerTask {
private:
  ShenandoahRegionIterator _regions;
  const size_t _page_size;
public:
  ShenandoahPretouchHeapTask(size_t page_size) :
    WorkerTask("Shenandoah Pretouch Heap"),
    _page_size(page_size) {}

  virtual void work(uint worker_id) {
    ShenandoahHeapRegion* r = _regions.next();
    while (r != nullptr) {
      if (r->is_committed()) {
        os::pretouch_memory(r->bottom(), r->end(), _page_size);
      }
      r = _regions.next();
    }
  }
};

class ShenandoahPretouchBitmapTask : public WorkerTask {
private:
  ShenandoahRegionIterator _regions;
  char* _bitmap_base;
  const size_t _bitmap_size;
  const size_t _page_size;
public:
  ShenandoahPretouchBitmapTask(char* bitmap_base, size_t bitmap_size, size_t page_size) :
    WorkerTask("Shenandoah Pretouch Bitmap"),
    _bitmap_base(bitmap_base),
    _bitmap_size(bitmap_size),
    _page_size(page_size) {}

  virtual void work(uint worker_id) {
    ShenandoahHeapRegion* r = _regions.next();
    while (r != nullptr) {
      size_t start = r->index()       * ShenandoahHeapRegion::region_size_bytes() / MarkBitMap::heap_map_factor();
      size_t end   = (r->index() + 1) * ShenandoahHeapRegion::region_size_bytes() / MarkBitMap::heap_map_factor();
      assert (end <= _bitmap_size, "end is sane: " SIZE_FORMAT " < " SIZE_FORMAT, end, _bitmap_size);

      if (r->is_committed()) {
        os::pretouch_memory(_bitmap_base + start, _bitmap_base + end, _page_size);
      }

      r = _regions.next();
    }
  }
};

jint ShenandoahHeap::initialize() {
  //
  // Figure out heap sizing
  //

  size_t init_byte_size = InitialHeapSize;
  size_t min_byte_size  = MinHeapSize;
  size_t max_byte_size  = MaxHeapSize;
  size_t heap_alignment = HeapAlignment;

  size_t reg_size_bytes = ShenandoahHeapRegion::region_size_bytes();

  Universe::check_alignment(max_byte_size,  reg_size_bytes, "Shenandoah heap");
  Universe::check_alignment(init_byte_size, reg_size_bytes, "Shenandoah heap");

  _num_regions = ShenandoahHeapRegion::region_count();
  assert(_num_regions == (max_byte_size / reg_size_bytes),
         "Regions should cover entire heap exactly: " SIZE_FORMAT " != " SIZE_FORMAT "/" SIZE_FORMAT,
         _num_regions, max_byte_size, reg_size_bytes);

  size_t num_committed_regions = init_byte_size / reg_size_bytes;
  num_committed_regions = MIN2(num_committed_regions, _num_regions);
  assert(num_committed_regions <= _num_regions, "sanity");
  _initial_size = num_committed_regions * reg_size_bytes;

  size_t num_min_regions = min_byte_size / reg_size_bytes;
  num_min_regions = MIN2(num_min_regions, _num_regions);
  assert(num_min_regions <= _num_regions, "sanity");
  _minimum_size = num_min_regions * reg_size_bytes;

  // Default to max heap size.
  _soft_max_size = _num_regions * reg_size_bytes;

  _committed = _initial_size;

  // Now we know the number of regions and heap sizes, initialize the heuristics.
  initialize_heuristics_generations();

  size_t heap_page_size   = UseLargePages ? os::large_page_size() : os::vm_page_size();
  size_t bitmap_page_size = UseLargePages ? os::large_page_size() : os::vm_page_size();
  size_t region_page_size = UseLargePages ? os::large_page_size() : os::vm_page_size();

  //
  // Reserve and commit memory for heap
  //

  ReservedHeapSpace heap_rs = Universe::reserve_heap(max_byte_size, heap_alignment);
  initialize_reserved_region(heap_rs);
  _heap_region = MemRegion((HeapWord*)heap_rs.base(), heap_rs.size() / HeapWordSize);
  _heap_region_special = heap_rs.special();

  assert((((size_t) base()) & ShenandoahHeapRegion::region_size_bytes_mask()) == 0,
         "Misaligned heap: " PTR_FORMAT, p2i(base()));

#if SHENANDOAH_OPTIMIZED_MARKTASK
  // The optimized ShenandoahMarkTask takes some bits away from the full object bits.
  // Fail if we ever attempt to address more than we can.
  if ((uintptr_t)heap_rs.end() >= ShenandoahMarkTask::max_addressable()) {
    FormatBuffer<512> buf("Shenandoah reserved [" PTR_FORMAT ", " PTR_FORMAT") for the heap, \n"
                          "but max object address is " PTR_FORMAT ". Try to reduce heap size, or try other \n"
                          "VM options that allocate heap at lower addresses (HeapBaseMinAddress, AllocateHeapAt, etc).",
                p2i(heap_rs.base()), p2i(heap_rs.end()), ShenandoahMarkTask::max_addressable());
    vm_exit_during_initialization("Fatal Error", buf);
  }
#endif

  ReservedSpace sh_rs = heap_rs.first_part(max_byte_size);
  if (!_heap_region_special) {
    os::commit_memory_or_exit(sh_rs.base(), _initial_size, heap_alignment, false,
                              "Cannot commit heap memory");
  }

  BarrierSet::set_barrier_set(new ShenandoahBarrierSet(this, _heap_region));

  //
  // After reserving the Java heap, create the card table, barriers, and workers, in dependency order
  //
  if (mode()->is_generational()) {
    ShenandoahDirectCardMarkRememberedSet *rs;
    ShenandoahCardTable* card_table = ShenandoahBarrierSet::barrier_set()->card_table();
    size_t card_count = card_table->cards_required(heap_rs.size() / HeapWordSize);
    rs = new ShenandoahDirectCardMarkRememberedSet(ShenandoahBarrierSet::barrier_set()->card_table(), card_count);
    _card_scan = new ShenandoahScanRemembered<ShenandoahDirectCardMarkRememberedSet>(rs);
  }

  _workers = new ShenandoahWorkerThreads("Shenandoah GC Threads", _max_workers);
  if (_workers == nullptr) {
    vm_exit_during_initialization("Failed necessary allocation.");
  } else {
    _workers->initialize_workers();
  }

  if (ParallelGCThreads > 1) {
    _safepoint_workers = new ShenandoahWorkerThreads("Safepoint Cleanup Thread", ParallelGCThreads);
    _safepoint_workers->initialize_workers();
  }

  //
  // Reserve and commit memory for bitmap(s)
  //

  _bitmap_size = ShenandoahMarkBitMap::compute_size(heap_rs.size());
  _bitmap_size = align_up(_bitmap_size, bitmap_page_size);

  size_t bitmap_bytes_per_region = reg_size_bytes / ShenandoahMarkBitMap::heap_map_factor();

  guarantee(bitmap_bytes_per_region != 0,
            "Bitmap bytes per region should not be zero");
  guarantee(is_power_of_2(bitmap_bytes_per_region),
            "Bitmap bytes per region should be power of two: " SIZE_FORMAT, bitmap_bytes_per_region);

  if (bitmap_page_size > bitmap_bytes_per_region) {
    _bitmap_regions_per_slice = bitmap_page_size / bitmap_bytes_per_region;
    _bitmap_bytes_per_slice = bitmap_page_size;
  } else {
    _bitmap_regions_per_slice = 1;
    _bitmap_bytes_per_slice = bitmap_bytes_per_region;
  }

  guarantee(_bitmap_regions_per_slice >= 1,
            "Should have at least one region per slice: " SIZE_FORMAT,
            _bitmap_regions_per_slice);

  guarantee(((_bitmap_bytes_per_slice) % bitmap_page_size) == 0,
            "Bitmap slices should be page-granular: bps = " SIZE_FORMAT ", page size = " SIZE_FORMAT,
            _bitmap_bytes_per_slice, bitmap_page_size);

  ReservedSpace bitmap(_bitmap_size, bitmap_page_size);
  MemTracker::record_virtual_memory_type(bitmap.base(), mtGC);
  _bitmap_region = MemRegion((HeapWord*) bitmap.base(), bitmap.size() / HeapWordSize);
  _bitmap_region_special = bitmap.special();

  size_t bitmap_init_commit = _bitmap_bytes_per_slice *
                              align_up(num_committed_regions, _bitmap_regions_per_slice) / _bitmap_regions_per_slice;
  bitmap_init_commit = MIN2(_bitmap_size, bitmap_init_commit);
  if (!_bitmap_region_special) {
    os::commit_memory_or_exit((char *) _bitmap_region.start(), bitmap_init_commit, bitmap_page_size, false,
                              "Cannot commit bitmap memory");
  }

  _marking_context = new ShenandoahMarkingContext(_heap_region, _bitmap_region, _num_regions);

  if (ShenandoahVerify) {
    ReservedSpace verify_bitmap(_bitmap_size, bitmap_page_size);
    if (!verify_bitmap.special()) {
      os::commit_memory_or_exit(verify_bitmap.base(), verify_bitmap.size(), bitmap_page_size, false,
                                "Cannot commit verification bitmap memory");
    }
    MemTracker::record_virtual_memory_type(verify_bitmap.base(), mtGC);
    MemRegion verify_bitmap_region = MemRegion((HeapWord *) verify_bitmap.base(), verify_bitmap.size() / HeapWordSize);
    _verification_bit_map.initialize(_heap_region, verify_bitmap_region);
    _verifier = new ShenandoahVerifier(this, &_verification_bit_map);
  }

  // Reserve aux bitmap for use in object_iterate(). We don't commit it here.
  ReservedSpace aux_bitmap(_bitmap_size, bitmap_page_size);
  MemTracker::record_virtual_memory_type(aux_bitmap.base(), mtGC);
  _aux_bitmap_region = MemRegion((HeapWord*) aux_bitmap.base(), aux_bitmap.size() / HeapWordSize);
  _aux_bitmap_region_special = aux_bitmap.special();
  _aux_bit_map.initialize(_heap_region, _aux_bitmap_region);

  //
  // Create regions and region sets
  //
  size_t region_align = align_up(sizeof(ShenandoahHeapRegion), SHENANDOAH_CACHE_LINE_SIZE);
  size_t region_storage_size = align_up(region_align * _num_regions, region_page_size);
  region_storage_size = align_up(region_storage_size, os::vm_allocation_granularity());

  ReservedSpace region_storage(region_storage_size, region_page_size);
  MemTracker::record_virtual_memory_type(region_storage.base(), mtGC);
  if (!region_storage.special()) {
    os::commit_memory_or_exit(region_storage.base(), region_storage_size, region_page_size, false,
                              "Cannot commit region memory");
  }

  // Try to fit the collection set bitmap at lower addresses. This optimizes code generation for cset checks.
  // Go up until a sensible limit (subject to encoding constraints) and try to reserve the space there.
  // If not successful, bite a bullet and allocate at whatever address.
  {
    size_t cset_align = MAX2<size_t>(os::vm_page_size(), os::vm_allocation_granularity());
    size_t cset_size = align_up(((size_t) sh_rs.base() + sh_rs.size()) >> ShenandoahHeapRegion::region_size_bytes_shift(), cset_align);

    uintptr_t min = round_up_power_of_2(cset_align);
    uintptr_t max = (1u << 30u);

    for (uintptr_t addr = min; addr <= max; addr <<= 1u) {
      char* req_addr = (char*)addr;
      assert(is_aligned(req_addr, cset_align), "Should be aligned");
      ReservedSpace cset_rs(cset_size, cset_align, os::vm_page_size(), req_addr);
      if (cset_rs.is_reserved()) {
        assert(cset_rs.base() == req_addr, "Allocated where requested: " PTR_FORMAT ", " PTR_FORMAT, p2i(cset_rs.base()), addr);
        _collection_set = new ShenandoahCollectionSet(this, cset_rs, sh_rs.base());
        break;
      }
    }

    if (_collection_set == nullptr) {
      ReservedSpace cset_rs(cset_size, cset_align, os::vm_page_size());
      _collection_set = new ShenandoahCollectionSet(this, cset_rs, sh_rs.base());
    }
  }

  _regions = NEW_C_HEAP_ARRAY(ShenandoahHeapRegion*, _num_regions, mtGC);
  _affiliations = NEW_C_HEAP_ARRAY(uint8_t, _num_regions, mtGC);
  _free_set = new ShenandoahFreeSet(this, _num_regions);

  {
    ShenandoahHeapLocker locker(lock());


    for (size_t i = 0; i < _num_regions; i++) {
      HeapWord* start = (HeapWord*)sh_rs.base() + ShenandoahHeapRegion::region_size_words() * i;
      bool is_committed = i < num_committed_regions;
      void* loc = region_storage.base() + i * region_align;

      ShenandoahHeapRegion* r = new (loc) ShenandoahHeapRegion(start, i, is_committed);
      assert(is_aligned(r, SHENANDOAH_CACHE_LINE_SIZE), "Sanity");

      _marking_context->initialize_top_at_mark_start(r);
      _regions[i] = r;
      assert(!collection_set()->is_in(i), "New region should not be in collection set");

      _affiliations[i] = ShenandoahAffiliation::FREE;
    }

    // Initialize to complete
    _marking_context->mark_complete();
    size_t young_cset_regions, old_cset_regions;

    // We are initializing free set.  We ignore cset region tallies.
    _free_set->prepare_to_rebuild(young_cset_regions, old_cset_regions);
<<<<<<< HEAD
    _free_set->rebuild(0);
=======
    _free_set->rebuild();
>>>>>>> 30415b40
  }

  if (AlwaysPreTouch) {
    // For NUMA, it is important to pre-touch the storage under bitmaps with worker threads,
    // before initialize() below zeroes it with initializing thread. For any given region,
    // we touch the region and the corresponding bitmaps from the same thread.
    ShenandoahPushWorkerScope scope(workers(), _max_workers, false);

    _pretouch_heap_page_size = heap_page_size;
    _pretouch_bitmap_page_size = bitmap_page_size;

#ifdef LINUX
    // UseTransparentHugePages would madvise that backing memory can be coalesced into huge
    // pages. But, the kernel needs to know that every small page is used, in order to coalesce
    // them into huge one. Therefore, we need to pretouch with smaller pages.
    if (UseTransparentHugePages) {
      _pretouch_heap_page_size = (size_t)os::vm_page_size();
      _pretouch_bitmap_page_size = (size_t)os::vm_page_size();
    }
#endif

    // OS memory managers may want to coalesce back-to-back pages. Make their jobs
    // simpler by pre-touching continuous spaces (heap and bitmap) separately.

    ShenandoahPretouchBitmapTask bcl(bitmap.base(), _bitmap_size, _pretouch_bitmap_page_size);
    _workers->run_task(&bcl);

    ShenandoahPretouchHeapTask hcl(_pretouch_heap_page_size);
    _workers->run_task(&hcl);
  }

  //
  // Initialize the rest of GC subsystems
  //

  _liveness_cache = NEW_C_HEAP_ARRAY(ShenandoahLiveData*, _max_workers, mtGC);
  for (uint worker = 0; worker < _max_workers; worker++) {
    _liveness_cache[worker] = NEW_C_HEAP_ARRAY(ShenandoahLiveData, _num_regions, mtGC);
    Copy::fill_to_bytes(_liveness_cache[worker], _num_regions * sizeof(ShenandoahLiveData));
  }

  // There should probably be Shenandoah-specific options for these,
  // just as there are G1-specific options.
  {
    ShenandoahSATBMarkQueueSet& satbqs = ShenandoahBarrierSet::satb_mark_queue_set();
    satbqs.set_process_completed_buffers_threshold(20); // G1SATBProcessCompletedThreshold
    satbqs.set_buffer_enqueue_threshold_percentage(60); // G1SATBBufferEnqueueingThresholdPercent
  }

  _monitoring_support = new ShenandoahMonitoringSupport(this);
  _phase_timings = new ShenandoahPhaseTimings(max_workers());
  ShenandoahCodeRoots::initialize();

  if (ShenandoahPacing) {
    _pacer = new ShenandoahPacer(this);
    _pacer->setup_for_idle();
  } else {
    _pacer = nullptr;
  }

  _control_thread = new ShenandoahControlThread();
  _regulator_thread = new ShenandoahRegulatorThread(_control_thread);

  ShenandoahInitLogger::print();

  return JNI_OK;
}

size_t ShenandoahHeap::max_size_for(ShenandoahGeneration* generation) const {
  switch (generation->type()) {
    case YOUNG:
      return _generation_sizer.max_young_size();
    case OLD:
      return max_capacity() - _generation_sizer.min_young_size();
    case GLOBAL_GEN:
    case GLOBAL_NON_GEN:
      return max_capacity();
    default:
      ShouldNotReachHere();
      return 0;
  }
}

size_t ShenandoahHeap::min_size_for(ShenandoahGeneration* generation) const {
  switch (generation->type()) {
    case YOUNG:
      return _generation_sizer.min_young_size();
    case OLD:
      return max_capacity() - _generation_sizer.max_young_size();
    case GLOBAL_GEN:
    case GLOBAL_NON_GEN:
      return min_capacity();
    default:
      ShouldNotReachHere();
      return 0;
  }
}

void ShenandoahHeap::initialize_heuristics_generations() {
  if (ShenandoahGCMode != nullptr) {
    if (strcmp(ShenandoahGCMode, "satb") == 0) {
      _gc_mode = new ShenandoahSATBMode();
    } else if (strcmp(ShenandoahGCMode, "iu") == 0) {
      _gc_mode = new ShenandoahIUMode();
    } else if (strcmp(ShenandoahGCMode, "passive") == 0) {
      _gc_mode = new ShenandoahPassiveMode();
    } else if (strcmp(ShenandoahGCMode, "generational") == 0) {
      _gc_mode = new ShenandoahGenerationalMode();
    } else {
      vm_exit_during_initialization("Unknown -XX:ShenandoahGCMode option");
    }
  } else {
    vm_exit_during_initialization("Unknown -XX:ShenandoahGCMode option (null)");
  }
  _gc_mode->initialize_flags();
  if (_gc_mode->is_diagnostic() && !UnlockDiagnosticVMOptions) {
    vm_exit_during_initialization(
            err_msg("GC mode \"%s\" is diagnostic, and must be enabled via -XX:+UnlockDiagnosticVMOptions.",
                    _gc_mode->name()));
  }
  if (_gc_mode->is_experimental() && !UnlockExperimentalVMOptions) {
    vm_exit_during_initialization(
            err_msg("GC mode \"%s\" is experimental, and must be enabled via -XX:+UnlockExperimentalVMOptions.",
                    _gc_mode->name()));
  }

  // Max capacity is the maximum _allowed_ capacity. That is, the maximum allowed capacity
  // for old would be total heap - minimum capacity of young. This means the sum of the maximum
  // allowed for old and young could exceed the total heap size. It remains the case that the
  // _actual_ capacity of young + old = total.
  if (strcmp(ShenandoahGCMode, "generational") == 0) {
    _generation_sizer.heap_size_changed(soft_max_capacity());
    size_t initial_capacity_young = _generation_sizer.max_young_size();
    size_t max_capacity_young = _generation_sizer.max_young_size();
    size_t initial_capacity_old = max_capacity() - max_capacity_young;
    size_t max_capacity_old = max_capacity() - initial_capacity_young;

    _young_generation = new ShenandoahYoungGeneration(_max_workers, max_capacity_young, initial_capacity_young);
    _old_generation = new ShenandoahOldGeneration(_max_workers, max_capacity_old, initial_capacity_old);
    _global_generation = new ShenandoahGlobalGeneration(true, _max_workers, soft_max_capacity(), soft_max_capacity());
    _global_generation->initialize_heuristics(_gc_mode);
    _young_generation->initialize_heuristics(_gc_mode);
    _old_generation->initialize_heuristics(_gc_mode);

  } else {
    _young_generation = new ShenandoahYoungGeneration(_max_workers, soft_max_capacity(), soft_max_capacity());
    _old_generation = new ShenandoahOldGeneration(_max_workers, 0L, 0L);
    _global_generation = new ShenandoahGlobalGeneration(false, _max_workers, soft_max_capacity(), soft_max_capacity());
    _global_generation->initialize_heuristics(_gc_mode);
  }
}

#ifdef _MSC_VER
#pragma warning( push )
#pragma warning( disable:4355 ) // 'this' : used in base member initializer list
#endif

ShenandoahHeap::ShenandoahHeap(ShenandoahCollectorPolicy* policy) :
  CollectedHeap(),
  _gc_generation(nullptr),
  _prepare_for_old_mark(false),
  _initial_size(0),
  _promotion_potential(0),
  _promotion_in_place_potential(0),
<<<<<<< HEAD
  _used(0),
=======
>>>>>>> 30415b40
  _committed(0),
  _max_workers(MAX3(ConcGCThreads, ParallelGCThreads, 1U)),
  _workers(nullptr),
  _safepoint_workers(nullptr),
  _heap_region_special(false),
  _num_regions(0),
  _regions(nullptr),
  _affiliations(nullptr),
  _update_refs_iterator(this),
  _promoted_reserve(0),
  _old_evac_reserve(0),
  _old_evac_expended(0),
  _young_evac_reserve(0),
  _captured_old_usage(0),
  _previous_promotion(0),
  _upgraded_to_full(false),
  _has_evacuation_reserve_quantities(false),
  _cancel_requested_time(0),
  _young_generation(nullptr),
  _global_generation(nullptr),
  _old_generation(nullptr),
  _control_thread(nullptr),
  _regulator_thread(nullptr),
  _shenandoah_policy(policy),
  _free_set(nullptr),
  _pacer(nullptr),
  _verifier(nullptr),
  _phase_timings(nullptr),
  _evac_tracker(new ShenandoahEvacuationTracker()),
  _mmu_tracker(),
  _generation_sizer(&_mmu_tracker),
  _monitoring_support(nullptr),
  _memory_pool(nullptr),
  _young_gen_memory_pool(nullptr),
  _old_gen_memory_pool(nullptr),
  _stw_memory_manager("Shenandoah Pauses", "end of GC pause"),
  _cycle_memory_manager("Shenandoah Cycles", "end of GC cycle"),
  _gc_timer(new ConcurrentGCTimer()),
  _soft_ref_policy(),
  _log_min_obj_alignment_in_bytes(LogMinObjAlignmentInBytes),
  _marking_context(nullptr),
  _bitmap_size(0),
  _bitmap_regions_per_slice(0),
  _bitmap_bytes_per_slice(0),
  _bitmap_region_special(false),
  _aux_bitmap_region_special(false),
  _liveness_cache(nullptr),
  _collection_set(nullptr),
  _card_scan(nullptr)
{
}

#ifdef _MSC_VER
#pragma warning( pop )
#endif

void ShenandoahHeap::print_on(outputStream* st) const {
  st->print_cr("Shenandoah Heap");
  st->print_cr(" " SIZE_FORMAT "%s max, " SIZE_FORMAT "%s soft max, " SIZE_FORMAT "%s committed, " SIZE_FORMAT "%s used",
               byte_size_in_proper_unit(max_capacity()), proper_unit_for_byte_size(max_capacity()),
               byte_size_in_proper_unit(soft_max_capacity()), proper_unit_for_byte_size(soft_max_capacity()),
               byte_size_in_proper_unit(committed()),    proper_unit_for_byte_size(committed()),
               byte_size_in_proper_unit(used()),         proper_unit_for_byte_size(used()));
  st->print_cr(" " SIZE_FORMAT " x " SIZE_FORMAT"%s regions",
               num_regions(),
               byte_size_in_proper_unit(ShenandoahHeapRegion::region_size_bytes()),
               proper_unit_for_byte_size(ShenandoahHeapRegion::region_size_bytes()));

  st->print("Status: ");
  if (has_forwarded_objects())                 st->print("has forwarded objects, ");
  if (is_concurrent_old_mark_in_progress())    st->print("old marking, ");
  if (is_concurrent_young_mark_in_progress())  st->print("young marking, ");
  if (is_evacuation_in_progress())             st->print("evacuating, ");
  if (is_update_refs_in_progress())            st->print("updating refs, ");
  if (is_degenerated_gc_in_progress())         st->print("degenerated gc, ");
  if (is_full_gc_in_progress())                st->print("full gc, ");
  if (is_full_gc_move_in_progress())           st->print("full gc move, ");
  if (is_concurrent_weak_root_in_progress())   st->print("concurrent weak roots, ");
  if (is_concurrent_strong_root_in_progress() &&
      !is_concurrent_weak_root_in_progress())  st->print("concurrent strong roots, ");

  if (cancelled_gc()) {
    st->print("cancelled");
  } else {
    st->print("not cancelled");
  }
  st->cr();

  st->print_cr("Reserved region:");
  st->print_cr(" - [" PTR_FORMAT ", " PTR_FORMAT ") ",
               p2i(reserved_region().start()),
               p2i(reserved_region().end()));

  ShenandoahCollectionSet* cset = collection_set();
  st->print_cr("Collection set:");
  if (cset != nullptr) {
    st->print_cr(" - map (vanilla): " PTR_FORMAT, p2i(cset->map_address()));
    st->print_cr(" - map (biased):  " PTR_FORMAT, p2i(cset->biased_map_address()));
  } else {
    st->print_cr(" (null)");
  }

  st->cr();
  MetaspaceUtils::print_on(st);

  if (Verbose) {
    print_heap_regions_on(st);
  }
}

class ShenandoahInitWorkerGCLABClosure : public ThreadClosure {
public:
  void do_thread(Thread* thread) {
    assert(thread != nullptr, "Sanity");
    assert(thread->is_Worker_thread(), "Only worker thread expected");
    ShenandoahThreadLocalData::initialize_gclab(thread);
  }
};

void ShenandoahHeap::post_initialize() {
  CollectedHeap::post_initialize();
  _mmu_tracker.initialize();

  MutexLocker ml(Threads_lock);

  ShenandoahInitWorkerGCLABClosure init_gclabs;
  _workers->threads_do(&init_gclabs);

  // gclab can not be initialized early during VM startup, as it can not determinate its max_size.
  // Now, we will let WorkerThreads to initialize gclab when new worker is created.
  _workers->set_initialize_gclab();
  if (_safepoint_workers != nullptr) {
    _safepoint_workers->threads_do(&init_gclabs);
    _safepoint_workers->set_initialize_gclab();
  }

  JFR_ONLY(ShenandoahJFRSupport::register_jfr_type_serializers());
}


ShenandoahOldHeuristics* ShenandoahHeap::old_heuristics() {
  return (ShenandoahOldHeuristics*) _old_generation->heuristics();
}

bool ShenandoahHeap::doing_mixed_evacuations() {
  return _old_generation->state() == ShenandoahOldGeneration::WAITING_FOR_EVAC;
}

bool ShenandoahHeap::is_old_bitmap_stable() const {
  return _old_generation->is_mark_complete();
}

bool ShenandoahHeap::is_gc_generation_young() const {
  return _gc_generation != nullptr && _gc_generation->is_young();
}

size_t ShenandoahHeap::used() const {
  return global_generation()->used();
}

size_t ShenandoahHeap::committed() const {
  return Atomic::load(&_committed);
}

void ShenandoahHeap::increase_committed(size_t bytes) {
  shenandoah_assert_heaplocked_or_safepoint();
  _committed += bytes;
}

void ShenandoahHeap::decrease_committed(size_t bytes) {
  shenandoah_assert_heaplocked_or_safepoint();
  _committed -= bytes;
}

// For tracking usage based on allocations, it should be the case that:
// * The sum of regions::used == heap::used
// * The sum of a generation's regions::used == generation::used
// * The sum of a generation's humongous regions::free == generation::humongous_waste
// These invariants are checked by the verifier on GC safepoints.
//
// Additional notes:
// * When a mutator's allocation request causes a region to be retired, the
//   free memory left in that region is considered waste. It does not contribute
//   to the usage, but it _does_ contribute to allocation rate.
// * The bottom of a PLAB must be aligned on card size. In some cases this will
//   require padding in front of the PLAB (a filler object). Because this padding
//   is included in the region's used memory we include the padding in the usage
//   accounting as waste.
// * Mutator allocations are used to compute an allocation rate. They are also
//   sent to the Pacer for those purposes.
// * There are three sources of waste:
//  1. The padding used to align a PLAB on card size
//  2. Region's free is less than minimum TLAB size and is retired
//  3. The unused portion of memory in the last region of a humongous object
void ShenandoahHeap::increase_used(const ShenandoahAllocRequest& req) {
  size_t actual_bytes = req.actual_size() * HeapWordSize;
  size_t wasted_bytes = req.waste() * HeapWordSize;
  ShenandoahGeneration* generation = generation_for(req.affiliation());

  if (req.is_gc_alloc()) {
    assert(wasted_bytes == 0 || req.type() == ShenandoahAllocRequest::_alloc_plab, "Only PLABs have waste");
    increase_used(generation, actual_bytes + wasted_bytes);
  } else {
    assert(req.is_mutator_alloc(), "Expected mutator alloc here");
    // padding and actual size both count towards allocation counter
    generation->increase_allocated(actual_bytes + wasted_bytes);

    // only actual size counts toward usage for mutator allocations
    increase_used(generation, actual_bytes);

    // notify pacer of both actual size and waste
    notify_mutator_alloc_words(req.actual_size(), req.waste());

    if (wasted_bytes > 0 && req.actual_size() > ShenandoahHeapRegion::humongous_threshold_words()) {
      increase_humongous_waste(generation,wasted_bytes);
    }
  }
}

void ShenandoahHeap::increase_humongous_waste(ShenandoahGeneration* generation, size_t bytes) {
  generation->increase_humongous_waste(bytes);
  if (!generation->is_global()) {
    global_generation()->increase_humongous_waste(bytes);
  }
}

void ShenandoahHeap::decrease_humongous_waste(ShenandoahGeneration* generation, size_t bytes) {
  generation->decrease_humongous_waste(bytes);
  if (!generation->is_global()) {
    global_generation()->decrease_humongous_waste(bytes);
  }
}

void ShenandoahHeap::increase_used(ShenandoahGeneration* generation, size_t bytes) {
  generation->increase_used(bytes);
  if (!generation->is_global()) {
    global_generation()->increase_used(bytes);
  }
}

void ShenandoahHeap::decrease_used(ShenandoahGeneration* generation, size_t bytes) {
  generation->decrease_used(bytes);
  if (!generation->is_global()) {
    global_generation()->decrease_used(bytes);
  }
}

void ShenandoahHeap::notify_mutator_alloc_words(size_t words, size_t waste) {
  if (ShenandoahPacing) {
    control_thread()->pacing_notify_alloc(words);
    if (waste > 0) {
      pacer()->claim_for_alloc(waste, true);
    }
  }
}

size_t ShenandoahHeap::capacity() const {
  return committed();
}

size_t ShenandoahHeap::max_capacity() const {
  return _num_regions * ShenandoahHeapRegion::region_size_bytes();
}

size_t ShenandoahHeap::soft_max_capacity() const {
  size_t v = Atomic::load(&_soft_max_size);
  assert(min_capacity() <= v && v <= max_capacity(),
         "Should be in bounds: " SIZE_FORMAT " <= " SIZE_FORMAT " <= " SIZE_FORMAT,
         min_capacity(), v, max_capacity());
  return v;
}

void ShenandoahHeap::set_soft_max_capacity(size_t v) {
  assert(min_capacity() <= v && v <= max_capacity(),
         "Should be in bounds: " SIZE_FORMAT " <= " SIZE_FORMAT " <= " SIZE_FORMAT,
         min_capacity(), v, max_capacity());
  Atomic::store(&_soft_max_size, v);

  if (mode()->is_generational()) {
    _generation_sizer.heap_size_changed(_soft_max_size);
    size_t soft_max_capacity_young = _generation_sizer.max_young_size();
    size_t soft_max_capacity_old = _soft_max_size - soft_max_capacity_young;
    _young_generation->set_soft_max_capacity(soft_max_capacity_young);
    _old_generation->set_soft_max_capacity(soft_max_capacity_old);
  }
}

size_t ShenandoahHeap::min_capacity() const {
  return _minimum_size;
}

size_t ShenandoahHeap::initial_capacity() const {
  return _initial_size;
}

void ShenandoahHeap::op_uncommit(double shrink_before, size_t shrink_until) {
  assert (ShenandoahUncommit, "should be enabled");

  // Application allocates from the beginning of the heap, and GC allocates at
  // the end of it. It is more efficient to uncommit from the end, so that applications
  // could enjoy the near committed regions. GC allocations are much less frequent,
  // and therefore can accept the committing costs.

  size_t count = 0;
  for (size_t i = num_regions(); i > 0; i--) { // care about size_t underflow
    ShenandoahHeapRegion* r = get_region(i - 1);
    if (r->is_empty_committed() && (r->empty_time() < shrink_before)) {
      ShenandoahHeapLocker locker(lock());
      if (r->is_empty_committed()) {
        if (committed() < shrink_until + ShenandoahHeapRegion::region_size_bytes()) {
          break;
        }

        r->make_uncommitted();
        count++;
      }
    }
    SpinPause(); // allow allocators to take the lock
  }

  if (count > 0) {
    control_thread()->notify_heap_changed();
    regulator_thread()->notify_heap_changed();
  }
}

void ShenandoahHeap::handle_old_evacuation(HeapWord* obj, size_t words, bool promotion) {
  // Only register the copy of the object that won the evacuation race.
  card_scan()->register_object_without_lock(obj);

  // Mark the entire range of the evacuated object as dirty.  At next remembered set scan,
  // we will clear dirty bits that do not hold interesting pointers.  It's more efficient to
  // do this in batch, in a background GC thread than to try to carefully dirty only cards
  // that hold interesting pointers right now.
  card_scan()->mark_range_as_dirty(obj, words);

  if (promotion) {
    // This evacuation was a promotion, track this as allocation against old gen
    old_generation()->increase_allocated(words * HeapWordSize);
  }
}

void ShenandoahHeap::handle_old_evacuation_failure() {
  if (_old_gen_oom_evac.try_set()) {
    log_info(gc)("Old gen evac failure.");
  }
}

void ShenandoahHeap::handle_promotion_failure() {
  old_heuristics()->handle_promotion_failure();
}

void ShenandoahHeap::report_promotion_failure(Thread* thread, size_t size) {
  // We squelch excessive reports to reduce noise in logs.
  const size_t MaxReportsPerEpoch = 4;
  static size_t last_report_epoch = 0;
  static size_t epoch_report_count = 0;

  size_t promotion_reserve;
  size_t promotion_expended;

  size_t gc_id = control_thread()->get_gc_id();

  if ((gc_id != last_report_epoch) || (epoch_report_count++ < MaxReportsPerEpoch)) {
    {
      // Promotion failures should be very rare.  Invest in providing useful diagnostic info.
      ShenandoahHeapLocker locker(lock());
      promotion_reserve = get_promoted_reserve();
      promotion_expended = get_promoted_expended();
    }
    PLAB* plab = ShenandoahThreadLocalData::plab(thread);
    size_t words_remaining = (plab == nullptr)? 0: plab->words_remaining();
    const char* promote_enabled = ShenandoahThreadLocalData::allow_plab_promotions(thread)? "enabled": "disabled";
    ShenandoahHeap* heap = ShenandoahHeap::heap();
    ShenandoahGeneration* old_gen = heap->old_generation();
    size_t old_capacity = old_gen->max_capacity();
    size_t old_usage = old_gen->used();
    size_t old_free_regions = old_gen->free_unaffiliated_regions();

    log_info(gc, ergo)("Promotion failed, size " SIZE_FORMAT ", has plab? %s, PLAB remaining: " SIZE_FORMAT
                       ", plab promotions %s, promotion reserve: " SIZE_FORMAT ", promotion expended: " SIZE_FORMAT
                       ", old capacity: " SIZE_FORMAT ", old_used: " SIZE_FORMAT ", old unaffiliated regions: " SIZE_FORMAT,
                       size * HeapWordSize, plab == nullptr? "no": "yes",
                       words_remaining * HeapWordSize, promote_enabled, promotion_reserve, promotion_expended,
                       old_capacity, old_usage, old_free_regions);

    if ((gc_id == last_report_epoch) && (epoch_report_count >= MaxReportsPerEpoch)) {
      log_info(gc, ergo)("Squelching additional promotion failure reports for current epoch");
    } else if (gc_id != last_report_epoch) {
      last_report_epoch = gc_id;;
      epoch_report_count = 1;
    }
  }
}

HeapWord* ShenandoahHeap::allocate_from_gclab_slow(Thread* thread, size_t size) {
  // New object should fit the GCLAB size
  size_t min_size = MAX2(size, PLAB::min_size());

  // Figure out size of new GCLAB, looking back at heuristics. Expand aggressively.
  size_t new_size = ShenandoahThreadLocalData::gclab_size(thread) * 2;

  // Limit growth of GCLABs to ShenandoahMaxEvacLABRatio * the minimum size.  This enables more equitable distribution of
  // available evacuation buidget between the many threads that are coordinating in the evacuation effort.
  if (ShenandoahMaxEvacLABRatio > 0) {
    log_debug(gc, free)("Allocate new gclab: " SIZE_FORMAT ", " SIZE_FORMAT, new_size, PLAB::min_size() * ShenandoahMaxEvacLABRatio);
    new_size = MIN2(new_size, PLAB::min_size() * ShenandoahMaxEvacLABRatio);
  }

  new_size = MIN2(new_size, PLAB::max_size());
  new_size = MAX2(new_size, PLAB::min_size());

  // Record new heuristic value even if we take any shortcut. This captures
  // the case when moderately-sized objects always take a shortcut. At some point,
  // heuristics should catch up with them.
  ShenandoahThreadLocalData::set_gclab_size(thread, new_size);

  if (new_size < size) {
    // New size still does not fit the object. Fall back to shared allocation.
    // This avoids retiring perfectly good GCLABs, when we encounter a large object.
    log_debug(gc, free)("New gclab size (" SIZE_FORMAT ") is too small for " SIZE_FORMAT, new_size, size);
    return nullptr;
  }

  // Retire current GCLAB, and allocate a new one.
  PLAB* gclab = ShenandoahThreadLocalData::gclab(thread);
  gclab->retire();

  size_t actual_size = 0;
  HeapWord* gclab_buf = allocate_new_gclab(min_size, new_size, &actual_size);
  if (gclab_buf == nullptr) {
    return nullptr;
  }

  assert (size <= actual_size, "allocation should fit");

  if (ZeroTLAB) {
    // ..and clear it.
    Copy::zero_to_words(gclab_buf, actual_size);
  } else {
    // ...and zap just allocated object.
#ifdef ASSERT
    // Skip mangling the space corresponding to the object header to
    // ensure that the returned space is not considered parsable by
    // any concurrent GC thread.
    size_t hdr_size = oopDesc::header_size();
    Copy::fill_to_words(gclab_buf + hdr_size, actual_size - hdr_size, badHeapWordVal);
#endif // ASSERT
  }
  gclab->set_buf(gclab_buf, actual_size);
  return gclab->allocate(size);
}

// Establish a new PLAB and allocate size HeapWords within it.
HeapWord* ShenandoahHeap::allocate_from_plab_slow(Thread* thread, size_t size, bool is_promotion) {
  // New object should fit the PLAB size
  size_t min_size = MAX2(size, PLAB::min_size());

  // Figure out size of new PLAB, looking back at heuristics. Expand aggressively.
  size_t cur_size = ShenandoahThreadLocalData::plab_size(thread);
  if (cur_size == 0) {
    cur_size = PLAB::min_size();
  }
  size_t future_size = cur_size * 2;
  // Limit growth of PLABs to ShenandoahMaxEvacLABRatio * the minimum size.  This enables more equitable distribution of
  // available evacuation buidget between the many threads that are coordinating in the evacuation effort.
  if (ShenandoahMaxEvacLABRatio > 0) {
    future_size = MIN2(future_size, PLAB::min_size() * ShenandoahMaxEvacLABRatio);
  }
  future_size = MIN2(future_size, PLAB::max_size());
  future_size = MAX2(future_size, PLAB::min_size());

  size_t unalignment = future_size % CardTable::card_size_in_words();
  if (unalignment != 0) {
    future_size = future_size - unalignment + CardTable::card_size_in_words();
  }

  // Record new heuristic value even if we take any shortcut. This captures
  // the case when moderately-sized objects always take a shortcut. At some point,
  // heuristics should catch up with them.  Note that the requested cur_size may
  // not be honored, but we remember that this is the preferred size.
  ShenandoahThreadLocalData::set_plab_size(thread, future_size);
  if (cur_size < size) {
    // The PLAB to be allocated is still not large enough to hold the object. Fall back to shared allocation.
    // This avoids retiring perfectly good PLABs in order to represent a single large object allocation.
    return nullptr;
  }

  // Retire current PLAB, and allocate a new one.
  PLAB* plab = ShenandoahThreadLocalData::plab(thread);
  if (plab->words_remaining() < PLAB::min_size()) {
    // Retire current PLAB, and allocate a new one.
    // CAUTION: retire_plab may register the remnant filler object with the remembered set scanner without a lock.  This
    // is safe iff it is assured that each PLAB is a whole-number multiple of card-mark memory size and each PLAB is
    // aligned with the start of a card's memory range.
    retire_plab(plab, thread);

    size_t actual_size = 0;
    // allocate_new_plab resets plab_evacuated and plab_promoted and disables promotions if old-gen available is
    // less than the remaining evacuation need.  It also adjusts plab_preallocated and expend_promoted if appropriate.
    HeapWord* plab_buf = allocate_new_plab(min_size, cur_size, &actual_size);
    if (plab_buf == nullptr) {
      if (min_size == PLAB::min_size()) {
        // Disable plab promotions for this thread because we cannot even allocate a plab of minimal size.  This allows us
        // to fail faster on subsequent promotion attempts.
        ShenandoahThreadLocalData::disable_plab_promotions(thread);
      }
      return NULL;
    } else {
      ShenandoahThreadLocalData::enable_plab_retries(thread);
    }
    assert (size <= actual_size, "allocation should fit");
    if (ZeroTLAB) {
      // ..and clear it.
      Copy::zero_to_words(plab_buf, actual_size);
    } else {
      // ...and zap just allocated object.
#ifdef ASSERT
      // Skip mangling the space corresponding to the object header to
      // ensure that the returned space is not considered parsable by
      // any concurrent GC thread.
      size_t hdr_size = oopDesc::header_size();
      Copy::fill_to_words(plab_buf + hdr_size, actual_size - hdr_size, badHeapWordVal);
#endif // ASSERT
    }
    plab->set_buf(plab_buf, actual_size);
    if (is_promotion && !ShenandoahThreadLocalData::allow_plab_promotions(thread)) {
      return nullptr;
    }
    return plab->allocate(size);
  } else {
    // If there's still at least min_size() words available within the current plab, don't retire it.  Let's gnaw
    // away on this plab as long as we can.  Meanwhile, return nullptr to force this particular allocation request
    // to be satisfied with a shared allocation.  By packing more promotions into the previously allocated PLAB, we
    // reduce the likelihood of evacuation failures, and we we reduce the need for downsizing our PLABs.
    return nullptr;
  }
}

// TODO: It is probably most efficient to register all objects (both promotions and evacuations) that were allocated within
// this plab at the time we retire the plab.  A tight registration loop will run within both code and data caches.  This change
// would allow smaller and faster in-line implementation of alloc_from_plab().  Since plabs are aligned on card-table boundaries,
// this object registration loop can be performed without acquiring a lock.
void ShenandoahHeap::retire_plab(PLAB* plab, Thread* thread) {
  // We don't enforce limits on plab_evacuated.  We let it consume all available old-gen memory in order to reduce
  // probability of an evacuation failure.  We do enforce limits on promotion, to make sure that excessive promotion
  // does not result in an old-gen evacuation failure.  Note that a failed promotion is relatively harmless.  Any
  // object that fails to promote in the current cycle will be eligible for promotion in a subsequent cycle.

  // When the plab was instantiated, its entirety was treated as if the entire buffer was going to be dedicated to
  // promotions.  Now that we are retiring the buffer, we adjust for the reality that the plab is not entirely promotions.
  //  1. Some of the plab may have been dedicated to evacuations.
  //  2. Some of the plab may have been abandoned due to waste (at the end of the plab).
  size_t not_promoted =
    ShenandoahThreadLocalData::get_plab_preallocated_promoted(thread) - ShenandoahThreadLocalData::get_plab_promoted(thread);
  ShenandoahThreadLocalData::reset_plab_promoted(thread);
  ShenandoahThreadLocalData::reset_plab_evacuated(thread);
  ShenandoahThreadLocalData::set_plab_preallocated_promoted(thread, 0);
  if (not_promoted > 0) {
    unexpend_promoted(not_promoted);
  }
  size_t waste = plab->waste();
  HeapWord* top = plab->top();
  plab->retire();
  if (top != nullptr && plab->waste() > waste && is_in_old(top)) {
    // If retiring the plab created a filler object, then we
    // need to register it with our card scanner so it can
    // safely walk the region backing the plab.
    log_debug(gc)("retire_plab() is registering remnant of size " SIZE_FORMAT " at " PTR_FORMAT,
                  plab->waste() - waste, p2i(top));
    card_scan()->register_object_without_lock(top);
  }
}

void ShenandoahHeap::retire_plab(PLAB* plab) {
  Thread* thread = Thread::current();
  retire_plab(plab, thread);
}

void ShenandoahHeap::cancel_old_gc() {
  shenandoah_assert_safepoint();
  assert(_old_generation != nullptr, "Should only have mixed collections in generation mode.");
  log_info(gc)("Terminating old gc cycle.");

  // Stop marking
  old_generation()->cancel_marking();
  // Stop coalescing undead objects
  set_prepare_for_old_mark_in_progress(false);
  // Stop tracking old regions
  old_heuristics()->abandon_collection_candidates();
  // Remove old generation access to young generation mark queues
  young_generation()->set_old_gen_task_queues(nullptr);
  // Transition to IDLE now.
  _old_generation->transition_to(ShenandoahOldGeneration::IDLE);
}

bool ShenandoahHeap::is_old_gc_active() {
  return _old_generation->state() != ShenandoahOldGeneration::IDLE;
}

void ShenandoahHeap::coalesce_and_fill_old_regions() {
  class ShenandoahGlobalCoalesceAndFill : public ShenandoahHeapRegionClosure {
   public:
    virtual void heap_region_do(ShenandoahHeapRegion* region) override {
      // old region is not in the collection set and was not immediately trashed
      if (region->is_old() && region->is_active() && !region->is_humongous()) {
        // Reset the coalesce and fill boundary because this is a global collect
        // and cannot be preempted by young collects. We want to be sure the entire
        // region is coalesced here and does not resume from a previously interrupted
        // or completed coalescing.
        region->begin_preemptible_coalesce_and_fill();
        region->oop_fill_and_coalesce();
      }
    }

    virtual bool is_thread_safe() override {
      return true;
    }
  };
  ShenandoahGlobalCoalesceAndFill coalesce;
  parallel_heap_region_iterate(&coalesce);
}

// xfer_limit is the maximum we're able to transfer from young to old
void ShenandoahHeap::adjust_generation_sizes_for_next_cycle(
  size_t xfer_limit, size_t young_cset_regions, size_t old_cset_regions) {

  // Make sure old-generation is large enough, but no larger, than is necessary to hold mixed evacuations
  // and promotions if we anticipate either.
  size_t region_size_bytes = ShenandoahHeapRegion::region_size_bytes();
  size_t promo_load = get_promotion_potential();
  // The free set will reserve this amount of memory to hold young evacuations
  size_t young_reserve = (young_generation()->max_capacity() * ShenandoahEvacReserve) / 100;
  size_t old_reserve = 0;
  size_t mixed_candidates = old_heuristics()->unprocessed_old_collection_candidates();
  bool doing_mixed = (mixed_candidates > 0);
  bool doing_promotions = promo_load > 0;

  // round down
  size_t max_old_region_xfer = xfer_limit / region_size_bytes;

  // We can limit the reserve to the size of anticipated promotions
  size_t max_old_reserve = young_reserve * ShenandoahOldEvacRatioPercent / (100 - ShenandoahOldEvacRatioPercent);
  // Here's the algebra:
  //  TotalEvacuation = OldEvacuation + YoungEvacuation
  //  OldEvacuation = TotalEvacuation*(ShenandoahOldEvacRatioPercent/100)
  //  OldEvacuation = YoungEvacuation * (ShenandoahOldEvacRatioPercent/100)/(1 - ShenandoahOldEvacRatioPercent/100)
  //  OldEvacuation = YoungEvacuation * ShenandoahOldEvacRatioPercent/(100 - ShenandoahOldEvacRatioPercent)

  size_t reserve_for_mixed, reserve_for_promo;
  if (doing_mixed) {
    assert(old_generation()->available() >= old_generation()->free_unaffiliated_regions() * region_size_bytes,
           "Unaffiliated available must be less than total available");

    // We want this much memory to be unfragmented in order to reliably evacuate old.  This is conservative because we
    // only have to evacuate the live memory within mixed candidate.
    size_t max_evac_need = (size_t) (mixed_candidates * region_size_bytes * ShenandoahOldEvacWaste);
    size_t old_fragmented_available =
      old_generation()->available() - old_generation()->free_unaffiliated_regions() * region_size_bytes;
    reserve_for_mixed = max_evac_need + old_fragmented_available;
    if (reserve_for_mixed > max_old_reserve) {
      reserve_for_mixed = max_old_reserve;
    }
  } else {
    reserve_for_mixed = 0;
  }

  size_t available_for_promotions = max_old_reserve - reserve_for_mixed;
  if (doing_promotions) {
    // We're only promoting and we have a maximum bound on the amount to be promoted
    reserve_for_promo = (size_t) (promo_load * ShenandoahPromoEvacWaste);
    if (reserve_for_promo > available_for_promotions) {
      reserve_for_promo = available_for_promotions;
    }
  } else {
    reserve_for_promo = 0;
  }
  old_reserve = reserve_for_mixed + reserve_for_promo;
  assert(old_reserve <= max_old_reserve, "cannot reserve more than max for old evacuations");

  size_t old_available = old_generation()->available() + old_cset_regions * region_size_bytes;
  size_t young_available = young_generation()->available() + young_cset_regions * region_size_bytes;
  size_t old_region_deficit = 0;
  size_t old_region_surplus = 0;
  if (old_available >= old_reserve) {
    size_t old_excess = old_available - old_reserve;
    size_t excess_regions = old_excess / region_size_bytes;
    size_t unaffiliated_old_regions = old_generation()->free_unaffiliated_regions() + old_cset_regions;
    size_t unaffiliated_old = unaffiliated_old_regions * region_size_bytes;
    if (unaffiliated_old_regions < excess_regions) {
      // We'll give only unaffiliated old to young, which is known to be less than the excess.
      old_region_surplus = unaffiliated_old_regions;
    } else {
      // unaffiliated_old_regions > excess_regions, so we only give away the excess.
      old_region_surplus = excess_regions;
    }
  } else {
    // We need to request transfer from YOUNG.  Ignore that this will directly impact young_generation()->max_capacity(),
    // indirectly impacting young_reserve and old_reserve.  These computations are conservative.
    size_t old_need = old_reserve - old_available;
    // Round up the number of regions needed from YOUNG
    old_region_deficit = (old_need + region_size_bytes - 1) / region_size_bytes;
  }

  if (old_region_deficit > max_old_region_xfer) {
    // If we're running short on young-gen memory, limit the xfer
    old_region_deficit = max_old_region_xfer;
    // old-gen collection activities will be curtailed if the budget is smaller than desired.
  }
  set_old_region_surplus(old_region_surplus);
  set_old_region_deficit(old_region_deficit);
}

// Called from stubs in JIT code or interpreter
HeapWord* ShenandoahHeap::allocate_new_tlab(size_t min_size,
                                            size_t requested_size,
                                            size_t* actual_size) {
  ShenandoahAllocRequest req = ShenandoahAllocRequest::for_tlab(min_size, requested_size);
  HeapWord* res = allocate_memory(req, false);
  if (res != nullptr) {
    *actual_size = req.actual_size();
  } else {
    *actual_size = 0;
  }
  return res;
}

HeapWord* ShenandoahHeap::allocate_new_gclab(size_t min_size,
                                             size_t word_size,
                                             size_t* actual_size) {
  ShenandoahAllocRequest req = ShenandoahAllocRequest::for_gclab(min_size, word_size);
  HeapWord* res = allocate_memory(req, false);
  if (res != nullptr) {
    *actual_size = req.actual_size();
  } else {
    *actual_size = 0;
  }
  return res;
}

HeapWord* ShenandoahHeap::allocate_new_plab(size_t min_size,
                                            size_t word_size,
                                            size_t* actual_size) {
  ShenandoahAllocRequest req = ShenandoahAllocRequest::for_plab(min_size, word_size);
  // Note that allocate_memory() sets a thread-local flag to prohibit further promotions by this thread
  // if we are at risk of infringing on the old-gen evacuation budget.
  HeapWord* res = allocate_memory(req, false);
  if (res != nullptr) {
    *actual_size = req.actual_size();
  } else {
    *actual_size = 0;
  }
  return res;
}

// is_promotion is true iff this allocation is known for sure to hold the result of young-gen evacuation
// to old-gen.  plab allocates are not known as such, since they may hold old-gen evacuations.
HeapWord* ShenandoahHeap::allocate_memory(ShenandoahAllocRequest& req, bool is_promotion) {
  intptr_t pacer_epoch = 0;
  bool in_new_region = false;
  HeapWord* result = nullptr;

  if (req.is_mutator_alloc()) {
    if (ShenandoahPacing) {
      pacer()->pace_for_alloc(req.size());
      pacer_epoch = pacer()->epoch();
    }

    if (!ShenandoahAllocFailureALot || !should_inject_alloc_failure()) {
      result = allocate_memory_under_lock(req, in_new_region, is_promotion);
    }

    // Allocation failed, block until control thread reacted, then retry allocation.
    //
    // It might happen that one of the threads requesting allocation would unblock
    // way later after GC happened, only to fail the second allocation, because
    // other threads have already depleted the free storage. In this case, a better
    // strategy is to try again, as long as GC makes progress.
    //
    // Then, we need to make sure the allocation was retried after at least one
    // Full GC, which means we want to try more than ShenandoahFullGCThreshold times.
    size_t tries = 0;
    while (result == nullptr && _progress_last_gc.is_set()) {
      tries++;
      control_thread()->handle_alloc_failure(req);
      result = allocate_memory_under_lock(req, in_new_region, is_promotion);
    }
    while (result == nullptr && tries <= ShenandoahFullGCThreshold) {
      tries++;
      control_thread()->handle_alloc_failure(req);
      result = allocate_memory_under_lock(req, in_new_region, is_promotion);
    }
  } else {
    assert(req.is_gc_alloc(), "Can only accept GC allocs here");
    result = allocate_memory_under_lock(req, in_new_region, is_promotion);
    // Do not call handle_alloc_failure() here, because we cannot block.
    // The allocation failure would be handled by the LRB slowpath with handle_alloc_failure_evac().
  }

  if (in_new_region) {
    control_thread()->notify_heap_changed();
    regulator_thread()->notify_heap_changed();
  }

  if (result == nullptr) {
    req.set_actual_size(0);
  }

  // This is called regardless of the outcome of the allocation to account
  // for any waste created by retiring regions with this request.
  increase_used(req);

  if (result != nullptr) {
    size_t requested = req.size();
    size_t actual = req.actual_size();

    assert (req.is_lab_alloc() || (requested == actual),
            "Only LAB allocations are elastic: %s, requested = " SIZE_FORMAT ", actual = " SIZE_FORMAT,
            ShenandoahAllocRequest::alloc_type_to_string(req.type()), requested, actual);

    if (req.is_mutator_alloc()) {
      // If we requested more than we were granted, give the rest back to pacer.
      // This only matters if we are in the same pacing epoch: do not try to unpace
      // over the budget for the other phase.
      if (ShenandoahPacing && (pacer_epoch > 0) && (requested > actual)) {
        pacer()->unpace_for_alloc(pacer_epoch, requested - actual);
      }
    }
  }

  return result;
}

HeapWord* ShenandoahHeap::allocate_memory_under_lock(ShenandoahAllocRequest& req, bool& in_new_region, bool is_promotion) {
  bool try_smaller_lab_size = false;
  size_t smaller_lab_size;
  {
    // promotion_eligible pertains only to PLAB allocations, denoting that the PLAB is allowed to allocate for promotions.
    bool promotion_eligible = false;
    bool allow_allocation = true;
    bool plab_alloc = false;
    size_t requested_bytes = req.size() * HeapWordSize;
    HeapWord* result = nullptr;
    ShenandoahHeapLocker locker(lock());
    Thread* thread = Thread::current();

    if (mode()->is_generational()) {
      if (req.affiliation() == YOUNG_GENERATION) {
        if (req.is_mutator_alloc()) {
          size_t young_words_available = young_generation()->available() / HeapWordSize;
          if (ShenandoahElasticTLAB && req.is_lab_alloc() && (req.min_size() < young_words_available)) {
            // Allow ourselves to try a smaller lab size even if requested_bytes <= young_available.  We may need a smaller
            // lab size because young memory has become too fragmented.
            try_smaller_lab_size = true;
            smaller_lab_size = (young_words_available < req.size())? young_words_available: req.size();
          } else if (req.size() > young_words_available) {
            // Can't allocate because even min_size() is larger than remaining young_available
            log_info(gc, ergo)("Unable to shrink %s alloc request of minimum size: " SIZE_FORMAT
                               ", young words available: " SIZE_FORMAT, req.type_string(),
                               HeapWordSize * (req.is_lab_alloc()? req.min_size(): req.size()), young_words_available);
            return nullptr;
          }
        }
      } else {                    // reg.affiliation() == OLD_GENERATION
        assert(req.type() != ShenandoahAllocRequest::_alloc_gclab, "GCLAB pertains only to young-gen memory");
        if (req.type() ==  ShenandoahAllocRequest::_alloc_plab) {
          plab_alloc = true;
          size_t promotion_avail = get_promoted_reserve();
          size_t promotion_expended = get_promoted_expended();
          if (promotion_expended + requested_bytes > promotion_avail) {
            promotion_avail = 0;
            if (get_old_evac_reserve() == 0) {
              // There are no old-gen evacuations in this pass.  There's no value in creating a plab that cannot
              // be used for promotions.
              allow_allocation = false;
            }
          } else {
            promotion_avail = promotion_avail - (promotion_expended + requested_bytes);
            promotion_eligible = true;
          }
        } else if (is_promotion) {
          // This is a shared alloc for promotion
          size_t promotion_avail = get_promoted_reserve();
          size_t promotion_expended = get_promoted_expended();
          if (promotion_expended + requested_bytes > promotion_avail) {
            promotion_avail = 0;
          } else {
            promotion_avail = promotion_avail - (promotion_expended + requested_bytes);
          }
          if (promotion_avail == 0) {
            // We need to reserve the remaining memory for evacuation.  Reject this allocation.  The object will be
            // evacuated to young-gen memory and promoted during a future GC pass.
            return nullptr;
          }
          // Else, we'll allow the allocation to proceed.  (Since we hold heap lock, the tested condition remains true.)
        } else {
          // This is a shared allocation for evacuation.  Memory has already been reserved for this purpose.
        }
      }
    } // This ends the is_generational() block

    // First try the original request.  If TLAB request size is greater than available, allocate() will attempt to downsize
    // request to fit within available memory.
    result = (allow_allocation)? _free_set->allocate(req, in_new_region): nullptr;
    if (result != nullptr) {
      if (req.is_old()) {
        ShenandoahThreadLocalData::reset_plab_promoted(thread);
        if (req.is_gc_alloc()) {
          bool disable_plab_promotions = false;
          if (req.type() ==  ShenandoahAllocRequest::_alloc_plab) {
            if (promotion_eligible) {
              size_t actual_size = req.actual_size() * HeapWordSize;
              // The actual size of the allocation may be larger than the requested bytes (due to alignment on card boundaries).
              // If this puts us over our promotion budget, we need to disable future PLAB promotions for this thread.
              if (get_promoted_expended() + actual_size <= get_promoted_reserve()) {
                // Assume the entirety of this PLAB will be used for promotion.  This prevents promotion from overreach.
                // When we retire this plab, we'll unexpend what we don't really use.
                ShenandoahThreadLocalData::enable_plab_promotions(thread);
                expend_promoted(actual_size);
                assert(get_promoted_expended() <= get_promoted_reserve(), "Do not expend more promotion than budgeted");
                ShenandoahThreadLocalData::set_plab_preallocated_promoted(thread, actual_size);
              } else {
                disable_plab_promotions = true;
              }
            } else {
              disable_plab_promotions = true;
            }
            if (disable_plab_promotions) {
              // Disable promotions in this thread because entirety of this PLAB must be available to hold old-gen evacuations.
              ShenandoahThreadLocalData::disable_plab_promotions(thread);
              ShenandoahThreadLocalData::set_plab_preallocated_promoted(thread, 0);
            }
          } else if (is_promotion) {
            // Shared promotion.  Assume size is requested_bytes.
            expend_promoted(requested_bytes);
            assert(get_promoted_expended() <= get_promoted_reserve(), "Do not expend more promotion than budgeted");
          }
        }

        // Register the newly allocated object while we're holding the global lock since there's no synchronization
        // built in to the implementation of register_object().  There are potential races when multiple independent
        // threads are allocating objects, some of which might span the same card region.  For example, consider
        // a card table's memory region within which three objects are being allocated by three different threads:
        //
        // objects being "concurrently" allocated:
        //    [-----a------][-----b-----][--------------c------------------]
        //            [---- card table memory range --------------]
        //
        // Before any objects are allocated, this card's memory range holds no objects.  Note that allocation of object a
        //   wants to set the starts-object, first-start, and last-start attributes of the preceding card region.
        //   allocation of object b wants to set the starts-object, first-start, and last-start attributes of this card region.
        //   allocation of object c also wants to set the starts-object, first-start, and last-start attributes of this
        //   card region.
        //
        // The thread allocating b and the thread allocating c can "race" in various ways, resulting in confusion, such as
        // last-start representing object b while first-start represents object c.  This is why we need to require all
        // register_object() invocations to be "mutually exclusive" with respect to each card's memory range.
        ShenandoahHeap::heap()->card_scan()->register_object(result);
      }
    } else {
      // The allocation failed.  If this was a plab allocation, We've already retired it and no longer have a plab.
      if (req.is_old() && req.is_gc_alloc() && (req.type() == ShenandoahAllocRequest::_alloc_plab)) {
        // We don't need to disable PLAB promotions because there is no PLAB.  We leave promotions enabled because
        // this allows the surrounding infrastructure to retry alloc_plab_slow() with a smaller PLAB size.
        ShenandoahThreadLocalData::set_plab_preallocated_promoted(thread, 0);
      }
    }
    if ((result != nullptr) || !try_smaller_lab_size) {
      return result;
    }
    // else, fall through to try_smaller_lab_size
  } // This closes the block that holds the heap lock, releasing the lock.

  // We failed to allocate the originally requested lab size.  Let's see if we can allocate a smaller lab size.
  if (req.size() == smaller_lab_size) {
    // If we were already trying to allocate min size, no value in attempting to repeat the same.  End the recursion.
    return nullptr;
  }

  // We arrive here if the tlab allocation request can be resized to fit within young_available
  assert((req.affiliation() == YOUNG_GENERATION) && req.is_lab_alloc() && req.is_mutator_alloc() &&
         (smaller_lab_size < req.size()), "Only shrink allocation request size for TLAB allocations");

  // By convention, ShenandoahAllocationRequest is primarily read-only.  The only mutable instance data is represented by
  // actual_size(), which is overwritten with the size of the allocaion when the allocation request is satisfied.  We use a
  // recursive call here rather than introducing new methods to mutate the existing ShenandoahAllocationRequest argument.
  // Mutation of the existing object might result in astonishing results if calling contexts assume the content of immutable
  // fields remain constant.  The original TLAB allocation request was for memory that exceeded the current capacity.  We'll
  // attempt to allocate a smaller TLAB.  If this is successful, we'll update actual_size() of our incoming
  // ShenandoahAllocRequest.  If the recursive request fails, we'll simply return nullptr.

  // Note that we've relinquished the HeapLock and some other thread may perform additional allocation before our recursive
  // call reacquires the lock.  If that happens, we will need another recursive call to further reduce the size of our request
  // for each time another thread allocates young memory during the brief intervals that the heap lock is available to
  // interfering threads.  We expect this interference to be rare.  The recursion bottoms out when young_available is
  // smaller than req.min_size().  The inner-nested call to allocate_memory_under_lock() uses the same min_size() value
  // as this call, but it uses a preferred size() that is smaller than our preferred size, and is no larger than what we most
  // recently saw as the memory currently available within the young generation.

  // TODO: At the expense of code clarity, we could rewrite this recursive solution to use iteration.  We need at most one
  // extra instance of the ShenandoahAllocRequest, which we can re-initialize multiple times inside a loop, with one iteration
  // of the loop required for each time the existing solution would recurse.  An iterative solution would be more efficient
  // in CPU time and stack memory utilization.  The expectation is that it is very rare that we would recurse more than once
  // so making this change is not currently seen as a high priority.

  ShenandoahAllocRequest smaller_req = ShenandoahAllocRequest::for_tlab(req.min_size(), smaller_lab_size);

  // Note that shrinking the preferred size gets us past the gatekeeper that checks whether there's available memory to
  // satisfy the allocation request.  The reality is the actual TLAB size is likely to be even smaller, because it will
  // depend on how much memory is available within mutator regions that are not yet fully used.
  HeapWord* result = allocate_memory_under_lock(smaller_req, in_new_region, is_promotion);
  if (result != nullptr) {
    req.set_actual_size(smaller_req.actual_size());
  }
  return result;
}

HeapWord* ShenandoahHeap::mem_allocate(size_t size,
                                        bool*  gc_overhead_limit_was_exceeded) {
  ShenandoahAllocRequest req = ShenandoahAllocRequest::for_shared(size);
  return allocate_memory(req, false);
}

MetaWord* ShenandoahHeap::satisfy_failed_metadata_allocation(ClassLoaderData* loader_data,
                                                             size_t size,
                                                             Metaspace::MetadataType mdtype) {
  MetaWord* result;

  // Inform metaspace OOM to GC heuristics if class unloading is possible.
  ShenandoahHeuristics* h = global_generation()->heuristics();
  if (h->can_unload_classes()) {
    h->record_metaspace_oom();
  }

  // Expand and retry allocation
  result = loader_data->metaspace_non_null()->expand_and_allocate(size, mdtype);
  if (result != nullptr) {
    return result;
  }

  // Start full GC
  collect(GCCause::_metadata_GC_clear_soft_refs);

  // Retry allocation
  result = loader_data->metaspace_non_null()->allocate(size, mdtype);
  if (result != nullptr) {
    return result;
  }

  // Expand and retry allocation
  result = loader_data->metaspace_non_null()->expand_and_allocate(size, mdtype);
  if (result != nullptr) {
    return result;
  }

  // Out of memory
  return nullptr;
}

class ShenandoahConcurrentEvacuateRegionObjectClosure : public ObjectClosure {
private:
  ShenandoahHeap* const _heap;
  Thread* const _thread;
public:
  ShenandoahConcurrentEvacuateRegionObjectClosure(ShenandoahHeap* heap) :
    _heap(heap), _thread(Thread::current()) {}

  void do_object(oop p) {
    shenandoah_assert_marked(nullptr, p);
    if (!p->is_forwarded()) {
      _heap->evacuate_object(p, _thread);
    }
  }
};

class ShenandoahEvacuationTask : public WorkerTask {
private:
  ShenandoahHeap* const _sh;
  ShenandoahCollectionSet* const _cs;
  bool _concurrent;
public:
  ShenandoahEvacuationTask(ShenandoahHeap* sh,
                           ShenandoahCollectionSet* cs,
                           bool concurrent) :
    WorkerTask("Shenandoah Evacuation"),
    _sh(sh),
    _cs(cs),
    _concurrent(concurrent)
  {}

  void work(uint worker_id) {
    if (_concurrent) {
      ShenandoahConcurrentWorkerSession worker_session(worker_id);
      ShenandoahSuspendibleThreadSetJoiner stsj(ShenandoahSuspendibleWorkers);
      ShenandoahEvacOOMScope oom_evac_scope;
      do_work();
    } else {
      ShenandoahParallelWorkerSession worker_session(worker_id);
      ShenandoahEvacOOMScope oom_evac_scope;
      do_work();
    }
  }

private:
  void do_work() {
    ShenandoahConcurrentEvacuateRegionObjectClosure cl(_sh);
    ShenandoahHeapRegion* r;
    while ((r =_cs->claim_next()) != nullptr) {
      assert(r->has_live(), "Region " SIZE_FORMAT " should have been reclaimed early", r->index());

      _sh->marked_object_iterate(r, &cl);

      if (ShenandoahPacing) {
        _sh->pacer()->report_evac(r->used() >> LogHeapWordSize);
      }
      if (_sh->check_cancelled_gc_and_yield(_concurrent)) {
        break;
      }
    }
  }
};

// Unlike ShenandoahEvacuationTask, this iterates over all regions rather than just the collection set.
// This is needed in order to promote humongous start regions if age() >= tenure threshold.
class ShenandoahGenerationalEvacuationTask : public WorkerTask {
private:
  ShenandoahHeap* const _sh;
  ShenandoahRegionIterator *_regions;
  bool _concurrent;
public:
  ShenandoahGenerationalEvacuationTask(ShenandoahHeap* sh,
                                       ShenandoahRegionIterator* iterator,
                                       bool concurrent) :
    WorkerTask("Shenandoah Evacuation"),
    _sh(sh),
    _regions(iterator),
    _concurrent(concurrent)
  {}

  void work(uint worker_id) {
    if (_concurrent) {
      ShenandoahConcurrentWorkerSession worker_session(worker_id);
      ShenandoahSuspendibleThreadSetJoiner stsj(ShenandoahSuspendibleWorkers);
      ShenandoahEvacOOMScope oom_evac_scope;
      do_work();
    } else {
      ShenandoahParallelWorkerSession worker_session(worker_id);
      ShenandoahEvacOOMScope oom_evac_scope;
      do_work();
    }
  }

private:
  void do_work() {
    ShenandoahConcurrentEvacuateRegionObjectClosure cl(_sh);
    ShenandoahHeapRegion* r;
    ShenandoahMarkingContext* const ctx = ShenandoahHeap::heap()->marking_context();
    size_t region_size_bytes = ShenandoahHeapRegion::region_size_bytes();
    size_t old_garbage_threshold = (region_size_bytes * ShenandoahOldGarbageThreshold) / 100;
    while ((r = _regions->next()) != nullptr) {
      log_debug(gc)("GenerationalEvacuationTask do_work(), looking at %s region " SIZE_FORMAT ", (age: %d) [%s, %s, %s]",
                    r->is_old()? "old": r->is_young()? "young": "free", r->index(), r->age(),
                    r->is_active()? "active": "inactive",
                    r->is_humongous()? (r->is_humongous_start()? "humongous_start": "humongous_continuation"): "regular",
                    r->is_cset()? "cset": "not-cset");

      if (r->is_cset()) {
        assert(r->has_live(), "Region " SIZE_FORMAT " should have been reclaimed early", r->index());
        _sh->marked_object_iterate(r, &cl);
        if (ShenandoahPacing) {
          _sh->pacer()->report_evac(r->used() >> LogHeapWordSize);
        }
      } else if (r->is_young() && r->is_active() && (r->age() >= InitialTenuringThreshold)) {
        HeapWord* tams = ctx->top_at_mark_start(r);
        if (r->is_humongous_start()) {
          // We promote humongous_start regions along with their affiliated continuations during evacuation rather than
          // doing this work during a safepoint.  We cannot put humongous regions into the collection set because that
          // triggers the load-reference barrier (LRB) to copy on reference fetch.
          r->promote_humongous();
        } else if (r->is_regular() && (r->garbage_before_padded_for_promote() < old_garbage_threshold) && (r->get_top_before_promote() == tams)) {
          // Likewise, we cannot put promote-in-place regions into the collection set because that would also trigger
          // the LRB to copy on reference fetch.
          r->promote_in_place();
        }
        // Aged humongous continuation regions are handled with their start region.  If an aged regular region has
        // more garbage than ShenandoahOldGarbageTrheshold, we'll promote by evacuation.  If there is room for evacuation
        // in this cycle, the region will be in the collection set.  If there is not room, the region will be promoted
        // by evacuation in some future GC cycle.

        // If an aged regular region has received allocations during the current cycle, we do not promote because the
        // newly allocated objects do not have appropriate age; this region's age will be reset to zero at end of cycle.
      }
      // else, region is free, or OLD, or not in collection set, or humongous_continuation,
      // or is young humongous_start that is too young to be promoted

      if (_sh->check_cancelled_gc_and_yield(_concurrent)) {
        break;
      }
    }
  }
};

void ShenandoahHeap::evacuate_collection_set(bool concurrent) {
  if (ShenandoahHeap::heap()->mode()->is_generational()) {
    ShenandoahRegionIterator regions;
    ShenandoahGenerationalEvacuationTask task(this, &regions, concurrent);
    workers()->run_task(&task);
  } else {
    ShenandoahEvacuationTask task(this, _collection_set, concurrent);
    workers()->run_task(&task);
  }
}

void ShenandoahHeap::trash_cset_regions() {
  ShenandoahHeapLocker locker(lock());

  ShenandoahCollectionSet* set = collection_set();
  ShenandoahHeapRegion* r;
  set->clear_current_index();
  while ((r = set->next()) != nullptr) {
    r->make_trash();
  }
  collection_set()->clear();
}

void ShenandoahHeap::print_heap_regions_on(outputStream* st) const {
  st->print_cr("Heap Regions:");
  st->print_cr("EU=empty-uncommitted, EC=empty-committed, R=regular, H=humongous start, HC=humongous continuation, CS=collection set, T=trash, P=pinned");
  st->print_cr("BTE=bottom/top/end, U=used, T=TLAB allocs, G=GCLAB allocs, S=shared allocs, L=live data");
  st->print_cr("R=root, CP=critical pins, TAMS=top-at-mark-start, UWM=update watermark");
  st->print_cr("SN=alloc sequence number");

  for (size_t i = 0; i < num_regions(); i++) {
    get_region(i)->print_on(st);
  }
}

size_t ShenandoahHeap::trash_humongous_region_at(ShenandoahHeapRegion* start) {
  assert(start->is_humongous_start(), "reclaim regions starting with the first one");

  oop humongous_obj = cast_to_oop(start->bottom());
  size_t size = humongous_obj->size();
  size_t required_regions = ShenandoahHeapRegion::required_regions(size * HeapWordSize);
  size_t index = start->index() + required_regions - 1;

  assert(!start->has_live(), "liveness must be zero");

  for(size_t i = 0; i < required_regions; i++) {
    // Reclaim from tail. Otherwise, assertion fails when printing region to trace log,
    // as it expects that every region belongs to a humongous region starting with a humongous start region.
    ShenandoahHeapRegion* region = get_region(index --);

    assert(region->is_humongous(), "expect correct humongous start or continuation");
    assert(!region->is_cset(), "Humongous region should not be in collection set");

    region->make_trash_immediate();
  }
  return required_regions;
}

class ShenandoahCheckCleanGCLABClosure : public ThreadClosure {
public:
  ShenandoahCheckCleanGCLABClosure() {}
  void do_thread(Thread* thread) {
    PLAB* gclab = ShenandoahThreadLocalData::gclab(thread);
    assert(gclab != nullptr, "GCLAB should be initialized for %s", thread->name());
    assert(gclab->words_remaining() == 0, "GCLAB should not need retirement");

    PLAB* plab = ShenandoahThreadLocalData::plab(thread);
    assert(plab != nullptr, "PLAB should be initialized for %s", thread->name());
    assert(plab->words_remaining() == 0, "PLAB should not need retirement");
  }
};

class ShenandoahRetireGCLABClosure : public ThreadClosure {
private:
  bool const _resize;
public:
  ShenandoahRetireGCLABClosure(bool resize) : _resize(resize) {}
  void do_thread(Thread* thread) {
    PLAB* gclab = ShenandoahThreadLocalData::gclab(thread);
    assert(gclab != nullptr, "GCLAB should be initialized for %s", thread->name());
    gclab->retire();
    if (_resize && ShenandoahThreadLocalData::gclab_size(thread) > 0) {
      ShenandoahThreadLocalData::set_gclab_size(thread, 0);
    }

    PLAB* plab = ShenandoahThreadLocalData::plab(thread);
    assert(plab != nullptr, "PLAB should be initialized for %s", thread->name());

    // There are two reasons to retire all plabs between old-gen evacuation passes.
    //  1. We need to make the plab memory parseable by remembered-set scanning.
    //  2. We need to establish a trustworthy UpdateWaterMark value within each old-gen heap region
    ShenandoahHeap::heap()->retire_plab(plab, thread);
    if (_resize && ShenandoahThreadLocalData::plab_size(thread) > 0) {
      ShenandoahThreadLocalData::set_plab_size(thread, 0);
    }
  }
};

void ShenandoahHeap::labs_make_parsable() {
  assert(UseTLAB, "Only call with UseTLAB");

  ShenandoahRetireGCLABClosure cl(false);

  for (JavaThreadIteratorWithHandle jtiwh; JavaThread *t = jtiwh.next(); ) {
    ThreadLocalAllocBuffer& tlab = t->tlab();
    tlab.make_parsable();
    cl.do_thread(t);
  }

  workers()->threads_do(&cl);
}

void ShenandoahHeap::tlabs_retire(bool resize) {
  assert(UseTLAB, "Only call with UseTLAB");
  assert(!resize || ResizeTLAB, "Only call for resize when ResizeTLAB is enabled");

  ThreadLocalAllocStats stats;

  for (JavaThreadIteratorWithHandle jtiwh; JavaThread *t = jtiwh.next(); ) {
    ThreadLocalAllocBuffer& tlab = t->tlab();
    tlab.retire(&stats);
    if (resize) {
      tlab.resize();
    }
  }

  stats.publish();

#ifdef ASSERT
  ShenandoahCheckCleanGCLABClosure cl;
  for (JavaThreadIteratorWithHandle jtiwh; JavaThread *t = jtiwh.next(); ) {
    cl.do_thread(t);
  }
  workers()->threads_do(&cl);
#endif
}

void ShenandoahHeap::gclabs_retire(bool resize) {
  assert(UseTLAB, "Only call with UseTLAB");
  assert(!resize || ResizeTLAB, "Only call for resize when ResizeTLAB is enabled");

  ShenandoahRetireGCLABClosure cl(resize);
  for (JavaThreadIteratorWithHandle jtiwh; JavaThread *t = jtiwh.next(); ) {
    cl.do_thread(t);
  }
  workers()->threads_do(&cl);

  if (safepoint_workers() != nullptr) {
    safepoint_workers()->threads_do(&cl);
  }
}

class ShenandoahTagGCLABClosure : public ThreadClosure {
public:
  void do_thread(Thread* thread) {
    PLAB* gclab = ShenandoahThreadLocalData::gclab(thread);
    assert(gclab != nullptr, "GCLAB should be initialized for %s", thread->name());
    if (gclab->words_remaining() > 0) {
      ShenandoahHeapRegion* r = ShenandoahHeap::heap()->heap_region_containing(gclab->allocate(0));
      r->set_young_lab_flag();
    }
  }
};

void ShenandoahHeap::set_young_lab_region_flags() {
  if (!UseTLAB) {
    return;
  }
  for (size_t i = 0; i < _num_regions; i++) {
    _regions[i]->clear_young_lab_flags();
  }
  ShenandoahTagGCLABClosure cl;
  workers()->threads_do(&cl);
  for (JavaThreadIteratorWithHandle jtiwh; JavaThread *t = jtiwh.next(); ) {
    cl.do_thread(t);
    ThreadLocalAllocBuffer& tlab = t->tlab();
    if (tlab.end() != nullptr) {
      ShenandoahHeapRegion* r = heap_region_containing(tlab.start());
      r->set_young_lab_flag();
    }
  }
}

// Returns size in bytes
size_t ShenandoahHeap::unsafe_max_tlab_alloc(Thread *thread) const {
  if (ShenandoahElasticTLAB) {
    if (mode()->is_generational()) {
      return MIN2(ShenandoahHeapRegion::max_tlab_size_bytes(), young_generation()->available());
    } else {
      // With Elastic TLABs, return the max allowed size, and let the allocation path
      // figure out the safe size for current allocation.
      return ShenandoahHeapRegion::max_tlab_size_bytes();
    }
  } else {
    return MIN2(_free_set->unsafe_peek_free(), ShenandoahHeapRegion::max_tlab_size_bytes());
  }
}

size_t ShenandoahHeap::max_tlab_size() const {
  // Returns size in words
  return ShenandoahHeapRegion::max_tlab_size_words();
}

void ShenandoahHeap::collect(GCCause::Cause cause) {
  control_thread()->request_gc(cause);
}

void ShenandoahHeap::do_full_collection(bool clear_all_soft_refs) {
  //assert(false, "Shouldn't need to do full collections");
}

HeapWord* ShenandoahHeap::block_start(const void* addr) const {
  ShenandoahHeapRegion* r = heap_region_containing(addr);
  if (r != nullptr) {
    return r->block_start(addr);
  }
  return nullptr;
}

bool ShenandoahHeap::block_is_obj(const HeapWord* addr) const {
  ShenandoahHeapRegion* r = heap_region_containing(addr);
  return r->block_is_obj(addr);
}

bool ShenandoahHeap::print_location(outputStream* st, void* addr) const {
  return BlockLocationPrinter<ShenandoahHeap>::print_location(st, addr);
}

void ShenandoahHeap::prepare_for_verify() {
  if (SafepointSynchronize::is_at_safepoint() && UseTLAB) {
    labs_make_parsable();
  }
}

void ShenandoahHeap::mutator_threads_do(ThreadClosure* tcl) const {
  ShenandoahJavaThreadsIterator _java_threads(ShenandoahPhaseTimings::thread_iteration_roots, 1);
  // Just use one worker_id for now
  _java_threads.threads_do(tcl, 0);
}

void ShenandoahHeap::gc_threads_do(ThreadClosure* tcl) const {
  if (_shenandoah_policy->is_at_shutdown()) {
    return;
  }

  tcl->do_thread(_control_thread);
  tcl->do_thread(_regulator_thread);
  workers()->threads_do(tcl);
  if (_safepoint_workers != nullptr) {
    _safepoint_workers->threads_do(tcl);
  }
  if (ShenandoahStringDedup::is_enabled()) {
    ShenandoahStringDedup::threads_do(tcl);
  }
}

void ShenandoahHeap::print_tracing_info() const {
  LogTarget(Info, gc, stats) lt;
  if (lt.is_enabled()) {
    ResourceMark rm;
    LogStream ls(lt);

    phase_timings()->print_global_on(&ls);

    ls.cr();
    ls.cr();

    shenandoah_policy()->print_gc_stats(&ls);

    ls.cr();

    evac_tracker()->print_global_on(&ls);

    ls.cr();
    ls.cr();
  }
}

void ShenandoahHeap::on_cycle_start(GCCause::Cause cause, ShenandoahGeneration* generation) {
  set_gc_cause(cause);
  set_gc_generation(generation);

  shenandoah_policy()->record_cycle_start();
  generation->heuristics()->record_cycle_start();
}

void ShenandoahHeap::on_cycle_end(ShenandoahGeneration* generation) {
  generation->heuristics()->record_cycle_end();
  if (mode()->is_generational() && (generation->is_global() || upgraded_to_full())) {
    // If we just completed a GLOBAL GC, claim credit for completion of young-gen and old-gen GC as well
    young_generation()->heuristics()->record_cycle_end();
    old_generation()->heuristics()->record_cycle_end();
  }
  set_gc_cause(GCCause::_no_gc);
}

void ShenandoahHeap::verify(VerifyOption vo) {
  if (ShenandoahSafepoint::is_at_shenandoah_safepoint()) {
    if (ShenandoahVerify) {
      verifier()->verify_generic(vo);
    } else {
      // TODO: Consider allocating verification bitmaps on demand,
      // and turn this on unconditionally.
    }
  }
}
size_t ShenandoahHeap::tlab_capacity(Thread *thr) const {
  return _free_set->capacity();
}

class ObjectIterateScanRootClosure : public BasicOopIterateClosure {
private:
  MarkBitMap* _bitmap;
  ShenandoahScanObjectStack* _oop_stack;
  ShenandoahHeap* const _heap;
  ShenandoahMarkingContext* const _marking_context;

  template <class T>
  void do_oop_work(T* p) {
    T o = RawAccess<>::oop_load(p);
    if (!CompressedOops::is_null(o)) {
      oop obj = CompressedOops::decode_not_null(o);
      if (_heap->is_concurrent_weak_root_in_progress() && !_marking_context->is_marked(obj)) {
        // There may be dead oops in weak roots in concurrent root phase, do not touch them.
        return;
      }
      obj = ShenandoahBarrierSet::barrier_set()->load_reference_barrier(obj);

      assert(oopDesc::is_oop(obj), "must be a valid oop");
      if (!_bitmap->is_marked(obj)) {
        _bitmap->mark(obj);
        _oop_stack->push(obj);
      }
    }
  }
public:
  ObjectIterateScanRootClosure(MarkBitMap* bitmap, ShenandoahScanObjectStack* oop_stack) :
    _bitmap(bitmap), _oop_stack(oop_stack), _heap(ShenandoahHeap::heap()),
    _marking_context(_heap->marking_context()) {}
  void do_oop(oop* p)       { do_oop_work(p); }
  void do_oop(narrowOop* p) { do_oop_work(p); }
};

/*
 * This is public API, used in preparation of object_iterate().
 * Since we don't do linear scan of heap in object_iterate() (see comment below), we don't
 * need to make the heap parsable. For Shenandoah-internal linear heap scans that we can
 * control, we call SH::tlabs_retire, SH::gclabs_retire.
 */
void ShenandoahHeap::ensure_parsability(bool retire_tlabs) {
  // No-op.
}

/*
 * Iterates objects in the heap. This is public API, used for, e.g., heap dumping.
 *
 * We cannot safely iterate objects by doing a linear scan at random points in time. Linear
 * scanning needs to deal with dead objects, which may have dead Klass* pointers (e.g.
 * calling oopDesc::size() would crash) or dangling reference fields (crashes) etc. Linear
 * scanning therefore depends on having a valid marking bitmap to support it. However, we only
 * have a valid marking bitmap after successful marking. In particular, we *don't* have a valid
 * marking bitmap during marking, after aborted marking or during/after cleanup (when we just
 * wiped the bitmap in preparation for next marking).
 *
 * For all those reasons, we implement object iteration as a single marking traversal, reporting
 * objects as we mark+traverse through the heap, starting from GC roots. JVMTI IterateThroughHeap
 * is allowed to report dead objects, but is not required to do so.
 */
void ShenandoahHeap::object_iterate(ObjectClosure* cl) {
  // Reset bitmap
  if (!prepare_aux_bitmap_for_iteration())
    return;

  ShenandoahScanObjectStack oop_stack;
  ObjectIterateScanRootClosure oops(&_aux_bit_map, &oop_stack);
  // Seed the stack with root scan
  scan_roots_for_iteration(&oop_stack, &oops);

  // Work through the oop stack to traverse heap
  while (! oop_stack.is_empty()) {
    oop obj = oop_stack.pop();
    assert(oopDesc::is_oop(obj), "must be a valid oop");
    cl->do_object(obj);
    obj->oop_iterate(&oops);
  }

  assert(oop_stack.is_empty(), "should be empty");
  // Reclaim bitmap
  reclaim_aux_bitmap_for_iteration();
}

bool ShenandoahHeap::prepare_aux_bitmap_for_iteration() {
  assert(SafepointSynchronize::is_at_safepoint(), "safe iteration is only available during safepoints");

  if (!_aux_bitmap_region_special && !os::commit_memory((char*)_aux_bitmap_region.start(), _aux_bitmap_region.byte_size(), false)) {
    log_warning(gc)("Could not commit native memory for auxiliary marking bitmap for heap iteration");
    return false;
  }
  // Reset bitmap
  _aux_bit_map.clear();
  return true;
}

void ShenandoahHeap::scan_roots_for_iteration(ShenandoahScanObjectStack* oop_stack, ObjectIterateScanRootClosure* oops) {
  // Process GC roots according to current GC cycle
  // This populates the work stack with initial objects
  // It is important to relinquish the associated locks before diving
  // into heap dumper
  uint n_workers = safepoint_workers() != nullptr ? safepoint_workers()->active_workers() : 1;
  ShenandoahHeapIterationRootScanner rp(n_workers);
  rp.roots_do(oops);
}

void ShenandoahHeap::reclaim_aux_bitmap_for_iteration() {
  if (!_aux_bitmap_region_special && !os::uncommit_memory((char*)_aux_bitmap_region.start(), _aux_bitmap_region.byte_size())) {
    log_warning(gc)("Could not uncommit native memory for auxiliary marking bitmap for heap iteration");
  }
}

// Closure for parallelly iterate objects
class ShenandoahObjectIterateParScanClosure : public BasicOopIterateClosure {
private:
  MarkBitMap* _bitmap;
  ShenandoahObjToScanQueue* _queue;
  ShenandoahHeap* const _heap;
  ShenandoahMarkingContext* const _marking_context;

  template <class T>
  void do_oop_work(T* p) {
    T o = RawAccess<>::oop_load(p);
    if (!CompressedOops::is_null(o)) {
      oop obj = CompressedOops::decode_not_null(o);
      if (_heap->is_concurrent_weak_root_in_progress() && !_marking_context->is_marked(obj)) {
        // There may be dead oops in weak roots in concurrent root phase, do not touch them.
        return;
      }
      obj = ShenandoahBarrierSet::barrier_set()->load_reference_barrier(obj);

      assert(oopDesc::is_oop(obj), "Must be a valid oop");
      if (_bitmap->par_mark(obj)) {
        _queue->push(ShenandoahMarkTask(obj));
      }
    }
  }
public:
  ShenandoahObjectIterateParScanClosure(MarkBitMap* bitmap, ShenandoahObjToScanQueue* q) :
    _bitmap(bitmap), _queue(q), _heap(ShenandoahHeap::heap()),
    _marking_context(_heap->marking_context()) {}
  void do_oop(oop* p)       { do_oop_work(p); }
  void do_oop(narrowOop* p) { do_oop_work(p); }
};

// Object iterator for parallel heap iteraion.
// The root scanning phase happenes in construction as a preparation of
// parallel marking queues.
// Every worker processes it's own marking queue. work-stealing is used
// to balance workload.
class ShenandoahParallelObjectIterator : public ParallelObjectIteratorImpl {
private:
  uint                         _num_workers;
  bool                         _init_ready;
  MarkBitMap*                  _aux_bit_map;
  ShenandoahHeap*              _heap;
  ShenandoahScanObjectStack    _roots_stack; // global roots stack
  ShenandoahObjToScanQueueSet* _task_queues;
public:
  ShenandoahParallelObjectIterator(uint num_workers, MarkBitMap* bitmap) :
        _num_workers(num_workers),
        _init_ready(false),
        _aux_bit_map(bitmap),
        _heap(ShenandoahHeap::heap()) {
    // Initialize bitmap
    _init_ready = _heap->prepare_aux_bitmap_for_iteration();
    if (!_init_ready) {
      return;
    }

    ObjectIterateScanRootClosure oops(_aux_bit_map, &_roots_stack);
    _heap->scan_roots_for_iteration(&_roots_stack, &oops);

    _init_ready = prepare_worker_queues();
  }

  ~ShenandoahParallelObjectIterator() {
    // Reclaim bitmap
    _heap->reclaim_aux_bitmap_for_iteration();
    // Reclaim queue for workers
    if (_task_queues!= nullptr) {
      for (uint i = 0; i < _num_workers; ++i) {
        ShenandoahObjToScanQueue* q = _task_queues->queue(i);
        if (q != nullptr) {
          delete q;
          _task_queues->register_queue(i, nullptr);
        }
      }
      delete _task_queues;
      _task_queues = nullptr;
    }
  }

  virtual void object_iterate(ObjectClosure* cl, uint worker_id) {
    if (_init_ready) {
      object_iterate_parallel(cl, worker_id, _task_queues);
    }
  }

private:
  // Divide global root_stack into worker queues
  bool prepare_worker_queues() {
    _task_queues = new ShenandoahObjToScanQueueSet((int) _num_workers);
    // Initialize queues for every workers
    for (uint i = 0; i < _num_workers; ++i) {
      ShenandoahObjToScanQueue* task_queue = new ShenandoahObjToScanQueue();
      _task_queues->register_queue(i, task_queue);
    }
    // Divide roots among the workers. Assume that object referencing distribution
    // is related with root kind, use round-robin to make every worker have same chance
    // to process every kind of roots
    size_t roots_num = _roots_stack.size();
    if (roots_num == 0) {
      // No work to do
      return false;
    }

    for (uint j = 0; j < roots_num; j++) {
      uint stack_id = j % _num_workers;
      oop obj = _roots_stack.pop();
      _task_queues->queue(stack_id)->push(ShenandoahMarkTask(obj));
    }
    return true;
  }

  void object_iterate_parallel(ObjectClosure* cl,
                               uint worker_id,
                               ShenandoahObjToScanQueueSet* queue_set) {
    assert(SafepointSynchronize::is_at_safepoint(), "safe iteration is only available during safepoints");
    assert(queue_set != nullptr, "task queue must not be null");

    ShenandoahObjToScanQueue* q = queue_set->queue(worker_id);
    assert(q != nullptr, "object iterate queue must not be null");

    ShenandoahMarkTask t;
    ShenandoahObjectIterateParScanClosure oops(_aux_bit_map, q);

    // Work through the queue to traverse heap.
    // Steal when there is no task in queue.
    while (q->pop(t) || queue_set->steal(worker_id, t)) {
      oop obj = t.obj();
      assert(oopDesc::is_oop(obj), "must be a valid oop");
      cl->do_object(obj);
      obj->oop_iterate(&oops);
    }
    assert(q->is_empty(), "should be empty");
  }
};

ParallelObjectIteratorImpl* ShenandoahHeap::parallel_object_iterator(uint workers) {
  return new ShenandoahParallelObjectIterator(workers, &_aux_bit_map);
}

// Keep alive an object that was loaded with AS_NO_KEEPALIVE.
void ShenandoahHeap::keep_alive(oop obj) {
  if (is_concurrent_mark_in_progress() && (obj != nullptr)) {
    ShenandoahBarrierSet::barrier_set()->enqueue(obj);
  }
}

void ShenandoahHeap::heap_region_iterate(ShenandoahHeapRegionClosure* blk) const {
  for (size_t i = 0; i < num_regions(); i++) {
    ShenandoahHeapRegion* current = get_region(i);
    blk->heap_region_do(current);
  }
}

class ShenandoahParallelHeapRegionTask : public WorkerTask {
private:
  ShenandoahHeap* const _heap;
  ShenandoahHeapRegionClosure* const _blk;

  shenandoah_padding(0);
  volatile size_t _index;
  shenandoah_padding(1);

public:
  ShenandoahParallelHeapRegionTask(ShenandoahHeapRegionClosure* blk) :
          WorkerTask("Shenandoah Parallel Region Operation"),
          _heap(ShenandoahHeap::heap()), _blk(blk), _index(0) {}

  void work(uint worker_id) {
    ShenandoahParallelWorkerSession worker_session(worker_id);
    size_t stride = ShenandoahParallelRegionStride;

    size_t max = _heap->num_regions();
    while (Atomic::load(&_index) < max) {
      size_t cur = Atomic::fetch_and_add(&_index, stride, memory_order_relaxed);
      size_t start = cur;
      size_t end = MIN2(cur + stride, max);
      if (start >= max) break;

      for (size_t i = cur; i < end; i++) {
        ShenandoahHeapRegion* current = _heap->get_region(i);
        _blk->heap_region_do(current);
      }
    }
  }
};

void ShenandoahHeap::parallel_heap_region_iterate(ShenandoahHeapRegionClosure* blk) const {
  assert(blk->is_thread_safe(), "Only thread-safe closures here");
  if (num_regions() > ShenandoahParallelRegionStride) {
    ShenandoahParallelHeapRegionTask task(blk);
    workers()->run_task(&task);
  } else {
    heap_region_iterate(blk);
  }
}

class ShenandoahRendezvousClosure : public HandshakeClosure {
public:
  inline ShenandoahRendezvousClosure() : HandshakeClosure("ShenandoahRendezvous") {}
  inline void do_thread(Thread* thread) {}
};

void ShenandoahHeap::rendezvous_threads() {
  ShenandoahRendezvousClosure cl;
  Handshake::execute(&cl);
}

void ShenandoahHeap::recycle_trash() {
  free_set()->recycle_trash();
}

void ShenandoahHeap::do_class_unloading() {
  _unloader.unload();
}

void ShenandoahHeap::stw_weak_refs(bool full_gc) {
  // Weak refs processing
  ShenandoahPhaseTimings::Phase phase = full_gc ? ShenandoahPhaseTimings::full_gc_weakrefs
                                                : ShenandoahPhaseTimings::degen_gc_weakrefs;
  ShenandoahTimingsTracker t(phase);
  ShenandoahGCWorkerPhase worker_phase(phase);
  active_generation()->ref_processor()->process_references(phase, workers(), false /* concurrent */);
}

void ShenandoahHeap::prepare_update_heap_references(bool concurrent) {
  assert(ShenandoahSafepoint::is_at_shenandoah_safepoint(), "must be at safepoint");

  // Evacuation is over, no GCLABs are needed anymore. GCLABs are under URWM, so we need to
  // make them parsable for update code to work correctly. Plus, we can compute new sizes
  // for future GCLABs here.
  if (UseTLAB) {
    ShenandoahGCPhase phase(concurrent ?
                            ShenandoahPhaseTimings::init_update_refs_manage_gclabs :
                            ShenandoahPhaseTimings::degen_gc_init_update_refs_manage_gclabs);
    gclabs_retire(ResizeTLAB);
  }

  _update_refs_iterator.reset();
}

void ShenandoahHeap::set_gc_state_all_threads(char state) {
  for (JavaThreadIteratorWithHandle jtiwh; JavaThread *t = jtiwh.next(); ) {
    ShenandoahThreadLocalData::set_gc_state(t, state);
  }
}

void ShenandoahHeap::set_gc_state_mask(uint mask, bool value) {
  assert(ShenandoahSafepoint::is_at_shenandoah_safepoint(), "Should really be Shenandoah safepoint");
  _gc_state.set_cond(mask, value);
  set_gc_state_all_threads(_gc_state.raw_value());
}

void ShenandoahHeap::set_evacuation_reserve_quantities(bool is_valid) {
  _has_evacuation_reserve_quantities = is_valid;
}

void ShenandoahHeap::set_concurrent_young_mark_in_progress(bool in_progress) {
  if (has_forwarded_objects()) {
    set_gc_state_mask(YOUNG_MARKING | UPDATEREFS, in_progress);
  } else {
    set_gc_state_mask(YOUNG_MARKING, in_progress);
  }

  manage_satb_barrier(in_progress);
}

void ShenandoahHeap::set_concurrent_old_mark_in_progress(bool in_progress) {
  if (has_forwarded_objects()) {
    set_gc_state_mask(OLD_MARKING | UPDATEREFS, in_progress);
  } else {
    set_gc_state_mask(OLD_MARKING, in_progress);
  }

  manage_satb_barrier(in_progress);
}

void ShenandoahHeap::set_prepare_for_old_mark_in_progress(bool in_progress) {
  // Unlike other set-gc-state functions, this may happen outside safepoint.
  // Is only set and queried by control thread, so no coherence issues.
  _prepare_for_old_mark = in_progress;
}

void ShenandoahHeap::set_aging_cycle(bool in_progress) {
  _is_aging_cycle.set_cond(in_progress);
}

void ShenandoahHeap::manage_satb_barrier(bool active) {
  if (is_concurrent_mark_in_progress()) {
    // Ignore request to deactivate barrier while concurrent mark is in progress.
    // Do not attempt to re-activate the barrier if it is already active.
    if (active && !ShenandoahBarrierSet::satb_mark_queue_set().is_active()) {
      ShenandoahBarrierSet::satb_mark_queue_set().set_active_all_threads(active, !active);
    }
  } else {
    // No concurrent marking is in progress so honor request to deactivate,
    // but only if the barrier is already active.
    if (!active && ShenandoahBarrierSet::satb_mark_queue_set().is_active()) {
      ShenandoahBarrierSet::satb_mark_queue_set().set_active_all_threads(active, !active);
    }
  }
}

void ShenandoahHeap::set_evacuation_in_progress(bool in_progress) {
  assert(ShenandoahSafepoint::is_at_shenandoah_safepoint(), "Only call this at safepoint");
  set_gc_state_mask(EVACUATION, in_progress);
}

void ShenandoahHeap::set_concurrent_strong_root_in_progress(bool in_progress) {
  if (in_progress) {
    _concurrent_strong_root_in_progress.set();
  } else {
    _concurrent_strong_root_in_progress.unset();
  }
}

void ShenandoahHeap::set_concurrent_weak_root_in_progress(bool cond) {
  set_gc_state_mask(WEAK_ROOTS, cond);
}

GCTracer* ShenandoahHeap::tracer() {
  return shenandoah_policy()->tracer();
}

size_t ShenandoahHeap::tlab_used(Thread* thread) const {
  return _free_set->used();
}

bool ShenandoahHeap::try_cancel_gc() {
  jbyte prev = _cancelled_gc.cmpxchg(CANCELLED, CANCELLABLE);
  return prev == CANCELLABLE;
}

void ShenandoahHeap::cancel_concurrent_mark() {
  _young_generation->cancel_marking();
  _old_generation->cancel_marking();
  _global_generation->cancel_marking();

  ShenandoahBarrierSet::satb_mark_queue_set().abandon_partial_marking();
}

void ShenandoahHeap::cancel_gc(GCCause::Cause cause) {
  if (try_cancel_gc()) {
    FormatBuffer<> msg("Cancelling GC: %s", GCCause::to_string(cause));
    log_info(gc)("%s", msg.buffer());
    Events::log(Thread::current(), "%s", msg.buffer());
    _cancel_requested_time = os::elapsedTime();
    if (cause == GCCause::_shenandoah_upgrade_to_full_gc) {
      _upgraded_to_full = true;
    }
  }
}

uint ShenandoahHeap::max_workers() {
  return _max_workers;
}

void ShenandoahHeap::stop() {
  // The shutdown sequence should be able to terminate when GC is running.

  // Step 1. Notify policy to disable event recording and prevent visiting gc threads during shutdown
  _shenandoah_policy->record_shutdown();

  // Step 2. Stop requesting collections.
  regulator_thread()->stop();

  // Step 3. Notify control thread that we are in shutdown.
  // Note that we cannot do that with stop(), because stop() is blocking and waits for the actual shutdown.
  // Doing stop() here would wait for the normal GC cycle to complete, never falling through to cancel below.
  control_thread()->prepare_for_graceful_shutdown();

  // Step 4. Notify GC workers that we are cancelling GC.
  cancel_gc(GCCause::_shenandoah_stop_vm);

  // Step 5. Wait until GC worker exits normally.
  control_thread()->stop();
}

void ShenandoahHeap::stw_unload_classes(bool full_gc) {
  if (!unload_classes()) return;
  // Unload classes and purge SystemDictionary.
  {
    ShenandoahPhaseTimings::Phase phase = full_gc ?
                                          ShenandoahPhaseTimings::full_gc_purge_class_unload :
                                          ShenandoahPhaseTimings::degen_gc_purge_class_unload;
    ShenandoahIsAliveSelector is_alive;
    CodeCache::UnloadingScope scope(is_alive.is_alive_closure());
    ShenandoahGCPhase gc_phase(phase);
    ShenandoahGCWorkerPhase worker_phase(phase);
    bool purged_class = SystemDictionary::do_unloading(gc_timer());

    uint num_workers = _workers->active_workers();
    ShenandoahClassUnloadingTask unlink_task(phase, num_workers, purged_class);
    _workers->run_task(&unlink_task);
  }

  {
    ShenandoahGCPhase phase(full_gc ?
                            ShenandoahPhaseTimings::full_gc_purge_cldg :
                            ShenandoahPhaseTimings::degen_gc_purge_cldg);
    ClassLoaderDataGraph::purge(/*at_safepoint*/true);
  }
  // Resize and verify metaspace
  MetaspaceGC::compute_new_size();
  DEBUG_ONLY(MetaspaceUtils::verify();)
}

// Weak roots are either pre-evacuated (final mark) or updated (final updaterefs),
// so they should not have forwarded oops.
// However, we do need to "null" dead oops in the roots, if can not be done
// in concurrent cycles.
void ShenandoahHeap::stw_process_weak_roots(bool full_gc) {
  uint num_workers = _workers->active_workers();
  ShenandoahPhaseTimings::Phase timing_phase = full_gc ?
                                               ShenandoahPhaseTimings::full_gc_purge_weak_par :
                                               ShenandoahPhaseTimings::degen_gc_purge_weak_par;
  ShenandoahGCPhase phase(timing_phase);
  ShenandoahGCWorkerPhase worker_phase(timing_phase);
  // Cleanup weak roots
  if (has_forwarded_objects()) {
    ShenandoahForwardedIsAliveClosure is_alive;
    ShenandoahUpdateRefsClosure keep_alive;
    ShenandoahParallelWeakRootsCleaningTask<ShenandoahForwardedIsAliveClosure, ShenandoahUpdateRefsClosure>
      cleaning_task(timing_phase, &is_alive, &keep_alive, num_workers);
    _workers->run_task(&cleaning_task);
  } else {
    ShenandoahIsAliveClosure is_alive;
#ifdef ASSERT
    ShenandoahAssertNotForwardedClosure verify_cl;
    ShenandoahParallelWeakRootsCleaningTask<ShenandoahIsAliveClosure, ShenandoahAssertNotForwardedClosure>
      cleaning_task(timing_phase, &is_alive, &verify_cl, num_workers);
#else
    ShenandoahParallelWeakRootsCleaningTask<ShenandoahIsAliveClosure, DoNothingClosure>
      cleaning_task(timing_phase, &is_alive, &do_nothing_cl, num_workers);
#endif
    _workers->run_task(&cleaning_task);
  }
}

void ShenandoahHeap::parallel_cleaning(bool full_gc) {
  assert(SafepointSynchronize::is_at_safepoint(), "Must be at a safepoint");
  assert(is_stw_gc_in_progress(), "Only for Degenerated and Full GC");
  ShenandoahGCPhase phase(full_gc ?
                          ShenandoahPhaseTimings::full_gc_purge :
                          ShenandoahPhaseTimings::degen_gc_purge);
  stw_weak_refs(full_gc);
  stw_process_weak_roots(full_gc);
  stw_unload_classes(full_gc);
}

void ShenandoahHeap::set_has_forwarded_objects(bool cond) {
  set_gc_state_mask(HAS_FORWARDED, cond);
}

void ShenandoahHeap::set_unload_classes(bool uc) {
  _unload_classes.set_cond(uc);
}

bool ShenandoahHeap::unload_classes() const {
  return _unload_classes.is_set();
}

address ShenandoahHeap::in_cset_fast_test_addr() {
  ShenandoahHeap* heap = ShenandoahHeap::heap();
  assert(heap->collection_set() != nullptr, "Sanity");
  return (address) heap->collection_set()->biased_map_address();
}

address ShenandoahHeap::gc_state_addr() {
  return (address) ShenandoahHeap::heap()->_gc_state.addr_of();
}

void ShenandoahHeap::reset_bytes_allocated_since_gc_start() {
  if (mode()->is_generational()) {
    young_generation()->reset_bytes_allocated_since_gc_start();
    old_generation()->reset_bytes_allocated_since_gc_start();
  }

  global_generation()->reset_bytes_allocated_since_gc_start();
}

void ShenandoahHeap::set_degenerated_gc_in_progress(bool in_progress) {
  _degenerated_gc_in_progress.set_cond(in_progress);
}

void ShenandoahHeap::set_full_gc_in_progress(bool in_progress) {
  _full_gc_in_progress.set_cond(in_progress);
}

void ShenandoahHeap::set_full_gc_move_in_progress(bool in_progress) {
  assert (is_full_gc_in_progress(), "should be");
  _full_gc_move_in_progress.set_cond(in_progress);
}

void ShenandoahHeap::set_update_refs_in_progress(bool in_progress) {
  set_gc_state_mask(UPDATEREFS, in_progress);
}

void ShenandoahHeap::register_nmethod(nmethod* nm) {
  ShenandoahCodeRoots::register_nmethod(nm);
}

void ShenandoahHeap::unregister_nmethod(nmethod* nm) {
  ShenandoahCodeRoots::unregister_nmethod(nm);
}

void ShenandoahHeap::pin_object(JavaThread* thr, oop o) {
  heap_region_containing(o)->record_pin();
}

void ShenandoahHeap::unpin_object(JavaThread* thr, oop o) {
  ShenandoahHeapRegion* r = heap_region_containing(o);
  assert(r != nullptr, "Sanity");
  assert(r->pin_count() > 0, "Region " SIZE_FORMAT " should have non-zero pins", r->index());
  r->record_unpin();
}

void ShenandoahHeap::sync_pinned_region_status() {
  ShenandoahHeapLocker locker(lock());

  for (size_t i = 0; i < num_regions(); i++) {
    ShenandoahHeapRegion *r = get_region(i);
    if (r->is_active()) {
      if (r->is_pinned()) {
        if (r->pin_count() == 0) {
          r->make_unpinned();
        }
      } else {
        if (r->pin_count() > 0) {
          r->make_pinned();
        }
      }
    }
  }

  assert_pinned_region_status();
}

#ifdef ASSERT
void ShenandoahHeap::assert_pinned_region_status() {
  for (size_t i = 0; i < num_regions(); i++) {
    ShenandoahHeapRegion* r = get_region(i);
    if (active_generation()->contains(r)) {
      assert((r->is_pinned() && r->pin_count() > 0) || (!r->is_pinned() && r->pin_count() == 0),
             "Region " SIZE_FORMAT " pinning status is inconsistent", i);
    }
  }
}
#endif

ConcurrentGCTimer* ShenandoahHeap::gc_timer() const {
  return _gc_timer;
}

void ShenandoahHeap::prepare_concurrent_roots() {
  assert(SafepointSynchronize::is_at_safepoint(), "Must be at a safepoint");
  assert(!is_stw_gc_in_progress(), "Only concurrent GC");
  set_concurrent_strong_root_in_progress(!collection_set()->is_empty());
  set_concurrent_weak_root_in_progress(true);
  if (unload_classes()) {
    _unloader.prepare();
  }
}

void ShenandoahHeap::finish_concurrent_roots() {
  assert(SafepointSynchronize::is_at_safepoint(), "Must be at a safepoint");
  assert(!is_stw_gc_in_progress(), "Only concurrent GC");
  if (unload_classes()) {
    _unloader.finish();
  }
}

#ifdef ASSERT
void ShenandoahHeap::assert_gc_workers(uint nworkers) {
  assert(nworkers > 0 && nworkers <= max_workers(), "Sanity");

  if (ShenandoahSafepoint::is_at_shenandoah_safepoint()) {
    if (UseDynamicNumberOfGCThreads) {
      assert(nworkers <= ParallelGCThreads, "Cannot use more than it has");
    } else {
      // Use ParallelGCThreads inside safepoints
      assert(nworkers == ParallelGCThreads, "Use ParallelGCThreads within safepoints");
    }
  } else {
    if (UseDynamicNumberOfGCThreads) {
      assert(nworkers <= ConcGCThreads, "Cannot use more than it has");
    } else {
      // Use ConcGCThreads outside safepoints
      assert(nworkers == ConcGCThreads, "Use ConcGCThreads outside safepoints");
    }
  }
}
#endif

ShenandoahVerifier* ShenandoahHeap::verifier() {
  guarantee(ShenandoahVerify, "Should be enabled");
  assert (_verifier != nullptr, "sanity");
  return _verifier;
}

template<bool CONCURRENT>
class ShenandoahUpdateHeapRefsTask : public WorkerTask {
private:
  ShenandoahHeap* _heap;
  ShenandoahRegionIterator* _regions;
  ShenandoahRegionChunkIterator* _work_chunks;

public:
  explicit ShenandoahUpdateHeapRefsTask(ShenandoahRegionIterator* regions,
                                        ShenandoahRegionChunkIterator* work_chunks) :
    WorkerTask("Shenandoah Update References"),
    _heap(ShenandoahHeap::heap()),
    _regions(regions),
    _work_chunks(work_chunks)
  {
  }

  void work(uint worker_id) {
    if (CONCURRENT) {
      ShenandoahConcurrentWorkerSession worker_session(worker_id);
      ShenandoahSuspendibleThreadSetJoiner stsj(ShenandoahSuspendibleWorkers);
      do_work<ShenandoahConcUpdateRefsClosure>(worker_id);
    } else {
      ShenandoahParallelWorkerSession worker_session(worker_id);
      do_work<ShenandoahSTWUpdateRefsClosure>(worker_id);
    }
  }

private:
  template<class T>
  void do_work(uint worker_id) {
    T cl;
    ShenandoahHeapRegion* r = _regions->next();
    // We update references for global, old, and young collections.
    assert(_heap->active_generation()->is_mark_complete(), "Expected complete marking");
    ShenandoahMarkingContext* const ctx = _heap->marking_context();
    bool is_mixed = _heap->collection_set()->has_old_regions();
    while (r != nullptr) {
      HeapWord* update_watermark = r->get_update_watermark();
      assert (update_watermark >= r->bottom(), "sanity");

      log_debug(gc)("ShenandoahUpdateHeapRefsTask::do_work(%u) looking at region " SIZE_FORMAT, worker_id, r->index());
      bool region_progress = false;
      if (r->is_active() && !r->is_cset()) {
        if (!_heap->mode()->is_generational() || r->is_young()) {
          _heap->marked_object_oop_iterate(r, &cl, update_watermark);
          region_progress = true;
        } else if (r->is_old()) {
          if (_heap->active_generation()->is_global()) {
            // Note that GLOBAL collection is not as effectively balanced as young and mixed cycles.  This is because
            // concurrent GC threads are parceled out entire heap regions of work at a time and there
            // is no "catchup phase" consisting of remembered set scanning, during which parcels of work are smaller
            // and more easily distributed more fairly across threads.

            // TODO: Consider an improvement to load balance GLOBAL GC.
            _heap->marked_object_oop_iterate(r, &cl, update_watermark);
            region_progress = true;
          }
          // Otherwise, this is an old region in a young or mixed cycle.  Process it during a second phase, below.
          // Don't bother to report pacing progress in this case.
        } else {
          // Because updating of references runs concurrently, it is possible that a FREE inactive region transitions
          // to a non-free active region while this loop is executing.  Whenever this happens, the changing of a region's
          // active status may propagate at a different speed than the changing of the region's affiliation.

          // When we reach this control point, it is because a race has allowed a region's is_active() status to be seen
          // by this thread before the region's affiliation() is seen by this thread.

          // It's ok for this race to occur because the newly transformed region does not have any references to be
          // updated.

          assert(r->get_update_watermark() == r->bottom(),
                 "%s Region " SIZE_FORMAT " is_active but not recognized as YOUNG or OLD so must be newly transitioned from FREE",
                 r->affiliation_name(), r->index());
        }
      }
      if (region_progress && ShenandoahPacing) {
        _heap->pacer()->report_updaterefs(pointer_delta(update_watermark, r->bottom()));
      }
      if (_heap->check_cancelled_gc_and_yield(CONCURRENT)) {
        return;
      }
      r = _regions->next();
    }

    if (_heap->mode()->is_generational() && !_heap->active_generation()->is_global()) {
      // Since this is generational and not GLOBAL, we have to process the remembered set.  There's no remembered
      // set processing if not in generational mode or if GLOBAL mode.

      // After this thread has exhausted its traditional update-refs work, it continues with updating refs within remembered set.
      // The remembered set workload is better balanced between threads, so threads that are "behind" can catch up with other
      // threads during this phase, allowing all threads to work more effectively in parallel.
      struct ShenandoahRegionChunk assignment;
      RememberedScanner* scanner = _heap->card_scan();

      while (!_heap->check_cancelled_gc_and_yield(CONCURRENT) && _work_chunks->next(&assignment)) {
        // Keep grabbing next work chunk to process until finished, or asked to yield
        ShenandoahHeapRegion* r = assignment._r;
        if (r->is_active() && !r->is_cset() && r->is_old()) {
          HeapWord* start_of_range = r->bottom() + assignment._chunk_offset;
          HeapWord* end_of_range = r->get_update_watermark();
          if (end_of_range > start_of_range + assignment._chunk_size) {
            end_of_range = start_of_range + assignment._chunk_size;
          }

          // Old region in a young cycle or mixed cycle.
          if (is_mixed) {
            // TODO: For mixed evac, consider building an old-gen remembered set that allows restricted updating
            // within old-gen HeapRegions.  This remembered set can be constructed by old-gen concurrent marking
            // and augmented by card marking.  For example, old-gen concurrent marking can remember for each old-gen
            // card which other old-gen regions it refers to: none, one-other specifically, multiple-other non-specific.
            // Update-references when _mixed_evac processess each old-gen memory range that has a traditional DIRTY
            // card or if the "old-gen remembered set" indicates that this card holds pointers specifically to an
            // old-gen region in the most recent collection set, or if this card holds pointers to other non-specific
            // old-gen heap regions.

            if (r->is_humongous()) {
              if (start_of_range < end_of_range) {
                // Need to examine both dirty and clean cards during mixed evac.
                r->oop_iterate_humongous_slice(&cl, false, start_of_range, assignment._chunk_size, true);
              }
            } else {
              // Since this is mixed evacuation, old regions that are candidates for collection have not been coalesced
              // and filled.  Use mark bits to find objects that need to be updated.
              //
              // Future TODO: establish a second remembered set to identify which old-gen regions point to other old-gen
              // regions which are in the collection set for a particular mixed evacuation.
              if (start_of_range < end_of_range) {
                HeapWord* p = nullptr;
                size_t card_index = scanner->card_index_for_addr(start_of_range);
                // In case last object in my range spans boundary of my chunk, I may need to scan all the way to top()
                ShenandoahObjectToOopBoundedClosure<T> objs(&cl, start_of_range, r->top());

                // Any object that begins in a previous range is part of a different scanning assignment.  Any object that
                // starts after end_of_range is also not my responsibility.  (Either allocated during evacuation, so does
                // not hold pointers to from-space, or is beyond the range of my assigned work chunk.)

                // Find the first object that begins in my range, if there is one.
                p = start_of_range;
                oop obj = cast_to_oop(p);
                HeapWord* tams = ctx->top_at_mark_start(r);
                if (p >= tams) {
                  // We cannot use ctx->is_marked(obj) to test whether an object begins at this address.  Instead,
                  // we need to use the remembered set crossing map to advance p to the first object that starts
                  // within the enclosing card.

                  while (true) {
                    HeapWord* first_object = scanner->first_object_in_card(card_index);
                    if (first_object != nullptr) {
                      p = first_object;
                      break;
                    } else if (scanner->addr_for_card_index(card_index + 1) < end_of_range) {
                      card_index++;
                    } else {
                      // Force the loop that follows to immediately terminate.
                      p = end_of_range;
                      break;
                    }
                  }
                  obj = cast_to_oop(p);
                  // Note: p may be >= end_of_range
                } else if (!ctx->is_marked(obj)) {
                  p = ctx->get_next_marked_addr(p, tams);
                  obj = cast_to_oop(p);
                  // If there are no more marked objects before tams, this returns tams.
                  // Note that tams is either >= end_of_range, or tams is the start of an object that is marked.
                }
                while (p < end_of_range) {
                  // p is known to point to the beginning of marked object obj
                  objs.do_object(obj);
                  HeapWord* prev_p = p;
                  p += obj->size();
                  if (p < tams) {
                    p = ctx->get_next_marked_addr(p, tams);
                    // If there are no more marked objects before tams, this returns tams.  Note that tams is
                    // either >= end_of_range, or tams is the start of an object that is marked.
                  }
                  assert(p != prev_p, "Lack of forward progress");
                  obj = cast_to_oop(p);
                }
              }
            }
          } else {
            // This is a young evac..
            if (start_of_range < end_of_range) {
              size_t cluster_size =
                CardTable::card_size_in_words() * ShenandoahCardCluster<ShenandoahDirectCardMarkRememberedSet>::CardsPerCluster;
              size_t clusters = assignment._chunk_size / cluster_size;
              assert(clusters * cluster_size == assignment._chunk_size, "Chunk assignment must align on cluster boundaries");
              scanner->process_region_slice(r, assignment._chunk_offset, clusters, end_of_range, &cl, true, worker_id);
            }
          }
          if (ShenandoahPacing && (start_of_range < end_of_range)) {
            _heap->pacer()->report_updaterefs(pointer_delta(end_of_range, start_of_range));
          }
        }
      }
    }
  }
};

void ShenandoahHeap::update_heap_references(bool concurrent) {
  assert(!is_full_gc_in_progress(), "Only for concurrent and degenerated GC");
  uint nworkers = workers()->active_workers();
  ShenandoahRegionChunkIterator work_list(nworkers);

  if (concurrent) {
    ShenandoahUpdateHeapRefsTask<true> task(&_update_refs_iterator, &work_list);
    workers()->run_task(&task);
  } else {
    ShenandoahUpdateHeapRefsTask<false> task(&_update_refs_iterator, &work_list);
    workers()->run_task(&task);
  }
  if (ShenandoahEnableCardStats && card_scan()!=nullptr) { // generational check proxy
    card_scan()->log_card_stats(nworkers, CARD_STAT_UPDATE_REFS);
  }
}

class ShenandoahFinalUpdateRefsUpdateRegionStateClosure : public ShenandoahHeapRegionClosure {
private:
  ShenandoahMarkingContext* _ctx;
  ShenandoahHeapLock* const _lock;
  bool _is_generational;

public:
  ShenandoahFinalUpdateRefsUpdateRegionStateClosure(
    ShenandoahMarkingContext* ctx) : _ctx(ctx), _lock(ShenandoahHeap::heap()->lock()),
                                     _is_generational(ShenandoahHeap::heap()->mode()->is_generational()) { }

  void heap_region_do(ShenandoahHeapRegion* r) {

    // Maintenance of region age must follow evacuation in order to account for evacuation allocations within survivor
    // regions.  We consult region age during the subsequent evacuation to determine whether certain objects need to
    // be promoted.
    if (_is_generational && r->is_young()) {
      HeapWord *tams = _ctx->top_at_mark_start(r);
      HeapWord *top = r->top();

      // Allocations move the watermark when top moves.  However compacting
      // objects will sometimes lower top beneath the watermark, after which,
      // attempts to read the watermark will assert out (watermark should not be
      // higher than top).
      if (top > tams) {
        // There have been allocations in this region since the start of the cycle.
        // Any objects new to this region must not assimilate elevated age.
        r->reset_age();
      } else if (ShenandoahHeap::heap()->is_aging_cycle()) {
        r->increment_age();
      }
    }

    // Drop unnecessary "pinned" state from regions that does not have CP marks
    // anymore, as this would allow trashing them.
    if (r->is_active()) {
      if (r->is_pinned()) {
        if (r->pin_count() == 0) {
          ShenandoahHeapLocker locker(_lock);
          r->make_unpinned();
        }
      } else {
        if (r->pin_count() > 0) {
          ShenandoahHeapLocker locker(_lock);
          r->make_pinned();
        }
      }
    }
  }

  bool is_thread_safe() { return true; }
};

void ShenandoahHeap::update_heap_region_states(bool concurrent) {
  assert(SafepointSynchronize::is_at_safepoint(), "Must be at a safepoint");
  assert(!is_full_gc_in_progress(), "Only for concurrent and degenerated GC");

  {
    ShenandoahGCPhase phase(concurrent ?
                            ShenandoahPhaseTimings::final_update_refs_update_region_states :
                            ShenandoahPhaseTimings::degen_gc_final_update_refs_update_region_states);
    ShenandoahFinalUpdateRefsUpdateRegionStateClosure cl (active_generation()->complete_marking_context());
    parallel_heap_region_iterate(&cl);

    assert_pinned_region_status();
  }

  {
    ShenandoahGCPhase phase(concurrent ?
                            ShenandoahPhaseTimings::final_update_refs_trash_cset :
                            ShenandoahPhaseTimings::degen_gc_final_update_refs_trash_cset);
    trash_cset_regions();
  }
}

void ShenandoahHeap::rebuild_free_set(bool concurrent) {
  ShenandoahGCPhase phase(concurrent ?
                          ShenandoahPhaseTimings::final_update_refs_rebuild_freeset :
                          ShenandoahPhaseTimings::degen_gc_final_update_refs_rebuild_freeset);
  size_t region_size_bytes = ShenandoahHeapRegion::region_size_bytes();
  ShenandoahHeapLocker locker(lock());
  size_t young_cset_regions, old_cset_regions;
  _free_set->prepare_to_rebuild(young_cset_regions, old_cset_regions);

  if (mode()->is_generational()) {
    // Promote aged humongous regions.  We know that all of the regions to be transferred exist in young.
    size_t humongous_regions_promoted = get_promotable_humongous_regions();
    size_t humongous_bytes_promoted = get_promotable_humongous_usage();
    size_t humongous_waste_promoted =
      humongous_regions_promoted * ShenandoahHeapRegion::region_size_bytes() - humongous_bytes_promoted;
    size_t regular_regions_promoted_in_place = get_regular_regions_promoted_in_place();
    size_t total_regions_promoted = humongous_regions_promoted;
    size_t bytes_promoted_in_place = 0;
    if (total_regions_promoted > 0) {
      bytes_promoted_in_place = humongous_bytes_promoted;
      log_info(gc, ergo)("Promoted " SIZE_FORMAT " humongous and " SIZE_FORMAT " regular regions in place"
                         ", representing total usage of " SIZE_FORMAT,
                         humongous_regions_promoted, regular_regions_promoted_in_place, bytes_promoted_in_place);
      size_t free_old_regions = old_generation()->free_unaffiliated_regions();
      // Decrease usage within young before we transfer capacity to old in order to avoid certain assertion failures.
      young_generation()->decrease_humongous_waste(humongous_waste_promoted);
      young_generation()->decrease_used(bytes_promoted_in_place);
      young_generation()->decrease_affiliated_region_count(total_regions_promoted);
      if (free_old_regions < total_regions_promoted) {
        size_t needed_regions = total_regions_promoted - free_old_regions;
        generation_sizer()->force_transfer_to_old(needed_regions);
      }
      old_generation()->increase_affiliated_region_count(total_regions_promoted);
      old_generation()->increase_used(bytes_promoted_in_place);
      old_generation()->increase_humongous_waste(humongous_waste_promoted);
    }
    assert(verify_generation_usage(true, old_generation()->used_regions(),
                                   old_generation()->used(), old_generation()->get_humongous_waste(),
                                   true, young_generation()->used_regions(),
                                   young_generation()->used(), young_generation()->get_humongous_waste()),
           "Generation accounts are inaccurate");

    // The computation of evac_slack is quite conservative so consider all of this available for transfer to old.
    // Note that transfer of humongous regions does not impact available.
    size_t evac_slack = young_generation()->heuristics()->evac_slack(young_cset_regions);
    adjust_generation_sizes_for_next_cycle(evac_slack, young_cset_regions, old_cset_regions);

    // Total old_available may have been expanded to hold anticipated promotions.  We trigger if the fragmented available
    // memory represents more than 16 regions worth of data.  Note that fragmentation may increase when we promote regular
    // regions in place when many of these regular regions have an abundant amount of available memory within them.  Fragmentation
    // will decrease as promote-by-copy consumes the available memory within these partially consumed regions.
    //
    // We consider old-gen to have excessive fragmentation if more than 12.5% of old-gen is free memory that resides
    // within partially consumed regions of memory.
  }
  // Rebuild free set based on adjusted generation sizes.
<<<<<<< HEAD
  _free_set->rebuild(0);
=======
  _free_set->rebuild();
>>>>>>> 30415b40

  if (mode()->is_generational()) {
    size_t old_available = old_generation()->available();
    size_t old_unaffiliated_available = old_generation()->free_unaffiliated_regions() * region_size_bytes;
    size_t old_fragmented_available;
    assert(old_available >= old_unaffiliated_available, "unaffiliated available is a subset of total available");
    if (old_available >= old_unaffiliated_available) {
      old_fragmented_available = old_available - old_unaffiliated_available;
    } else {
      // WE SHOULD NOT NEED THIS CONDITIONAL CODE, BUT KELVIN HAS NOT
      // YET FIGURED OUT HOW THIS CONDITION IS VIOLATED.
      old_fragmented_available = 0;
    }
    size_t old_capacity = old_generation()->max_capacity();
    size_t heap_capacity = capacity();
    if ((old_capacity > heap_capacity / 8) && (old_fragmented_available > old_capacity / 8)) {
      ((ShenandoahOldHeuristics *) old_generation()->heuristics())->trigger_old_is_fragmented();
    }

    size_t old_used = old_generation()->used() + old_generation()->get_humongous_waste();
    size_t trigger_threshold = old_generation()->usage_trigger_threshold();
    // Detects unsigned arithmetic underflow
    assert(old_used < ShenandoahHeap::heap()->capacity(), "Old used must be less than heap capacity");

    if (old_used > trigger_threshold) {
      ((ShenandoahOldHeuristics *) old_generation()->heuristics())->trigger_old_has_grown();
    }
  }
}

void ShenandoahHeap::print_extended_on(outputStream *st) const {
  print_on(st);
  print_heap_regions_on(st);
}

bool ShenandoahHeap::is_bitmap_slice_committed(ShenandoahHeapRegion* r, bool skip_self) {
  size_t slice = r->index() / _bitmap_regions_per_slice;

  size_t regions_from = _bitmap_regions_per_slice * slice;
  size_t regions_to   = MIN2(num_regions(), _bitmap_regions_per_slice * (slice + 1));
  for (size_t g = regions_from; g < regions_to; g++) {
    assert (g / _bitmap_regions_per_slice == slice, "same slice");
    if (skip_self && g == r->index()) continue;
    if (get_region(g)->is_committed()) {
      return true;
    }
  }
  return false;
}

bool ShenandoahHeap::commit_bitmap_slice(ShenandoahHeapRegion* r) {
  shenandoah_assert_heaplocked();

  // Bitmaps in special regions do not need commits
  if (_bitmap_region_special) {
    return true;
  }

  if (is_bitmap_slice_committed(r, true)) {
    // Some other region from the group is already committed, meaning the bitmap
    // slice is already committed, we exit right away.
    return true;
  }

  // Commit the bitmap slice:
  size_t slice = r->index() / _bitmap_regions_per_slice;
  size_t off = _bitmap_bytes_per_slice * slice;
  size_t len = _bitmap_bytes_per_slice;
  char* start = (char*) _bitmap_region.start() + off;

  if (!os::commit_memory(start, len, false)) {
    return false;
  }

  if (AlwaysPreTouch) {
    os::pretouch_memory(start, start + len, _pretouch_bitmap_page_size);
  }

  return true;
}

bool ShenandoahHeap::uncommit_bitmap_slice(ShenandoahHeapRegion *r) {
  shenandoah_assert_heaplocked();

  // Bitmaps in special regions do not need uncommits
  if (_bitmap_region_special) {
    return true;
  }

  if (is_bitmap_slice_committed(r, true)) {
    // Some other region from the group is still committed, meaning the bitmap
    // slice is should stay committed, exit right away.
    return true;
  }

  // Uncommit the bitmap slice:
  size_t slice = r->index() / _bitmap_regions_per_slice;
  size_t off = _bitmap_bytes_per_slice * slice;
  size_t len = _bitmap_bytes_per_slice;
  if (!os::uncommit_memory((char*)_bitmap_region.start() + off, len)) {
    return false;
  }
  return true;
}

void ShenandoahHeap::safepoint_synchronize_begin() {
  if (ShenandoahSuspendibleWorkers || UseStringDeduplication) {
    SuspendibleThreadSet::synchronize();
  }
}

void ShenandoahHeap::safepoint_synchronize_end() {
  if (ShenandoahSuspendibleWorkers || UseStringDeduplication) {
    SuspendibleThreadSet::desynchronize();
  }
}

void ShenandoahHeap::entry_uncommit(double shrink_before, size_t shrink_until) {
  static const char *msg = "Concurrent uncommit";
  ShenandoahConcurrentPhase gc_phase(msg, ShenandoahPhaseTimings::conc_uncommit, true /* log_heap_usage */);
  EventMark em("%s", msg);

  op_uncommit(shrink_before, shrink_until);
}

void ShenandoahHeap::try_inject_alloc_failure() {
  if (ShenandoahAllocFailureALot && !cancelled_gc() && ((os::random() % 1000) > 950)) {
    _inject_alloc_failure.set();
    os::naked_short_sleep(1);
    if (cancelled_gc()) {
      log_info(gc)("Allocation failure was successfully injected");
    }
  }
}

bool ShenandoahHeap::should_inject_alloc_failure() {
  return _inject_alloc_failure.is_set() && _inject_alloc_failure.try_unset();
}

void ShenandoahHeap::initialize_serviceability() {
  if (mode()->is_generational()) {
    _young_gen_memory_pool = new ShenandoahYoungGenMemoryPool(this);
    _old_gen_memory_pool = new ShenandoahOldGenMemoryPool(this);
    _cycle_memory_manager.add_pool(_young_gen_memory_pool);
    _cycle_memory_manager.add_pool(_old_gen_memory_pool);
    _stw_memory_manager.add_pool(_young_gen_memory_pool);
    _stw_memory_manager.add_pool(_old_gen_memory_pool);
  } else {
    _memory_pool = new ShenandoahMemoryPool(this);
    _cycle_memory_manager.add_pool(_memory_pool);
    _stw_memory_manager.add_pool(_memory_pool);
  }
}

GrowableArray<GCMemoryManager*> ShenandoahHeap::memory_managers() {
  GrowableArray<GCMemoryManager*> memory_managers(2);
  memory_managers.append(&_cycle_memory_manager);
  memory_managers.append(&_stw_memory_manager);
  return memory_managers;
}

GrowableArray<MemoryPool*> ShenandoahHeap::memory_pools() {
  GrowableArray<MemoryPool*> memory_pools(1);
  if (mode()->is_generational()) {
    memory_pools.append(_young_gen_memory_pool);
    memory_pools.append(_old_gen_memory_pool);
  } else {
    memory_pools.append(_memory_pool);
  }
  return memory_pools;
}

MemoryUsage ShenandoahHeap::memory_usage() {
  return MemoryUsage(_initial_size, used(), committed(), max_capacity());
}

ShenandoahRegionIterator::ShenandoahRegionIterator() :
  _heap(ShenandoahHeap::heap()),
  _index(0) {}

ShenandoahRegionIterator::ShenandoahRegionIterator(ShenandoahHeap* heap) :
  _heap(heap),
  _index(0) {}

void ShenandoahRegionIterator::reset() {
  _index = 0;
}

bool ShenandoahRegionIterator::has_next() const {
  return _index < _heap->num_regions();
}

char ShenandoahHeap::gc_state() const {
  return _gc_state.raw_value();
}

ShenandoahLiveData* ShenandoahHeap::get_liveness_cache(uint worker_id) {
#ifdef ASSERT
  assert(_liveness_cache != nullptr, "sanity");
  assert(worker_id < _max_workers, "sanity");
  for (uint i = 0; i < num_regions(); i++) {
    assert(_liveness_cache[worker_id][i] == 0, "liveness cache should be empty");
  }
#endif
  return _liveness_cache[worker_id];
}

void ShenandoahHeap::flush_liveness_cache(uint worker_id) {
  assert(worker_id < _max_workers, "sanity");
  assert(_liveness_cache != nullptr, "sanity");
  ShenandoahLiveData* ld = _liveness_cache[worker_id];

  for (uint i = 0; i < num_regions(); i++) {
    ShenandoahLiveData live = ld[i];
    if (live > 0) {
      ShenandoahHeapRegion* r = get_region(i);
      r->increase_live_data_gc_words(live);
      ld[i] = 0;
    }
  }
}

bool ShenandoahHeap::requires_barriers(stackChunkOop obj) const {
  if (is_idle()) return false;

  // Objects allocated after marking start are implicitly alive, don't need any barriers during
  // marking phase.
  if (is_concurrent_mark_in_progress() &&
     !marking_context()->allocated_after_mark_start(obj)) {
    return true;
  }

  // Can not guarantee obj is deeply good.
  if (has_forwarded_objects()) {
    return true;
  }

  return false;
}

void ShenandoahHeap::transfer_old_pointers_from_satb() {
  _old_generation->transfer_pointers_from_satb();
}

template<>
void ShenandoahGenerationRegionClosure<YOUNG>::heap_region_do(ShenandoahHeapRegion* region) {
  // Visit young and free regions
  if (!region->is_old()) {
    _cl->heap_region_do(region);
  }
}

template<>
void ShenandoahGenerationRegionClosure<OLD>::heap_region_do(ShenandoahHeapRegion* region) {
  // Visit old and free regions
  if (!region->is_young()) {
    _cl->heap_region_do(region);
  }
}

template<>
void ShenandoahGenerationRegionClosure<GLOBAL_GEN>::heap_region_do(ShenandoahHeapRegion* region) {
  _cl->heap_region_do(region);
}

template<>
void ShenandoahGenerationRegionClosure<GLOBAL_NON_GEN>::heap_region_do(ShenandoahHeapRegion* region) {
  _cl->heap_region_do(region);
}

bool ShenandoahHeap::verify_generation_usage(bool verify_old, size_t old_regions, size_t old_bytes, size_t old_waste,
                                             bool verify_young, size_t young_regions, size_t young_bytes, size_t young_waste) {
  size_t tally_old_regions = 0;
  size_t tally_old_bytes = 0;
  size_t tally_old_waste = 0;
  size_t tally_young_regions = 0;
  size_t tally_young_bytes = 0;
  size_t tally_young_waste = 0;

  shenandoah_assert_heaplocked_or_safepoint();
  for (size_t i = 0; i < num_regions(); i++) {
    ShenandoahHeapRegion* r = get_region(i);
    if (r->is_old()) {
      tally_old_regions++;
      tally_old_bytes += r->used();
      if (r->is_humongous()) {
        ShenandoahHeapRegion* start = r->humongous_start_region();
        HeapWord* obj_addr = start->bottom();
        oop obj = cast_to_oop(obj_addr);
        size_t word_size = obj->size();
        HeapWord* end_addr = obj_addr + word_size;
        if (end_addr <= r->end()) {
          tally_old_waste += (r->end() - end_addr) * HeapWordSize;
        }
      }
    } else if (r->is_young()) {
      tally_young_regions++;
      tally_young_bytes += r->used();
      if (r->is_humongous()) {
        ShenandoahHeapRegion* start = r->humongous_start_region();
        HeapWord* obj_addr = start->bottom();
        oop obj = cast_to_oop(obj_addr);
        size_t word_size = obj->size();
        HeapWord* end_addr = obj_addr + word_size;
        if (end_addr <= r->end()) {
          tally_young_waste += (r->end() - end_addr) * HeapWordSize;
        }
      }
    }
  }
  if (verify_young &&
      ((young_regions != tally_young_regions) || (young_bytes != tally_young_bytes) || (young_waste != tally_young_waste))) {
    return false;
  } else if (verify_old &&
             ((old_regions != tally_old_regions) || (old_bytes != tally_old_bytes) || (old_waste != tally_old_waste))) {
    return false;
  } else {
    return true;
  }
}

ShenandoahGeneration* ShenandoahHeap::generation_for(ShenandoahAffiliation affiliation) const {
  if (!mode()->is_generational()) {
    return global_generation();
  } else if (affiliation == YOUNG_GENERATION) {
    return young_generation();
  } else if (affiliation == OLD_GENERATION) {
    return old_generation();
  }

  ShouldNotReachHere();
  return nullptr;
}

void ShenandoahHeap::log_heap_status(const char* msg) const {
  if (mode()->is_generational()) {
    young_generation()->log_status(msg);
    old_generation()->log_status(msg);
  } else {
    global_generation()->log_status(msg);
  }
}
<|MERGE_RESOLUTION|>--- conflicted
+++ resolved
@@ -384,11 +384,7 @@
 
     // We are initializing free set.  We ignore cset region tallies.
     _free_set->prepare_to_rebuild(young_cset_regions, old_cset_regions);
-<<<<<<< HEAD
-    _free_set->rebuild(0);
-=======
     _free_set->rebuild();
->>>>>>> 30415b40
   }
 
   if (AlwaysPreTouch) {
@@ -553,10 +549,6 @@
   _initial_size(0),
   _promotion_potential(0),
   _promotion_in_place_potential(0),
-<<<<<<< HEAD
-  _used(0),
-=======
->>>>>>> 30415b40
   _committed(0),
   _max_workers(MAX3(ConcGCThreads, ParallelGCThreads, 1U)),
   _workers(nullptr),
@@ -1993,12 +1985,6 @@
   }
 }
 
-void ShenandoahHeap::mutator_threads_do(ThreadClosure* tcl) const {
-  ShenandoahJavaThreadsIterator _java_threads(ShenandoahPhaseTimings::thread_iteration_roots, 1);
-  // Just use one worker_id for now
-  _java_threads.threads_do(tcl, 0);
-}
-
 void ShenandoahHeap::gc_threads_do(ThreadClosure* tcl) const {
   if (_shenandoah_policy->is_at_shutdown()) {
     return;
@@ -3128,11 +3114,7 @@
     // within partially consumed regions of memory.
   }
   // Rebuild free set based on adjusted generation sizes.
-<<<<<<< HEAD
-  _free_set->rebuild(0);
-=======
   _free_set->rebuild();
->>>>>>> 30415b40
 
   if (mode()->is_generational()) {
     size_t old_available = old_generation()->available();
