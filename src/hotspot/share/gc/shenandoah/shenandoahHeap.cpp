/*
 * Copyright (c) 2023, Oracle and/or its affiliates. All rights reserved.
 * Copyright (c) 2013, 2022, Red Hat, Inc. All rights reserved.
 * Copyright Amazon.com Inc. or its affiliates. All Rights Reserved.
 * DO NOT ALTER OR REMOVE COPYRIGHT NOTICES OR THIS FILE HEADER.
 *
 * This code is free software; you can redistribute it and/or modify it
 * under the terms of the GNU General Public License version 2 only, as
 * published by the Free Software Foundation.
 *
 * This code is distributed in the hope that it will be useful, but WITHOUT
 * ANY WARRANTY; without even the implied warranty of MERCHANTABILITY or
 * FITNESS FOR A PARTICULAR PURPOSE.  See the GNU General Public License
 * version 2 for more details (a copy is included in the LICENSE file that
 * accompanied this code).
 *
 * You should have received a copy of the GNU General Public License version
 * 2 along with this work; if not, write to the Free Software Foundation,
 * Inc., 51 Franklin St, Fifth Floor, Boston, MA 02110-1301 USA.
 *
 * Please contact Oracle, 500 Oracle Parkway, Redwood Shores, CA 94065 USA
 * or visit www.oracle.com if you need additional information or have any
 * questions.
 *
 */

#include "precompiled.hpp"
#include "memory/allocation.hpp"
#include "memory/universe.hpp"

#include "gc/shared/gcArguments.hpp"
#include "gc/shared/gcTimer.hpp"
#include "gc/shared/gcTraceTime.inline.hpp"
#include "gc/shared/locationPrinter.inline.hpp"
#include "gc/shared/memAllocator.hpp"
#include "gc/shared/plab.hpp"
#include "gc/shared/tlab_globals.hpp"

#include "gc/shenandoah/shenandoahAgeCensus.hpp"
#include "gc/shenandoah/heuristics/shenandoahOldHeuristics.hpp"
#include "gc/shenandoah/heuristics/shenandoahYoungHeuristics.hpp"
#include "gc/shenandoah/shenandoahAllocRequest.hpp"
#include "gc/shenandoah/shenandoahBarrierSet.hpp"
#include "gc/shenandoah/shenandoahCardTable.hpp"
#include "gc/shenandoah/shenandoahClosures.inline.hpp"
#include "gc/shenandoah/shenandoahCollectionSet.hpp"
#include "gc/shenandoah/shenandoahCollectorPolicy.hpp"
#include "gc/shenandoah/shenandoahConcurrentMark.hpp"
#include "gc/shenandoah/shenandoahMarkingContext.inline.hpp"
#include "gc/shenandoah/shenandoahControlThread.hpp"
#include "gc/shenandoah/shenandoahRegulatorThread.hpp"
#include "gc/shenandoah/shenandoahFreeSet.hpp"
#include "gc/shenandoah/shenandoahGlobalGeneration.hpp"
#include "gc/shenandoah/shenandoahPhaseTimings.hpp"
#include "gc/shenandoah/shenandoahHeap.inline.hpp"
#include "gc/shenandoah/shenandoahHeapRegion.inline.hpp"
#include "gc/shenandoah/shenandoahHeapRegionSet.hpp"
#include "gc/shenandoah/shenandoahInitLogger.hpp"
#include "gc/shenandoah/shenandoahMarkingContext.inline.hpp"
#include "gc/shenandoah/shenandoahMemoryPool.hpp"
#include "gc/shenandoah/shenandoahMetrics.hpp"
#include "gc/shenandoah/shenandoahMonitoringSupport.hpp"
#include "gc/shenandoah/shenandoahOldGeneration.hpp"
#include "gc/shenandoah/shenandoahOopClosures.inline.hpp"
#include "gc/shenandoah/shenandoahPacer.inline.hpp"
#include "gc/shenandoah/shenandoahPadding.hpp"
#include "gc/shenandoah/shenandoahParallelCleaning.inline.hpp"
#include "gc/shenandoah/shenandoahReferenceProcessor.hpp"
#include "gc/shenandoah/shenandoahRootProcessor.inline.hpp"
#include "gc/shenandoah/shenandoahScanRemembered.inline.hpp"
#include "gc/shenandoah/shenandoahSTWMark.hpp"
#include "gc/shenandoah/shenandoahUtils.hpp"
#include "gc/shenandoah/shenandoahVerifier.hpp"
#include "gc/shenandoah/shenandoahCodeRoots.hpp"
#include "gc/shenandoah/shenandoahVMOperations.hpp"
#include "gc/shenandoah/shenandoahWorkGroup.hpp"
#include "gc/shenandoah/shenandoahWorkerPolicy.hpp"
#include "gc/shenandoah/shenandoahYoungGeneration.hpp"
#include "gc/shenandoah/mode/shenandoahGenerationalMode.hpp"
#include "gc/shenandoah/mode/shenandoahIUMode.hpp"
#include "gc/shenandoah/mode/shenandoahPassiveMode.hpp"
#include "gc/shenandoah/mode/shenandoahSATBMode.hpp"
#include "utilities/globalDefinitions.hpp"

#if INCLUDE_JFR
#include "gc/shenandoah/shenandoahJfrSupport.hpp"
#endif

#include "classfile/systemDictionary.hpp"
#include "code/codeCache.hpp"
#include "memory/classLoaderMetaspace.hpp"
#include "memory/metaspaceUtils.hpp"
#include "oops/compressedOops.inline.hpp"
#include "prims/jvmtiTagMap.hpp"
#include "runtime/atomic.hpp"
#include "runtime/globals.hpp"
#include "runtime/interfaceSupport.inline.hpp"
#include "runtime/java.hpp"
#include "runtime/orderAccess.hpp"
#include "runtime/safepointMechanism.hpp"
#include "runtime/vmThread.hpp"
#include "services/mallocTracker.hpp"
#include "services/memTracker.hpp"
#include "utilities/events.hpp"
#include "utilities/powerOfTwo.hpp"

class ShenandoahPretouchHeapTask : public WorkerTask {
private:
  ShenandoahRegionIterator _regions;
  const size_t _page_size;
public:
  ShenandoahPretouchHeapTask(size_t page_size) :
    WorkerTask("Shenandoah Pretouch Heap"),
    _page_size(page_size) {}

  virtual void work(uint worker_id) {
    ShenandoahHeapRegion* r = _regions.next();
    while (r != nullptr) {
      if (r->is_committed()) {
        os::pretouch_memory(r->bottom(), r->end(), _page_size);
      }
      r = _regions.next();
    }
  }
};

class ShenandoahPretouchBitmapTask : public WorkerTask {
private:
  ShenandoahRegionIterator _regions;
  char* _bitmap_base;
  const size_t _bitmap_size;
  const size_t _page_size;
public:
  ShenandoahPretouchBitmapTask(char* bitmap_base, size_t bitmap_size, size_t page_size) :
    WorkerTask("Shenandoah Pretouch Bitmap"),
    _bitmap_base(bitmap_base),
    _bitmap_size(bitmap_size),
    _page_size(page_size) {}

  virtual void work(uint worker_id) {
    ShenandoahHeapRegion* r = _regions.next();
    while (r != nullptr) {
      size_t start = r->index()       * ShenandoahHeapRegion::region_size_bytes() / MarkBitMap::heap_map_factor();
      size_t end   = (r->index() + 1) * ShenandoahHeapRegion::region_size_bytes() / MarkBitMap::heap_map_factor();
      assert (end <= _bitmap_size, "end is sane: " SIZE_FORMAT " < " SIZE_FORMAT, end, _bitmap_size);

      if (r->is_committed()) {
        os::pretouch_memory(_bitmap_base + start, _bitmap_base + end, _page_size);
      }

      r = _regions.next();
    }
  }
};

jint ShenandoahHeap::initialize() {
  //
  // Figure out heap sizing
  //

  size_t init_byte_size = InitialHeapSize;
  size_t min_byte_size  = MinHeapSize;
  size_t max_byte_size  = MaxHeapSize;
  size_t heap_alignment = HeapAlignment;

  size_t reg_size_bytes = ShenandoahHeapRegion::region_size_bytes();

  Universe::check_alignment(max_byte_size,  reg_size_bytes, "Shenandoah heap");
  Universe::check_alignment(init_byte_size, reg_size_bytes, "Shenandoah heap");

  _num_regions = ShenandoahHeapRegion::region_count();
  assert(_num_regions == (max_byte_size / reg_size_bytes),
         "Regions should cover entire heap exactly: " SIZE_FORMAT " != " SIZE_FORMAT "/" SIZE_FORMAT,
         _num_regions, max_byte_size, reg_size_bytes);

  size_t num_committed_regions = init_byte_size / reg_size_bytes;
  num_committed_regions = MIN2(num_committed_regions, _num_regions);
  assert(num_committed_regions <= _num_regions, "sanity");
  _initial_size = num_committed_regions * reg_size_bytes;

  size_t num_min_regions = min_byte_size / reg_size_bytes;
  num_min_regions = MIN2(num_min_regions, _num_regions);
  assert(num_min_regions <= _num_regions, "sanity");
  _minimum_size = num_min_regions * reg_size_bytes;

  // Default to max heap size.
  _soft_max_size = _num_regions * reg_size_bytes;

  _committed = _initial_size;

  // Now we know the number of regions and heap sizes, initialize the heuristics.
  initialize_heuristics_generations();

  size_t heap_page_size   = UseLargePages ? os::large_page_size() : os::vm_page_size();
  size_t bitmap_page_size = UseLargePages ? os::large_page_size() : os::vm_page_size();
  size_t region_page_size = UseLargePages ? os::large_page_size() : os::vm_page_size();

  //
  // Reserve and commit memory for heap
  //

  ReservedHeapSpace heap_rs = Universe::reserve_heap(max_byte_size, heap_alignment);
  initialize_reserved_region(heap_rs);
  _heap_region = MemRegion((HeapWord*)heap_rs.base(), heap_rs.size() / HeapWordSize);
  _heap_region_special = heap_rs.special();

  assert((((size_t) base()) & ShenandoahHeapRegion::region_size_bytes_mask()) == 0,
         "Misaligned heap: " PTR_FORMAT, p2i(base()));
  os::trace_page_sizes_for_requested_size("Heap",
                                          max_byte_size, heap_rs.page_size(), heap_alignment,
                                          heap_rs.base(), heap_rs.size());

#if SHENANDOAH_OPTIMIZED_MARKTASK
  // The optimized ShenandoahMarkTask takes some bits away from the full object bits.
  // Fail if we ever attempt to address more than we can.
  if ((uintptr_t)heap_rs.end() >= ShenandoahMarkTask::max_addressable()) {
    FormatBuffer<512> buf("Shenandoah reserved [" PTR_FORMAT ", " PTR_FORMAT") for the heap, \n"
                          "but max object address is " PTR_FORMAT ". Try to reduce heap size, or try other \n"
                          "VM options that allocate heap at lower addresses (HeapBaseMinAddress, AllocateHeapAt, etc).",
                p2i(heap_rs.base()), p2i(heap_rs.end()), ShenandoahMarkTask::max_addressable());
    vm_exit_during_initialization("Fatal Error", buf);
  }
#endif

  ReservedSpace sh_rs = heap_rs.first_part(max_byte_size);
  if (!_heap_region_special) {
    os::commit_memory_or_exit(sh_rs.base(), _initial_size, heap_alignment, false,
                              "Cannot commit heap memory");
  }

  BarrierSet::set_barrier_set(new ShenandoahBarrierSet(this, _heap_region));

  //
  // After reserving the Java heap, create the card table, barriers, and workers, in dependency order
  //
  if (mode()->is_generational()) {
    ShenandoahDirectCardMarkRememberedSet *rs;
    ShenandoahCardTable* card_table = ShenandoahBarrierSet::barrier_set()->card_table();
    size_t card_count = card_table->cards_required(heap_rs.size() / HeapWordSize);
    rs = new ShenandoahDirectCardMarkRememberedSet(ShenandoahBarrierSet::barrier_set()->card_table(), card_count);
    _card_scan = new ShenandoahScanRemembered<ShenandoahDirectCardMarkRememberedSet>(rs);

    // Age census structure
    _age_census = new ShenandoahAgeCensus();
  }

  _workers = new ShenandoahWorkerThreads("Shenandoah GC Threads", _max_workers);
  if (_workers == nullptr) {
    vm_exit_during_initialization("Failed necessary allocation.");
  } else {
    _workers->initialize_workers();
  }

  if (ParallelGCThreads > 1) {
    _safepoint_workers = new ShenandoahWorkerThreads("Safepoint Cleanup Thread", ParallelGCThreads);
    _safepoint_workers->initialize_workers();
  }

  //
  // Reserve and commit memory for bitmap(s)
  //

  size_t bitmap_size_orig = ShenandoahMarkBitMap::compute_size(heap_rs.size());
  _bitmap_size = align_up(bitmap_size_orig, bitmap_page_size);

  size_t bitmap_bytes_per_region = reg_size_bytes / ShenandoahMarkBitMap::heap_map_factor();

  guarantee(bitmap_bytes_per_region != 0,
            "Bitmap bytes per region should not be zero");
  guarantee(is_power_of_2(bitmap_bytes_per_region),
            "Bitmap bytes per region should be power of two: " SIZE_FORMAT, bitmap_bytes_per_region);

  if (bitmap_page_size > bitmap_bytes_per_region) {
    _bitmap_regions_per_slice = bitmap_page_size / bitmap_bytes_per_region;
    _bitmap_bytes_per_slice = bitmap_page_size;
  } else {
    _bitmap_regions_per_slice = 1;
    _bitmap_bytes_per_slice = bitmap_bytes_per_region;
  }

  guarantee(_bitmap_regions_per_slice >= 1,
            "Should have at least one region per slice: " SIZE_FORMAT,
            _bitmap_regions_per_slice);

  guarantee(((_bitmap_bytes_per_slice) % bitmap_page_size) == 0,
            "Bitmap slices should be page-granular: bps = " SIZE_FORMAT ", page size = " SIZE_FORMAT,
            _bitmap_bytes_per_slice, bitmap_page_size);

  ReservedSpace bitmap(_bitmap_size, bitmap_page_size);
  os::trace_page_sizes_for_requested_size("Mark Bitmap",
                                          bitmap_size_orig, bitmap.page_size(), bitmap_page_size,
                                          bitmap.base(),
                                          bitmap.size());
  MemTracker::record_virtual_memory_type(bitmap.base(), mtGC);
  _bitmap_region = MemRegion((HeapWord*) bitmap.base(), bitmap.size() / HeapWordSize);
  _bitmap_region_special = bitmap.special();

  size_t bitmap_init_commit = _bitmap_bytes_per_slice *
                              align_up(num_committed_regions, _bitmap_regions_per_slice) / _bitmap_regions_per_slice;
  bitmap_init_commit = MIN2(_bitmap_size, bitmap_init_commit);
  if (!_bitmap_region_special) {
    os::commit_memory_or_exit((char *) _bitmap_region.start(), bitmap_init_commit, bitmap_page_size, false,
                              "Cannot commit bitmap memory");
  }

  _marking_context = new ShenandoahMarkingContext(_heap_region, _bitmap_region, _num_regions);

  if (ShenandoahVerify) {
    ReservedSpace verify_bitmap(_bitmap_size, bitmap_page_size);
    os::trace_page_sizes_for_requested_size("Verify Bitmap",
                                            bitmap_size_orig, verify_bitmap.page_size(), bitmap_page_size,
                                            verify_bitmap.base(),
                                            verify_bitmap.size());
    if (!verify_bitmap.special()) {
      os::commit_memory_or_exit(verify_bitmap.base(), verify_bitmap.size(), bitmap_page_size, false,
                                "Cannot commit verification bitmap memory");
    }
    MemTracker::record_virtual_memory_type(verify_bitmap.base(), mtGC);
    MemRegion verify_bitmap_region = MemRegion((HeapWord *) verify_bitmap.base(), verify_bitmap.size() / HeapWordSize);
    _verification_bit_map.initialize(_heap_region, verify_bitmap_region);
    _verifier = new ShenandoahVerifier(this, &_verification_bit_map);
  }

  // Reserve aux bitmap for use in object_iterate(). We don't commit it here.
  size_t aux_bitmap_page_size = bitmap_page_size;
#ifdef LINUX
  // In THP "advise" mode, we refrain from advising the system to use large pages
  // since we know these commits will be short lived, and there is no reason to trash
  // the THP area with this bitmap.
  if (UseTransparentHugePages) {
    aux_bitmap_page_size = os::vm_page_size();
  }
#endif
  ReservedSpace aux_bitmap(_bitmap_size, aux_bitmap_page_size);
  os::trace_page_sizes_for_requested_size("Aux Bitmap",
                                          bitmap_size_orig, aux_bitmap.page_size(), aux_bitmap_page_size,
                                          aux_bitmap.base(), aux_bitmap.size());
  MemTracker::record_virtual_memory_type(aux_bitmap.base(), mtGC);
  _aux_bitmap_region = MemRegion((HeapWord*) aux_bitmap.base(), aux_bitmap.size() / HeapWordSize);
  _aux_bitmap_region_special = aux_bitmap.special();
  _aux_bit_map.initialize(_heap_region, _aux_bitmap_region);

  //
  // Create regions and region sets
  //
  size_t region_align = align_up(sizeof(ShenandoahHeapRegion), SHENANDOAH_CACHE_LINE_SIZE);
  size_t region_storage_size_orig = region_align * _num_regions;
  size_t region_storage_size = align_up(region_storage_size_orig,
                                        MAX2(region_page_size, os::vm_allocation_granularity()));

  ReservedSpace region_storage(region_storage_size, region_page_size);
  os::trace_page_sizes_for_requested_size("Region Storage",
                                          region_storage_size_orig, region_storage.page_size(), region_page_size,
                                          region_storage.base(), region_storage.size());
  MemTracker::record_virtual_memory_type(region_storage.base(), mtGC);
  if (!region_storage.special()) {
    os::commit_memory_or_exit(region_storage.base(), region_storage_size, region_page_size, false,
                              "Cannot commit region memory");
  }

  // Try to fit the collection set bitmap at lower addresses. This optimizes code generation for cset checks.
  // Go up until a sensible limit (subject to encoding constraints) and try to reserve the space there.
  // If not successful, bite a bullet and allocate at whatever address.
  {
    const size_t cset_align = MAX2<size_t>(os::vm_page_size(), os::vm_allocation_granularity());
    const size_t cset_size = align_up(((size_t) sh_rs.base() + sh_rs.size()) >> ShenandoahHeapRegion::region_size_bytes_shift(), cset_align);
    const size_t cset_page_size = os::vm_page_size();

    uintptr_t min = round_up_power_of_2(cset_align);
    uintptr_t max = (1u << 30u);
    ReservedSpace cset_rs;

    for (uintptr_t addr = min; addr <= max; addr <<= 1u) {
      char* req_addr = (char*)addr;
      assert(is_aligned(req_addr, cset_align), "Should be aligned");
      cset_rs = ReservedSpace(cset_size, cset_align, cset_page_size, req_addr);
      if (cset_rs.is_reserved()) {
        assert(cset_rs.base() == req_addr, "Allocated where requested: " PTR_FORMAT ", " PTR_FORMAT, p2i(cset_rs.base()), addr);
        _collection_set = new ShenandoahCollectionSet(this, cset_rs, sh_rs.base());
        break;
      }
    }

    if (_collection_set == nullptr) {
      cset_rs = ReservedSpace(cset_size, cset_align, os::vm_page_size());
      _collection_set = new ShenandoahCollectionSet(this, cset_rs, sh_rs.base());
    }
    os::trace_page_sizes_for_requested_size("Collection Set",
                                            cset_size, cset_rs.page_size(), cset_page_size,
                                            cset_rs.base(),
                                            cset_rs.size());
  }

  _regions = NEW_C_HEAP_ARRAY(ShenandoahHeapRegion*, _num_regions, mtGC);
  _affiliations = NEW_C_HEAP_ARRAY(uint8_t, _num_regions, mtGC);
  _free_set = new ShenandoahFreeSet(this, _num_regions);

  {
    ShenandoahHeapLocker locker(lock());


    for (size_t i = 0; i < _num_regions; i++) {
      HeapWord* start = (HeapWord*)sh_rs.base() + ShenandoahHeapRegion::region_size_words() * i;
      bool is_committed = i < num_committed_regions;
      void* loc = region_storage.base() + i * region_align;

      ShenandoahHeapRegion* r = new (loc) ShenandoahHeapRegion(start, i, is_committed);
      assert(is_aligned(r, SHENANDOAH_CACHE_LINE_SIZE), "Sanity");

      _marking_context->initialize_top_at_mark_start(r);
      _regions[i] = r;
      assert(!collection_set()->is_in(i), "New region should not be in collection set");

      _affiliations[i] = ShenandoahAffiliation::FREE;
    }

    // Initialize to complete
    _marking_context->mark_complete();
    size_t young_cset_regions, old_cset_regions;

    // We are initializing free set.  We ignore cset region tallies.
    size_t first_old, last_old, num_old;
    _free_set->prepare_to_rebuild(young_cset_regions, old_cset_regions, first_old, last_old, num_old);
    _free_set->rebuild(young_cset_regions, old_cset_regions);
  }

  if (AlwaysPreTouch) {
    // For NUMA, it is important to pre-touch the storage under bitmaps with worker threads,
    // before initialize() below zeroes it with initializing thread. For any given region,
    // we touch the region and the corresponding bitmaps from the same thread.
    ShenandoahPushWorkerScope scope(workers(), _max_workers, false);

    _pretouch_heap_page_size = heap_page_size;
    _pretouch_bitmap_page_size = bitmap_page_size;

#ifdef LINUX
    // UseTransparentHugePages would madvise that backing memory can be coalesced into huge
    // pages. But, the kernel needs to know that every small page is used, in order to coalesce
    // them into huge one. Therefore, we need to pretouch with smaller pages.
    if (UseTransparentHugePages) {
      _pretouch_heap_page_size = (size_t)os::vm_page_size();
      _pretouch_bitmap_page_size = (size_t)os::vm_page_size();
    }
#endif

    // OS memory managers may want to coalesce back-to-back pages. Make their jobs
    // simpler by pre-touching continuous spaces (heap and bitmap) separately.

    ShenandoahPretouchBitmapTask bcl(bitmap.base(), _bitmap_size, _pretouch_bitmap_page_size);
    _workers->run_task(&bcl);

    ShenandoahPretouchHeapTask hcl(_pretouch_heap_page_size);
    _workers->run_task(&hcl);
  }

  //
  // Initialize the rest of GC subsystems
  //

  _liveness_cache = NEW_C_HEAP_ARRAY(ShenandoahLiveData*, _max_workers, mtGC);
  for (uint worker = 0; worker < _max_workers; worker++) {
    _liveness_cache[worker] = NEW_C_HEAP_ARRAY(ShenandoahLiveData, _num_regions, mtGC);
    Copy::fill_to_bytes(_liveness_cache[worker], _num_regions * sizeof(ShenandoahLiveData));
  }

  // There should probably be Shenandoah-specific options for these,
  // just as there are G1-specific options.
  {
    ShenandoahSATBMarkQueueSet& satbqs = ShenandoahBarrierSet::satb_mark_queue_set();
    satbqs.set_process_completed_buffers_threshold(20); // G1SATBProcessCompletedThreshold
    satbqs.set_buffer_enqueue_threshold_percentage(60); // G1SATBBufferEnqueueingThresholdPercent
  }

  _monitoring_support = new ShenandoahMonitoringSupport(this);
  _phase_timings = new ShenandoahPhaseTimings(max_workers());
  ShenandoahCodeRoots::initialize();

  if (ShenandoahPacing) {
    _pacer = new ShenandoahPacer(this);
    _pacer->setup_for_idle();
  } else {
    _pacer = nullptr;
  }

  _control_thread = new ShenandoahControlThread();
  _regulator_thread = new ShenandoahRegulatorThread(_control_thread);

  print_init_logger();

  return JNI_OK;
}

void ShenandoahHeap::print_init_logger() const {
  ShenandoahInitLogger::print();
}

size_t ShenandoahHeap::max_size_for(ShenandoahGeneration* generation) const {
  switch (generation->type()) {
    case YOUNG:
      return _generation_sizer.max_young_size();
    case OLD:
      return max_capacity() - _generation_sizer.min_young_size();
    case GLOBAL_GEN:
    case GLOBAL_NON_GEN:
      return max_capacity();
    default:
      ShouldNotReachHere();
      return 0;
  }
}

size_t ShenandoahHeap::min_size_for(ShenandoahGeneration* generation) const {
  switch (generation->type()) {
    case YOUNG:
      return _generation_sizer.min_young_size();
    case OLD:
      return max_capacity() - _generation_sizer.max_young_size();
    case GLOBAL_GEN:
    case GLOBAL_NON_GEN:
      return min_capacity();
    default:
      ShouldNotReachHere();
      return 0;
  }
}

void ShenandoahHeap::initialize_heuristics_generations() {
  if (ShenandoahGCMode != nullptr) {
    if (strcmp(ShenandoahGCMode, "satb") == 0) {
      _gc_mode = new ShenandoahSATBMode();
    } else if (strcmp(ShenandoahGCMode, "iu") == 0) {
      _gc_mode = new ShenandoahIUMode();
    } else if (strcmp(ShenandoahGCMode, "passive") == 0) {
      _gc_mode = new ShenandoahPassiveMode();
    } else if (strcmp(ShenandoahGCMode, "generational") == 0) {
      _gc_mode = new ShenandoahGenerationalMode();
    } else {
      vm_exit_during_initialization("Unknown -XX:ShenandoahGCMode option");
    }
  } else {
    vm_exit_during_initialization("Unknown -XX:ShenandoahGCMode option (null)");
  }
  _gc_mode->initialize_flags();
  if (_gc_mode->is_diagnostic() && !UnlockDiagnosticVMOptions) {
    vm_exit_during_initialization(
            err_msg("GC mode \"%s\" is diagnostic, and must be enabled via -XX:+UnlockDiagnosticVMOptions.",
                    _gc_mode->name()));
  }
  if (_gc_mode->is_experimental() && !UnlockExperimentalVMOptions) {
    vm_exit_during_initialization(
            err_msg("GC mode \"%s\" is experimental, and must be enabled via -XX:+UnlockExperimentalVMOptions.",
                    _gc_mode->name()));
  }

  // Max capacity is the maximum _allowed_ capacity. That is, the maximum allowed capacity
  // for old would be total heap - minimum capacity of young. This means the sum of the maximum
  // allowed for old and young could exceed the total heap size. It remains the case that the
  // _actual_ capacity of young + old = total.
  _generation_sizer.heap_size_changed(max_capacity());
  size_t initial_capacity_young = _generation_sizer.max_young_size();
  size_t max_capacity_young = _generation_sizer.max_young_size();
  size_t initial_capacity_old = max_capacity() - max_capacity_young;
  size_t max_capacity_old = max_capacity() - initial_capacity_young;

  _young_generation = new ShenandoahYoungGeneration(_max_workers, max_capacity_young, initial_capacity_young);
  _old_generation = new ShenandoahOldGeneration(_max_workers, max_capacity_old, initial_capacity_old);
  _global_generation = new ShenandoahGlobalGeneration(_gc_mode->is_generational(), _max_workers, max_capacity(), max_capacity());
  _global_generation->initialize_heuristics(_gc_mode);
  if (mode()->is_generational()) {
    _young_generation->initialize_heuristics(_gc_mode);
    _old_generation->initialize_heuristics(_gc_mode);
  }
  _evac_tracker = new ShenandoahEvacuationTracker(mode()->is_generational());
}

#ifdef _MSC_VER
#pragma warning( push )
#pragma warning( disable:4355 ) // 'this' : used in base member initializer list
#endif

ShenandoahHeap::ShenandoahHeap(ShenandoahCollectorPolicy* policy) :
  CollectedHeap(),
  _gc_generation(nullptr),
  _initial_size(0),
  _promotion_potential(0),
  _committed(0),
  _max_workers(MAX3(ConcGCThreads, ParallelGCThreads, 1U)),
  _workers(nullptr),
  _safepoint_workers(nullptr),
  _heap_region_special(false),
  _num_regions(0),
  _regions(nullptr),
  _affiliations(nullptr),
  _update_refs_iterator(this),
  _promoted_reserve(0),
  _old_evac_reserve(0),
  _young_evac_reserve(0),
  _age_census(nullptr),
  _has_evacuation_reserve_quantities(false),
  _cancel_requested_time(0),
  _young_generation(nullptr),
  _global_generation(nullptr),
  _old_generation(nullptr),
  _control_thread(nullptr),
  _regulator_thread(nullptr),
  _shenandoah_policy(policy),
  _free_set(nullptr),
  _pacer(nullptr),
  _verifier(nullptr),
  _phase_timings(nullptr),
  _evac_tracker(nullptr),
  _mmu_tracker(),
  _generation_sizer(),
  _monitoring_support(nullptr),
  _memory_pool(nullptr),
  _young_gen_memory_pool(nullptr),
  _old_gen_memory_pool(nullptr),
  _stw_memory_manager("Shenandoah Pauses"),
  _cycle_memory_manager("Shenandoah Cycles"),
  _gc_timer(new ConcurrentGCTimer()),
  _soft_ref_policy(),
  _log_min_obj_alignment_in_bytes(LogMinObjAlignmentInBytes),
  _old_regions_surplus(0),
  _old_regions_deficit(0),
  _marking_context(nullptr),
  _bitmap_size(0),
  _bitmap_regions_per_slice(0),
  _bitmap_bytes_per_slice(0),
  _bitmap_region_special(false),
  _aux_bitmap_region_special(false),
  _liveness_cache(nullptr),
  _collection_set(nullptr),
  _card_scan(nullptr)
{
}

#ifdef _MSC_VER
#pragma warning( pop )
#endif

void ShenandoahHeap::print_on(outputStream* st) const {
  st->print_cr("Shenandoah Heap");
  st->print_cr(" " SIZE_FORMAT "%s max, " SIZE_FORMAT "%s soft max, " SIZE_FORMAT "%s committed, " SIZE_FORMAT "%s used",
               byte_size_in_proper_unit(max_capacity()), proper_unit_for_byte_size(max_capacity()),
               byte_size_in_proper_unit(soft_max_capacity()), proper_unit_for_byte_size(soft_max_capacity()),
               byte_size_in_proper_unit(committed()),    proper_unit_for_byte_size(committed()),
               byte_size_in_proper_unit(used()),         proper_unit_for_byte_size(used()));
  st->print_cr(" " SIZE_FORMAT " x " SIZE_FORMAT"%s regions",
               num_regions(),
               byte_size_in_proper_unit(ShenandoahHeapRegion::region_size_bytes()),
               proper_unit_for_byte_size(ShenandoahHeapRegion::region_size_bytes()));

  st->print("Status: ");
  if (has_forwarded_objects())                 st->print("has forwarded objects, ");
  if (is_concurrent_old_mark_in_progress())    st->print("old marking, ");
  if (is_concurrent_young_mark_in_progress())  st->print("young marking, ");
  if (is_evacuation_in_progress())             st->print("evacuating, ");
  if (is_update_refs_in_progress())            st->print("updating refs, ");
  if (is_degenerated_gc_in_progress())         st->print("degenerated gc, ");
  if (is_full_gc_in_progress())                st->print("full gc, ");
  if (is_full_gc_move_in_progress())           st->print("full gc move, ");
  if (is_concurrent_weak_root_in_progress())   st->print("concurrent weak roots, ");
  if (is_concurrent_strong_root_in_progress() &&
      !is_concurrent_weak_root_in_progress())  st->print("concurrent strong roots, ");

  if (cancelled_gc()) {
    st->print("cancelled");
  } else {
    st->print("not cancelled");
  }
  st->cr();

  st->print_cr("Reserved region:");
  st->print_cr(" - [" PTR_FORMAT ", " PTR_FORMAT ") ",
               p2i(reserved_region().start()),
               p2i(reserved_region().end()));

  ShenandoahCollectionSet* cset = collection_set();
  st->print_cr("Collection set:");
  if (cset != nullptr) {
    st->print_cr(" - map (vanilla): " PTR_FORMAT, p2i(cset->map_address()));
    st->print_cr(" - map (biased):  " PTR_FORMAT, p2i(cset->biased_map_address()));
  } else {
    st->print_cr(" (null)");
  }

  st->cr();
  MetaspaceUtils::print_on(st);

  if (Verbose) {
    st->cr();
    print_heap_regions_on(st);
  }
}

class ShenandoahInitWorkerGCLABClosure : public ThreadClosure {
public:
  void do_thread(Thread* thread) {
    assert(thread != nullptr, "Sanity");
    assert(thread->is_Worker_thread(), "Only worker thread expected");
    ShenandoahThreadLocalData::initialize_gclab(thread);
  }
};

void ShenandoahHeap::post_initialize() {
  CollectedHeap::post_initialize();
  _mmu_tracker.initialize();

  MutexLocker ml(Threads_lock);

  ShenandoahInitWorkerGCLABClosure init_gclabs;
  _workers->threads_do(&init_gclabs);

  // gclab can not be initialized early during VM startup, as it can not determinate its max_size.
  // Now, we will let WorkerThreads to initialize gclab when new worker is created.
  _workers->set_initialize_gclab();
  if (_safepoint_workers != nullptr) {
    _safepoint_workers->threads_do(&init_gclabs);
    _safepoint_workers->set_initialize_gclab();
  }

  JFR_ONLY(ShenandoahJFRSupport::register_jfr_type_serializers());
}

ShenandoahHeuristics* ShenandoahHeap::heuristics() {
  return _global_generation->heuristics();
}

ShenandoahOldHeuristics* ShenandoahHeap::old_heuristics() {
  return (ShenandoahOldHeuristics*) _old_generation->heuristics();
}

ShenandoahYoungHeuristics* ShenandoahHeap::young_heuristics() {
  return (ShenandoahYoungHeuristics*) _young_generation->heuristics();
}

bool ShenandoahHeap::doing_mixed_evacuations() {
  return _old_generation->state() == ShenandoahOldGeneration::EVACUATING;
}

bool ShenandoahHeap::is_old_bitmap_stable() const {
  return _old_generation->is_mark_complete();
}

bool ShenandoahHeap::is_gc_generation_young() const {
  return _gc_generation != nullptr && _gc_generation->is_young();
}

size_t ShenandoahHeap::used() const {
  return global_generation()->used();
}

size_t ShenandoahHeap::committed() const {
  return Atomic::load(&_committed);
}

void ShenandoahHeap::increase_committed(size_t bytes) {
  shenandoah_assert_heaplocked_or_safepoint();
  _committed += bytes;
}

void ShenandoahHeap::decrease_committed(size_t bytes) {
  shenandoah_assert_heaplocked_or_safepoint();
  _committed -= bytes;
}

// For tracking usage based on allocations, it should be the case that:
// * The sum of regions::used == heap::used
// * The sum of a generation's regions::used == generation::used
// * The sum of a generation's humongous regions::free == generation::humongous_waste
// These invariants are checked by the verifier on GC safepoints.
//
// Additional notes:
// * When a mutator's allocation request causes a region to be retired, the
//   free memory left in that region is considered waste. It does not contribute
//   to the usage, but it _does_ contribute to allocation rate.
// * The bottom of a PLAB must be aligned on card size. In some cases this will
//   require padding in front of the PLAB (a filler object). Because this padding
//   is included in the region's used memory we include the padding in the usage
//   accounting as waste.
// * Mutator allocations are used to compute an allocation rate. They are also
//   sent to the Pacer for those purposes.
// * There are three sources of waste:
//  1. The padding used to align a PLAB on card size
//  2. Region's free is less than minimum TLAB size and is retired
//  3. The unused portion of memory in the last region of a humongous object
void ShenandoahHeap::increase_used(const ShenandoahAllocRequest& req) {
  size_t actual_bytes = req.actual_size() * HeapWordSize;
  size_t wasted_bytes = req.waste() * HeapWordSize;
  ShenandoahGeneration* generation = generation_for(req.affiliation());

  if (req.is_gc_alloc()) {
    assert(wasted_bytes == 0 || req.type() == ShenandoahAllocRequest::_alloc_plab, "Only PLABs have waste");
    increase_used(generation, actual_bytes + wasted_bytes);
  } else {
    assert(req.is_mutator_alloc(), "Expected mutator alloc here");
    // padding and actual size both count towards allocation counter
    generation->increase_allocated(actual_bytes + wasted_bytes);

    // only actual size counts toward usage for mutator allocations
    increase_used(generation, actual_bytes);

    // notify pacer of both actual size and waste
    notify_mutator_alloc_words(req.actual_size(), req.waste());

    if (wasted_bytes > 0 && req.actual_size() > ShenandoahHeapRegion::humongous_threshold_words()) {
      increase_humongous_waste(generation,wasted_bytes);
    }
  }
}

void ShenandoahHeap::increase_humongous_waste(ShenandoahGeneration* generation, size_t bytes) {
  generation->increase_humongous_waste(bytes);
  if (!generation->is_global()) {
    global_generation()->increase_humongous_waste(bytes);
  }
}

void ShenandoahHeap::decrease_humongous_waste(ShenandoahGeneration* generation, size_t bytes) {
  generation->decrease_humongous_waste(bytes);
  if (!generation->is_global()) {
    global_generation()->decrease_humongous_waste(bytes);
  }
}

void ShenandoahHeap::increase_used(ShenandoahGeneration* generation, size_t bytes) {
  generation->increase_used(bytes);
  if (!generation->is_global()) {
    global_generation()->increase_used(bytes);
  }
}

void ShenandoahHeap::decrease_used(ShenandoahGeneration* generation, size_t bytes) {
  generation->decrease_used(bytes);
  if (!generation->is_global()) {
    global_generation()->decrease_used(bytes);
  }
}

void ShenandoahHeap::notify_mutator_alloc_words(size_t words, size_t waste) {
  if (ShenandoahPacing) {
    control_thread()->pacing_notify_alloc(words);
    if (waste > 0) {
      pacer()->claim_for_alloc(waste, true);
    }
  }
}

size_t ShenandoahHeap::capacity() const {
  return committed();
}

size_t ShenandoahHeap::max_capacity() const {
  return _num_regions * ShenandoahHeapRegion::region_size_bytes();
}

size_t ShenandoahHeap::soft_max_capacity() const {
  size_t v = Atomic::load(&_soft_max_size);
  assert(min_capacity() <= v && v <= max_capacity(),
         "Should be in bounds: " SIZE_FORMAT " <= " SIZE_FORMAT " <= " SIZE_FORMAT,
         min_capacity(), v, max_capacity());
  return v;
}

void ShenandoahHeap::set_soft_max_capacity(size_t v) {
  assert(min_capacity() <= v && v <= max_capacity(),
         "Should be in bounds: " SIZE_FORMAT " <= " SIZE_FORMAT " <= " SIZE_FORMAT,
         min_capacity(), v, max_capacity());
  Atomic::store(&_soft_max_size, v);
}

size_t ShenandoahHeap::min_capacity() const {
  return _minimum_size;
}

size_t ShenandoahHeap::initial_capacity() const {
  return _initial_size;
}

void ShenandoahHeap::op_uncommit(double shrink_before, size_t shrink_until) {
  assert (ShenandoahUncommit, "should be enabled");

  // Application allocates from the beginning of the heap, and GC allocates at
  // the end of it. It is more efficient to uncommit from the end, so that applications
  // could enjoy the near committed regions. GC allocations are much less frequent,
  // and therefore can accept the committing costs.

  size_t count = 0;
  for (size_t i = num_regions(); i > 0; i--) { // care about size_t underflow
    ShenandoahHeapRegion* r = get_region(i - 1);
    if (r->is_empty_committed() && (r->empty_time() < shrink_before)) {
      ShenandoahHeapLocker locker(lock());
      if (r->is_empty_committed()) {
        if (committed() < shrink_until + ShenandoahHeapRegion::region_size_bytes()) {
          break;
        }

        r->make_uncommitted();
        count++;
      }
    }
    SpinPause(); // allow allocators to take the lock
  }

  if (count > 0) {
    control_thread()->notify_heap_changed();
    regulator_thread()->notify_heap_changed();
  }
}

void ShenandoahHeap::handle_old_evacuation(HeapWord* obj, size_t words, bool promotion) {
  // Only register the copy of the object that won the evacuation race.
  card_scan()->register_object_without_lock(obj);

  // Mark the entire range of the evacuated object as dirty.  At next remembered set scan,
  // we will clear dirty bits that do not hold interesting pointers.  It's more efficient to
  // do this in batch, in a background GC thread than to try to carefully dirty only cards
  // that hold interesting pointers right now.
  card_scan()->mark_range_as_dirty(obj, words);

  if (promotion) {
    // This evacuation was a promotion, track this as allocation against old gen
    old_generation()->increase_allocated(words * HeapWordSize);
  }
}

void ShenandoahHeap::handle_old_evacuation_failure() {
  if (_old_gen_oom_evac.try_set()) {
    log_info(gc)("Old gen evac failure.");
  }
}

void ShenandoahHeap::report_promotion_failure(Thread* thread, size_t size) {
  // We squelch excessive reports to reduce noise in logs.
  const size_t MaxReportsPerEpoch = 4;
  static size_t last_report_epoch = 0;
  static size_t epoch_report_count = 0;

  size_t promotion_reserve;
  size_t promotion_expended;

  size_t gc_id = control_thread()->get_gc_id();

  if ((gc_id != last_report_epoch) || (epoch_report_count++ < MaxReportsPerEpoch)) {
    {
      // Promotion failures should be very rare.  Invest in providing useful diagnostic info.
      ShenandoahHeapLocker locker(lock());
      promotion_reserve = get_promoted_reserve();
      promotion_expended = get_promoted_expended();
    }
    PLAB* plab = ShenandoahThreadLocalData::plab(thread);
    size_t words_remaining = (plab == nullptr)? 0: plab->words_remaining();
    const char* promote_enabled = ShenandoahThreadLocalData::allow_plab_promotions(thread)? "enabled": "disabled";
    ShenandoahGeneration* old_gen = old_generation();
    size_t old_capacity = old_gen->max_capacity();
    size_t old_usage = old_gen->used();
    size_t old_free_regions = old_gen->free_unaffiliated_regions();

    log_info(gc, ergo)("Promotion failed, size " SIZE_FORMAT ", has plab? %s, PLAB remaining: " SIZE_FORMAT
                       ", plab promotions %s, promotion reserve: " SIZE_FORMAT ", promotion expended: " SIZE_FORMAT
                       ", old capacity: " SIZE_FORMAT ", old_used: " SIZE_FORMAT ", old unaffiliated regions: " SIZE_FORMAT,
                       size * HeapWordSize, plab == nullptr? "no": "yes",
                       words_remaining * HeapWordSize, promote_enabled, promotion_reserve, promotion_expended,
                       old_capacity, old_usage, old_free_regions);

    if ((gc_id == last_report_epoch) && (epoch_report_count >= MaxReportsPerEpoch)) {
      log_info(gc, ergo)("Squelching additional promotion failure reports for current epoch");
    } else if (gc_id != last_report_epoch) {
      last_report_epoch = gc_id;
      epoch_report_count = 1;
    }
  }
}

HeapWord* ShenandoahHeap::allocate_from_gclab_slow(Thread* thread, size_t size) {
  // New object should fit the GCLAB size
  size_t min_size = MAX2(size, PLAB::min_size());

  // Figure out size of new GCLAB, looking back at heuristics. Expand aggressively.
  size_t new_size = ShenandoahThreadLocalData::gclab_size(thread) * 2;

  // Limit growth of GCLABs to ShenandoahMaxEvacLABRatio * the minimum size.  This enables more equitable distribution of
  // available evacuation buidget between the many threads that are coordinating in the evacuation effort.
  if (ShenandoahMaxEvacLABRatio > 0) {
    log_debug(gc, free)("Allocate new gclab: " SIZE_FORMAT ", " SIZE_FORMAT, new_size, PLAB::min_size() * ShenandoahMaxEvacLABRatio);
    new_size = MIN2(new_size, PLAB::min_size() * ShenandoahMaxEvacLABRatio);
  }

  new_size = MIN2(new_size, PLAB::max_size());
  new_size = MAX2(new_size, PLAB::min_size());

  // Record new heuristic value even if we take any shortcut. This captures
  // the case when moderately-sized objects always take a shortcut. At some point,
  // heuristics should catch up with them.
  ShenandoahThreadLocalData::set_gclab_size(thread, new_size);

  if (new_size < size) {
    // New size still does not fit the object. Fall back to shared allocation.
    // This avoids retiring perfectly good GCLABs, when we encounter a large object.
    log_debug(gc, free)("New gclab size (" SIZE_FORMAT ") is too small for " SIZE_FORMAT, new_size, size);
    return nullptr;
  }

  // Retire current GCLAB, and allocate a new one.
  PLAB* gclab = ShenandoahThreadLocalData::gclab(thread);
  gclab->retire();

  size_t actual_size = 0;
  HeapWord* gclab_buf = allocate_new_gclab(min_size, new_size, &actual_size);
  if (gclab_buf == nullptr) {
    return nullptr;
  }

  assert (size <= actual_size, "allocation should fit");

  if (ZeroTLAB) {
    // ..and clear it.
    Copy::zero_to_words(gclab_buf, actual_size);
  } else {
    // ...and zap just allocated object.
#ifdef ASSERT
    // Skip mangling the space corresponding to the object header to
    // ensure that the returned space is not considered parsable by
    // any concurrent GC thread.
    size_t hdr_size = oopDesc::header_size();
    Copy::fill_to_words(gclab_buf + hdr_size, actual_size - hdr_size, badHeapWordVal);
#endif // ASSERT
  }
  gclab->set_buf(gclab_buf, actual_size);
  return gclab->allocate(size);
}

// Establish a new PLAB and allocate size HeapWords within it.
HeapWord* ShenandoahHeap::allocate_from_plab_slow(Thread* thread, size_t size, bool is_promotion) {
  // New object should fit the PLAB size
  size_t min_size = MAX2(size, PLAB::min_size());

  // Figure out size of new PLAB, looking back at heuristics. Expand aggressively.
  size_t cur_size = ShenandoahThreadLocalData::plab_size(thread);
  if (cur_size == 0) {
    cur_size = PLAB::min_size();
  }
  size_t future_size = cur_size * 2;
  // Limit growth of PLABs to ShenandoahMaxEvacLABRatio * the minimum size.  This enables more equitable distribution of
  // available evacuation buidget between the many threads that are coordinating in the evacuation effort.
  if (ShenandoahMaxEvacLABRatio > 0) {
    future_size = MIN2(future_size, PLAB::min_size() * ShenandoahMaxEvacLABRatio);
  }
  future_size = MIN2(future_size, PLAB::max_size());
  future_size = MAX2(future_size, PLAB::min_size());

  size_t unalignment = future_size % CardTable::card_size_in_words();
  if (unalignment != 0) {
    future_size = future_size - unalignment + CardTable::card_size_in_words();
  }

  // Record new heuristic value even if we take any shortcut. This captures
  // the case when moderately-sized objects always take a shortcut. At some point,
  // heuristics should catch up with them.  Note that the requested cur_size may
  // not be honored, but we remember that this is the preferred size.
  ShenandoahThreadLocalData::set_plab_size(thread, future_size);
  if (cur_size < size) {
    // The PLAB to be allocated is still not large enough to hold the object. Fall back to shared allocation.
    // This avoids retiring perfectly good PLABs in order to represent a single large object allocation.
    return nullptr;
  }

  // Retire current PLAB, and allocate a new one.
  PLAB* plab = ShenandoahThreadLocalData::plab(thread);
  if (plab->words_remaining() < PLAB::min_size()) {
    // Retire current PLAB, and allocate a new one.
    // CAUTION: retire_plab may register the remnant filler object with the remembered set scanner without a lock.  This
    // is safe iff it is assured that each PLAB is a whole-number multiple of card-mark memory size and each PLAB is
    // aligned with the start of a card's memory range.
    retire_plab(plab, thread);

    size_t actual_size = 0;
    // allocate_new_plab resets plab_evacuated and plab_promoted and disables promotions if old-gen available is
    // less than the remaining evacuation need.  It also adjusts plab_preallocated and expend_promoted if appropriate.
    HeapWord* plab_buf = allocate_new_plab(min_size, cur_size, &actual_size);
    if (plab_buf == nullptr) {
      if (min_size == PLAB::min_size()) {
        // Disable plab promotions for this thread because we cannot even allocate a plab of minimal size.  This allows us
        // to fail faster on subsequent promotion attempts.
        ShenandoahThreadLocalData::disable_plab_promotions(thread);
      }
      return NULL;
    } else {
      ShenandoahThreadLocalData::enable_plab_retries(thread);
    }
    assert (size <= actual_size, "allocation should fit");
    if (ZeroTLAB) {
      // ..and clear it.
      Copy::zero_to_words(plab_buf, actual_size);
    } else {
      // ...and zap just allocated object.
#ifdef ASSERT
      // Skip mangling the space corresponding to the object header to
      // ensure that the returned space is not considered parsable by
      // any concurrent GC thread.
      size_t hdr_size = oopDesc::header_size();
      Copy::fill_to_words(plab_buf + hdr_size, actual_size - hdr_size, badHeapWordVal);
#endif // ASSERT
    }
    plab->set_buf(plab_buf, actual_size);
    if (is_promotion && !ShenandoahThreadLocalData::allow_plab_promotions(thread)) {
      return nullptr;
    }
    return plab->allocate(size);
  } else {
    // If there's still at least min_size() words available within the current plab, don't retire it.  Let's gnaw
    // away on this plab as long as we can.  Meanwhile, return nullptr to force this particular allocation request
    // to be satisfied with a shared allocation.  By packing more promotions into the previously allocated PLAB, we
    // reduce the likelihood of evacuation failures, and we we reduce the need for downsizing our PLABs.
    return nullptr;
  }
}

// TODO: It is probably most efficient to register all objects (both promotions and evacuations) that were allocated within
// this plab at the time we retire the plab.  A tight registration loop will run within both code and data caches.  This change
// would allow smaller and faster in-line implementation of alloc_from_plab().  Since plabs are aligned on card-table boundaries,
// this object registration loop can be performed without acquiring a lock.
void ShenandoahHeap::retire_plab(PLAB* plab, Thread* thread) {
  // We don't enforce limits on plab_evacuated.  We let it consume all available old-gen memory in order to reduce
  // probability of an evacuation failure.  We do enforce limits on promotion, to make sure that excessive promotion
  // does not result in an old-gen evacuation failure.  Note that a failed promotion is relatively harmless.  Any
  // object that fails to promote in the current cycle will be eligible for promotion in a subsequent cycle.

  // When the plab was instantiated, its entirety was treated as if the entire buffer was going to be dedicated to
  // promotions.  Now that we are retiring the buffer, we adjust for the reality that the plab is not entirely promotions.
  //  1. Some of the plab may have been dedicated to evacuations.
  //  2. Some of the plab may have been abandoned due to waste (at the end of the plab).
  size_t not_promoted =
    ShenandoahThreadLocalData::get_plab_preallocated_promoted(thread) - ShenandoahThreadLocalData::get_plab_promoted(thread);
  ShenandoahThreadLocalData::reset_plab_promoted(thread);
  ShenandoahThreadLocalData::reset_plab_evacuated(thread);
  ShenandoahThreadLocalData::set_plab_preallocated_promoted(thread, 0);
  if (not_promoted > 0) {
    unexpend_promoted(not_promoted);
  }
  size_t waste = plab->waste();
  HeapWord* top = plab->top();
  plab->retire();
  if (top != nullptr && plab->waste() > waste && is_in_old(top)) {
    // If retiring the plab created a filler object, then we
    // need to register it with our card scanner so it can
    // safely walk the region backing the plab.
    log_debug(gc)("retire_plab() is registering remnant of size " SIZE_FORMAT " at " PTR_FORMAT,
                  plab->waste() - waste, p2i(top));
    card_scan()->register_object_without_lock(top);
  }
}

void ShenandoahHeap::retire_plab(PLAB* plab) {
  Thread* thread = Thread::current();
  retire_plab(plab, thread);
}

void ShenandoahHeap::cancel_old_gc() {
  shenandoah_assert_safepoint();
  assert(_old_generation != nullptr, "Should only have mixed collections in generation mode.");
  if (_old_generation->state() == ShenandoahOldGeneration::WAITING_FOR_BOOTSTRAP) {
    assert(!old_generation()->is_concurrent_mark_in_progress(), "Cannot be marking in IDLE");
    assert(!old_heuristics()->has_coalesce_and_fill_candidates(), "Cannot have coalesce and fill candidates in IDLE");
    assert(!old_heuristics()->unprocessed_old_collection_candidates(), "Cannot have mixed collection candidates in IDLE");
    assert(!young_generation()->is_bootstrap_cycle(), "Cannot have old mark queues if IDLE");
  } else {
    log_info(gc)("Terminating old gc cycle.");
    // Stop marking
    old_generation()->cancel_marking();
    // Stop tracking old regions
    old_heuristics()->abandon_collection_candidates();
    // Remove old generation access to young generation mark queues
    young_generation()->set_old_gen_task_queues(nullptr);
    // Transition to IDLE now.
    _old_generation->transition_to(ShenandoahOldGeneration::WAITING_FOR_BOOTSTRAP);
  }
}

// Make sure old-generation is large enough, but no larger than is necessary, to hold mixed evacuations
// and promotions, if we anticipate either. Any deficit is provided by the young generation, subject to
// xfer_limit, and any excess is transferred to the young generation.
// xfer_limit is the maximum we're able to transfer from young to old.
void ShenandoahHeap::adjust_generation_sizes_for_next_cycle(
  size_t xfer_limit, size_t young_cset_regions, size_t old_cset_regions) {

  // We can limit the old reserve to the size of anticipated promotions:
  // max_old_reserve is an upper bound on memory evacuated from old and promoted to old,
  // clamped by the old generation space available.
  //
  // Here's the algebra.
  // Let SOEP = ShenandoahOldEvacRatioPercent,
  //     OE = old evac,
  //     YE = young evac, and
  //     TE = total evac = OE + YE
  // By definition:
  //            SOEP/100 = OE/TE
  //                     = OE/(OE+YE)
  //  => SOEP/(100-SOEP) = OE/((OE+YE)-OE)      // componendo-dividendo: If a/b = c/d, then a/(b-a) = c/(d-c)
  //                     = OE/YE
  //  =>              OE = YE*SOEP/(100-SOEP)

  // We have to be careful in the event that SOEP is set to 100 by the user.
  assert(ShenandoahOldEvacRatioPercent <= 100, "Error");
  const size_t old_available = old_generation()->available();
  // The free set will reserve this amount of memory to hold young evacuations
  const size_t young_reserve = (young_generation()->max_capacity() * ShenandoahEvacReserve) / 100;
  const size_t max_old_reserve = (ShenandoahOldEvacRatioPercent == 100) ?
     old_available : MIN2((young_reserve * ShenandoahOldEvacRatioPercent) / (100 - ShenandoahOldEvacRatioPercent),
                          old_available);

  const size_t region_size_bytes = ShenandoahHeapRegion::region_size_bytes();

  // Decide how much old space we should reserve for a mixed collection
  size_t reserve_for_mixed = 0;
  const size_t mixed_candidates = old_heuristics()->unprocessed_old_collection_candidates();
  const bool doing_mixed = (mixed_candidates > 0);
  if (doing_mixed) {
    // We want this much memory to be unfragmented in order to reliably evacuate old.  This is conservative because we
    // may not evacuate the entirety of unprocessed candidates in a single mixed evacuation.
    size_t max_evac_need = (size_t)
      (old_heuristics()->unprocessed_old_collection_candidates_live_memory() * ShenandoahOldEvacWaste);
    assert(old_available >= old_generation()->free_unaffiliated_regions() * region_size_bytes,
           "Unaffiliated available must be less than total available");
    size_t old_fragmented_available =
      old_available - old_generation()->free_unaffiliated_regions() * region_size_bytes;
    reserve_for_mixed = max_evac_need + old_fragmented_available;
    if (reserve_for_mixed > max_old_reserve) {
      reserve_for_mixed = max_old_reserve;
    }
  }

  // Decide how much space we should reserve for promotions from young
  size_t reserve_for_promo = 0;
  const size_t promo_load = get_promotion_potential();
  const bool doing_promotions = promo_load > 0;
  if (doing_promotions) {
    // We're promoting and have a bound on the maximum amount that can be promoted
    const size_t available_for_promotions = max_old_reserve - reserve_for_mixed;
    reserve_for_promo = MIN2((size_t)(promo_load * ShenandoahPromoEvacWaste), available_for_promotions);
  }

  // This is the total old we want to ideally reserve
  const size_t old_reserve = reserve_for_mixed + reserve_for_promo;
  assert(old_reserve <= max_old_reserve, "cannot reserve more than max for old evacuations");

  // We now check if the old generation is running a surplus or a deficit.
  size_t old_region_deficit = 0;
  size_t old_region_surplus = 0;

  const size_t max_old_available = old_generation()->available() + old_cset_regions * region_size_bytes;
  if (max_old_available >= old_reserve) {
    // We are running a surplus, so the old region surplus can go to young
    const size_t old_surplus = max_old_available - old_reserve;
    old_region_surplus = old_surplus / region_size_bytes;
    const size_t unaffiliated_old_regions = old_generation()->free_unaffiliated_regions() + old_cset_regions;
    old_region_surplus = MIN2(old_region_surplus, unaffiliated_old_regions);
  } else {
    // We are running a deficit which we'd like to fill from young.
    // Ignore that this will directly impact young_generation()->max_capacity(),
    // indirectly impacting young_reserve and old_reserve.  These computations are conservative.
    const size_t old_need = old_reserve - max_old_available;
    // The old region deficit (rounded up) will come from young
    old_region_deficit = (old_need + region_size_bytes - 1) / region_size_bytes;

    // Round down the regions we can transfer from young to old. If we're running short
    // on young-gen memory, we restrict the xfer. Old-gen collection activities will be
    // curtailed if the budget is restricted.
    const size_t max_old_region_xfer = xfer_limit / region_size_bytes;
    old_region_deficit = MIN2(old_region_deficit, max_old_region_xfer);
  }
  assert(old_region_deficit == 0 || old_region_surplus == 0, "Only surplus or deficit, never both");

  set_old_region_surplus(old_region_surplus);
  set_old_region_deficit(old_region_deficit);
}

// Called from stubs in JIT code or interpreter
HeapWord* ShenandoahHeap::allocate_new_tlab(size_t min_size,
                                            size_t requested_size,
                                            size_t* actual_size) {
  ShenandoahAllocRequest req = ShenandoahAllocRequest::for_tlab(min_size, requested_size);
  HeapWord* res = allocate_memory(req, false);
  if (res != nullptr) {
    *actual_size = req.actual_size();
  } else {
    *actual_size = 0;
  }
  return res;
}

HeapWord* ShenandoahHeap::allocate_new_gclab(size_t min_size,
                                             size_t word_size,
                                             size_t* actual_size) {
  ShenandoahAllocRequest req = ShenandoahAllocRequest::for_gclab(min_size, word_size);
  HeapWord* res = allocate_memory(req, false);
  if (res != nullptr) {
    *actual_size = req.actual_size();
  } else {
    *actual_size = 0;
  }
  return res;
}

HeapWord* ShenandoahHeap::allocate_new_plab(size_t min_size,
                                            size_t word_size,
                                            size_t* actual_size) {
  // Align requested sizes to card sized multiples
  size_t words_in_card = CardTable::card_size_in_words();
  size_t align_mask = ~(words_in_card - 1);
  min_size = (min_size + words_in_card - 1) & align_mask;
  word_size = (word_size + words_in_card - 1) & align_mask;
  ShenandoahAllocRequest req = ShenandoahAllocRequest::for_plab(min_size, word_size);
  // Note that allocate_memory() sets a thread-local flag to prohibit further promotions by this thread
  // if we are at risk of infringing on the old-gen evacuation budget.
  HeapWord* res = allocate_memory(req, false);
  if (res != nullptr) {
    *actual_size = req.actual_size();
  } else {
    *actual_size = 0;
  }
  return res;
}

// is_promotion is true iff this allocation is known for sure to hold the result of young-gen evacuation
// to old-gen.  plab allocates are not known as such, since they may hold old-gen evacuations.
HeapWord* ShenandoahHeap::allocate_memory(ShenandoahAllocRequest& req, bool is_promotion) {
  intptr_t pacer_epoch = 0;
  bool in_new_region = false;
  HeapWord* result = nullptr;

  if (req.is_mutator_alloc()) {
    if (ShenandoahPacing) {
      pacer()->pace_for_alloc(req.size());
      pacer_epoch = pacer()->epoch();
    }

    if (!ShenandoahAllocFailureALot || !should_inject_alloc_failure()) {
      result = allocate_memory_under_lock(req, in_new_region, is_promotion);
    }

    // Allocation failed, block until control thread reacted, then retry allocation.
    //
    // It might happen that one of the threads requesting allocation would unblock
    // way later after GC happened, only to fail the second allocation, because
    // other threads have already depleted the free storage. In this case, a better
    // strategy is to try again, as long as GC makes progress (or until at least
    // one full GC has completed).
    size_t original_count = shenandoah_policy()->full_gc_count();
    while (result == nullptr
        && (_progress_last_gc.is_set() || original_count == shenandoah_policy()->full_gc_count())) {
      control_thread()->handle_alloc_failure(req);
      result = allocate_memory_under_lock(req, in_new_region, is_promotion);
    }

  } else {
    assert(req.is_gc_alloc(), "Can only accept GC allocs here");
    result = allocate_memory_under_lock(req, in_new_region, is_promotion);
    // Do not call handle_alloc_failure() here, because we cannot block.
    // The allocation failure would be handled by the LRB slowpath with handle_alloc_failure_evac().
  }

  if (in_new_region) {
    control_thread()->notify_heap_changed();
    regulator_thread()->notify_heap_changed();
  }

  if (result == nullptr) {
    req.set_actual_size(0);
  }

  // This is called regardless of the outcome of the allocation to account
  // for any waste created by retiring regions with this request.
  increase_used(req);

  if (result != nullptr) {
    size_t requested = req.size();
    size_t actual = req.actual_size();

    assert (req.is_lab_alloc() || (requested == actual),
            "Only LAB allocations are elastic: %s, requested = " SIZE_FORMAT ", actual = " SIZE_FORMAT,
            ShenandoahAllocRequest::alloc_type_to_string(req.type()), requested, actual);

    if (req.is_mutator_alloc()) {
      // If we requested more than we were granted, give the rest back to pacer.
      // This only matters if we are in the same pacing epoch: do not try to unpace
      // over the budget for the other phase.
      if (ShenandoahPacing && (pacer_epoch > 0) && (requested > actual)) {
        pacer()->unpace_for_alloc(pacer_epoch, requested - actual);
      }
    }
  }

  return result;
}

HeapWord* ShenandoahHeap::allocate_memory_under_lock(ShenandoahAllocRequest& req, bool& in_new_region, bool is_promotion) {
  bool try_smaller_lab_size = false;
  size_t smaller_lab_size;
  {
    // promotion_eligible pertains only to PLAB allocations, denoting that the PLAB is allowed to allocate for promotions.
    bool promotion_eligible = false;
    bool allow_allocation = true;
    bool plab_alloc = false;
    size_t requested_bytes = req.size() * HeapWordSize;
    HeapWord* result = nullptr;
    ShenandoahHeapLocker locker(lock());
    Thread* thread = Thread::current();

    if (mode()->is_generational()) {
      if (req.affiliation() == YOUNG_GENERATION) {
        if (req.is_mutator_alloc()) {
          size_t young_words_available = young_generation()->available() / HeapWordSize;
          if (req.is_lab_alloc() && (req.min_size() < young_words_available)) {
            // Allow ourselves to try a smaller lab size even if requested_bytes <= young_available.  We may need a smaller
            // lab size because young memory has become too fragmented.
            try_smaller_lab_size = true;
            smaller_lab_size = (young_words_available < req.size())? young_words_available: req.size();
          } else if (req.size() > young_words_available) {
            // Can't allocate because even min_size() is larger than remaining young_available
            log_info(gc, ergo)("Unable to shrink %s alloc request of minimum size: " SIZE_FORMAT
                               ", young words available: " SIZE_FORMAT, req.type_string(),
                               HeapWordSize * (req.is_lab_alloc()? req.min_size(): req.size()), young_words_available);
            return nullptr;
          }
        }
      } else {                    // reg.affiliation() == OLD_GENERATION
        assert(req.type() != ShenandoahAllocRequest::_alloc_gclab, "GCLAB pertains only to young-gen memory");
        if (req.type() ==  ShenandoahAllocRequest::_alloc_plab) {
          plab_alloc = true;
          size_t promotion_avail = get_promoted_reserve();
          size_t promotion_expended = get_promoted_expended();
          if (promotion_expended + requested_bytes > promotion_avail) {
            promotion_avail = 0;
            if (get_old_evac_reserve() == 0) {
              // There are no old-gen evacuations in this pass.  There's no value in creating a plab that cannot
              // be used for promotions.
              allow_allocation = false;
            }
          } else {
            promotion_avail = promotion_avail - (promotion_expended + requested_bytes);
            promotion_eligible = true;
          }
        } else if (is_promotion) {
          // This is a shared alloc for promotion
          size_t promotion_avail = get_promoted_reserve();
          size_t promotion_expended = get_promoted_expended();
          if (promotion_expended + requested_bytes > promotion_avail) {
            promotion_avail = 0;
          } else {
            promotion_avail = promotion_avail - (promotion_expended + requested_bytes);
          }
          if (promotion_avail == 0) {
            // We need to reserve the remaining memory for evacuation.  Reject this allocation.  The object will be
            // evacuated to young-gen memory and promoted during a future GC pass.
            return nullptr;
          }
          // Else, we'll allow the allocation to proceed.  (Since we hold heap lock, the tested condition remains true.)
        } else {
          // This is a shared allocation for evacuation.  Memory has already been reserved for this purpose.
        }
      }
    } // This ends the is_generational() block

    // First try the original request.  If TLAB request size is greater than available, allocate() will attempt to downsize
    // request to fit within available memory.
    result = (allow_allocation)? _free_set->allocate(req, in_new_region): nullptr;
    if (result != nullptr) {
      if (req.is_old()) {
        ShenandoahThreadLocalData::reset_plab_promoted(thread);
        if (req.is_gc_alloc()) {
          bool disable_plab_promotions = false;
          if (req.type() ==  ShenandoahAllocRequest::_alloc_plab) {
            if (promotion_eligible) {
              size_t actual_size = req.actual_size() * HeapWordSize;
              // The actual size of the allocation may be larger than the requested bytes (due to alignment on card boundaries).
              // If this puts us over our promotion budget, we need to disable future PLAB promotions for this thread.
              if (get_promoted_expended() + actual_size <= get_promoted_reserve()) {
                // Assume the entirety of this PLAB will be used for promotion.  This prevents promotion from overreach.
                // When we retire this plab, we'll unexpend what we don't really use.
                ShenandoahThreadLocalData::enable_plab_promotions(thread);
                expend_promoted(actual_size);
                assert(get_promoted_expended() <= get_promoted_reserve(), "Do not expend more promotion than budgeted");
                ShenandoahThreadLocalData::set_plab_preallocated_promoted(thread, actual_size);
              } else {
                disable_plab_promotions = true;
              }
            } else {
              disable_plab_promotions = true;
            }
            if (disable_plab_promotions) {
              // Disable promotions in this thread because entirety of this PLAB must be available to hold old-gen evacuations.
              ShenandoahThreadLocalData::disable_plab_promotions(thread);
              ShenandoahThreadLocalData::set_plab_preallocated_promoted(thread, 0);
            }
          } else if (is_promotion) {
            // Shared promotion.  Assume size is requested_bytes.
            expend_promoted(requested_bytes);
            assert(get_promoted_expended() <= get_promoted_reserve(), "Do not expend more promotion than budgeted");
          }
        }

        // Register the newly allocated object while we're holding the global lock since there's no synchronization
        // built in to the implementation of register_object().  There are potential races when multiple independent
        // threads are allocating objects, some of which might span the same card region.  For example, consider
        // a card table's memory region within which three objects are being allocated by three different threads:
        //
        // objects being "concurrently" allocated:
        //    [-----a------][-----b-----][--------------c------------------]
        //            [---- card table memory range --------------]
        //
        // Before any objects are allocated, this card's memory range holds no objects.  Note that allocation of object a
        //   wants to set the starts-object, first-start, and last-start attributes of the preceding card region.
        //   allocation of object b wants to set the starts-object, first-start, and last-start attributes of this card region.
        //   allocation of object c also wants to set the starts-object, first-start, and last-start attributes of this
        //   card region.
        //
        // The thread allocating b and the thread allocating c can "race" in various ways, resulting in confusion, such as
        // last-start representing object b while first-start represents object c.  This is why we need to require all
        // register_object() invocations to be "mutually exclusive" with respect to each card's memory range.
        ShenandoahHeap::heap()->card_scan()->register_object(result);
      }
    } else {
      // The allocation failed.  If this was a plab allocation, We've already retired it and no longer have a plab.
      if (req.is_old() && req.is_gc_alloc() && (req.type() == ShenandoahAllocRequest::_alloc_plab)) {
        // We don't need to disable PLAB promotions because there is no PLAB.  We leave promotions enabled because
        // this allows the surrounding infrastructure to retry alloc_plab_slow() with a smaller PLAB size.
        ShenandoahThreadLocalData::set_plab_preallocated_promoted(thread, 0);
      }
    }
    if ((result != nullptr) || !try_smaller_lab_size) {
      return result;
    }
    // else, fall through to try_smaller_lab_size
  } // This closes the block that holds the heap lock, releasing the lock.

  // We failed to allocate the originally requested lab size.  Let's see if we can allocate a smaller lab size.
  if (req.size() == smaller_lab_size) {
    // If we were already trying to allocate min size, no value in attempting to repeat the same.  End the recursion.
    return nullptr;
  }

  // We arrive here if the tlab allocation request can be resized to fit within young_available
  assert((req.affiliation() == YOUNG_GENERATION) && req.is_lab_alloc() && req.is_mutator_alloc() &&
         (smaller_lab_size < req.size()), "Only shrink allocation request size for TLAB allocations");

  // By convention, ShenandoahAllocationRequest is primarily read-only.  The only mutable instance data is represented by
  // actual_size(), which is overwritten with the size of the allocaion when the allocation request is satisfied.  We use a
  // recursive call here rather than introducing new methods to mutate the existing ShenandoahAllocationRequest argument.
  // Mutation of the existing object might result in astonishing results if calling contexts assume the content of immutable
  // fields remain constant.  The original TLAB allocation request was for memory that exceeded the current capacity.  We'll
  // attempt to allocate a smaller TLAB.  If this is successful, we'll update actual_size() of our incoming
  // ShenandoahAllocRequest.  If the recursive request fails, we'll simply return nullptr.

  // Note that we've relinquished the HeapLock and some other thread may perform additional allocation before our recursive
  // call reacquires the lock.  If that happens, we will need another recursive call to further reduce the size of our request
  // for each time another thread allocates young memory during the brief intervals that the heap lock is available to
  // interfering threads.  We expect this interference to be rare.  The recursion bottoms out when young_available is
  // smaller than req.min_size().  The inner-nested call to allocate_memory_under_lock() uses the same min_size() value
  // as this call, but it uses a preferred size() that is smaller than our preferred size, and is no larger than what we most
  // recently saw as the memory currently available within the young generation.

  // TODO: At the expense of code clarity, we could rewrite this recursive solution to use iteration.  We need at most one
  // extra instance of the ShenandoahAllocRequest, which we can re-initialize multiple times inside a loop, with one iteration
  // of the loop required for each time the existing solution would recurse.  An iterative solution would be more efficient
  // in CPU time and stack memory utilization.  The expectation is that it is very rare that we would recurse more than once
  // so making this change is not currently seen as a high priority.

  ShenandoahAllocRequest smaller_req = ShenandoahAllocRequest::for_tlab(req.min_size(), smaller_lab_size);

  // Note that shrinking the preferred size gets us past the gatekeeper that checks whether there's available memory to
  // satisfy the allocation request.  The reality is the actual TLAB size is likely to be even smaller, because it will
  // depend on how much memory is available within mutator regions that are not yet fully used.
  HeapWord* result = allocate_memory_under_lock(smaller_req, in_new_region, is_promotion);
  if (result != nullptr) {
    req.set_actual_size(smaller_req.actual_size());
  }
  return result;
}

HeapWord* ShenandoahHeap::mem_allocate(size_t size,
                                        bool*  gc_overhead_limit_was_exceeded) {
  ShenandoahAllocRequest req = ShenandoahAllocRequest::for_shared(size);
  return allocate_memory(req, false);
}

MetaWord* ShenandoahHeap::satisfy_failed_metadata_allocation(ClassLoaderData* loader_data,
                                                             size_t size,
                                                             Metaspace::MetadataType mdtype) {
  MetaWord* result;

  // Inform metaspace OOM to GC heuristics if class unloading is possible.
  ShenandoahHeuristics* h = global_generation()->heuristics();
  if (h->can_unload_classes()) {
    h->record_metaspace_oom();
  }

  // Expand and retry allocation
  result = loader_data->metaspace_non_null()->expand_and_allocate(size, mdtype);
  if (result != nullptr) {
    return result;
  }

  // Start full GC
  collect(GCCause::_metadata_GC_clear_soft_refs);

  // Retry allocation
  result = loader_data->metaspace_non_null()->allocate(size, mdtype);
  if (result != nullptr) {
    return result;
  }

  // Expand and retry allocation
  result = loader_data->metaspace_non_null()->expand_and_allocate(size, mdtype);
  if (result != nullptr) {
    return result;
  }

  // Out of memory
  return nullptr;
}

class ShenandoahConcurrentEvacuateRegionObjectClosure : public ObjectClosure {
private:
  ShenandoahHeap* const _heap;
  Thread* const _thread;
public:
  ShenandoahConcurrentEvacuateRegionObjectClosure(ShenandoahHeap* heap) :
    _heap(heap), _thread(Thread::current()) {}

  void do_object(oop p) {
    shenandoah_assert_marked(nullptr, p);
    if (!p->is_forwarded()) {
      _heap->evacuate_object(p, _thread);
    }
  }
};

class ShenandoahEvacuationTask : public WorkerTask {
private:
  ShenandoahHeap* const _sh;
  ShenandoahCollectionSet* const _cs;
  bool _concurrent;
public:
  ShenandoahEvacuationTask(ShenandoahHeap* sh,
                           ShenandoahCollectionSet* cs,
                           bool concurrent) :
    WorkerTask("Shenandoah Evacuation"),
    _sh(sh),
    _cs(cs),
    _concurrent(concurrent)
  {}

  void work(uint worker_id) {
    if (_concurrent) {
      ShenandoahConcurrentWorkerSession worker_session(worker_id);
      ShenandoahSuspendibleThreadSetJoiner stsj;
      ShenandoahEvacOOMScope oom_evac_scope;
      do_work();
    } else {
      ShenandoahParallelWorkerSession worker_session(worker_id);
      ShenandoahEvacOOMScope oom_evac_scope;
      do_work();
    }
  }

private:
  void do_work() {
    ShenandoahConcurrentEvacuateRegionObjectClosure cl(_sh);
    ShenandoahHeapRegion* r;
    while ((r =_cs->claim_next()) != nullptr) {
      assert(r->has_live(), "Region " SIZE_FORMAT " should have been reclaimed early", r->index());

      _sh->marked_object_iterate(r, &cl);

      if (ShenandoahPacing) {
        _sh->pacer()->report_evac(r->used() >> LogHeapWordSize);
      }
      if (_sh->check_cancelled_gc_and_yield(_concurrent)) {
        break;
      }
    }
  }
};

// Unlike ShenandoahEvacuationTask, this iterates over all regions rather than just the collection set.
// This is needed in order to promote humongous start regions if age() >= tenure threshold.
class ShenandoahGenerationalEvacuationTask : public WorkerTask {
private:
  ShenandoahHeap* const _sh;
  ShenandoahRegionIterator *_regions;
  bool _concurrent;
  uint _tenuring_threshold;

public:
  ShenandoahGenerationalEvacuationTask(ShenandoahHeap* sh,
                                       ShenandoahRegionIterator* iterator,
                                       bool concurrent) :
    WorkerTask("Shenandoah Evacuation"),
    _sh(sh),
    _regions(iterator),
    _concurrent(concurrent),
    _tenuring_threshold(0)
  {
    if (_sh->mode()->is_generational()) {
      _tenuring_threshold = _sh->age_census()->tenuring_threshold();
    }
  }

  void work(uint worker_id) {
    if (_concurrent) {
      ShenandoahConcurrentWorkerSession worker_session(worker_id);
      ShenandoahSuspendibleThreadSetJoiner stsj(ShenandoahSuspendibleWorkers);
      ShenandoahEvacOOMScope oom_evac_scope;
      do_work();
    } else {
      ShenandoahParallelWorkerSession worker_session(worker_id);
      ShenandoahEvacOOMScope oom_evac_scope;
      do_work();
    }
  }

private:
  void do_work() {
    ShenandoahConcurrentEvacuateRegionObjectClosure cl(_sh);
    ShenandoahHeapRegion* r;
    ShenandoahMarkingContext* const ctx = ShenandoahHeap::heap()->marking_context();
    size_t region_size_bytes = ShenandoahHeapRegion::region_size_bytes();
    size_t old_garbage_threshold = (region_size_bytes * ShenandoahOldGarbageThreshold) / 100;
    while ((r = _regions->next()) != nullptr) {
      log_debug(gc)("GenerationalEvacuationTask do_work(), looking at %s region " SIZE_FORMAT ", (age: %d) [%s, %s, %s]",
                    r->is_old()? "old": r->is_young()? "young": "free", r->index(), r->age(),
                    r->is_active()? "active": "inactive",
                    r->is_humongous()? (r->is_humongous_start()? "humongous_start": "humongous_continuation"): "regular",
                    r->is_cset()? "cset": "not-cset");

      if (r->is_cset()) {
        assert(r->has_live(), "Region " SIZE_FORMAT " should have been reclaimed early", r->index());
        _sh->marked_object_iterate(r, &cl);
        if (ShenandoahPacing) {
          _sh->pacer()->report_evac(r->used() >> LogHeapWordSize);
        }
      } else if (r->is_young() && r->is_active() && (r->age() >= _tenuring_threshold)) {
        HeapWord* tams = ctx->top_at_mark_start(r);
        if (r->is_humongous_start()) {
          // We promote humongous_start regions along with their affiliated continuations during evacuation rather than
          // doing this work during a safepoint.  We cannot put humongous regions into the collection set because that
          // triggers the load-reference barrier (LRB) to copy on reference fetch.
          r->promote_humongous();
        } else if (r->is_regular() && (r->get_top_before_promote() != nullptr)) {
          assert(r->garbage_before_padded_for_promote() < old_garbage_threshold,
                 "Region " SIZE_FORMAT " has too much garbage for promotion", r->index());
          assert(r->get_top_before_promote() == tams,
                 "Region " SIZE_FORMAT " has been used for allocations before promotion", r->index());
          // Likewise, we cannot put promote-in-place regions into the collection set because that would also trigger
          // the LRB to copy on reference fetch.
          r->promote_in_place();
        }
        // Aged humongous continuation regions are handled with their start region.  If an aged regular region has
        // more garbage than ShenandoahOldGarbageTrheshold, we'll promote by evacuation.  If there is room for evacuation
        // in this cycle, the region will be in the collection set.  If there is not room, the region will be promoted
        // by evacuation in some future GC cycle.

        // If an aged regular region has received allocations during the current cycle, we do not promote because the
        // newly allocated objects do not have appropriate age; this region's age will be reset to zero at end of cycle.
      }
      // else, region is free, or OLD, or not in collection set, or humongous_continuation,
      // or is young humongous_start that is too young to be promoted

      if (_sh->check_cancelled_gc_and_yield(_concurrent)) {
        break;
      }
    }
  }
};

void ShenandoahHeap::evacuate_collection_set(bool concurrent) {
  if (ShenandoahHeap::heap()->mode()->is_generational()) {
    ShenandoahRegionIterator regions;
    ShenandoahGenerationalEvacuationTask task(this, &regions, concurrent);
    workers()->run_task(&task);
  } else {
    ShenandoahEvacuationTask task(this, _collection_set, concurrent);
    workers()->run_task(&task);
  }
}

void ShenandoahHeap::trash_cset_regions() {
  ShenandoahHeapLocker locker(lock());

  ShenandoahCollectionSet* set = collection_set();
  ShenandoahHeapRegion* r;
  set->clear_current_index();
  while ((r = set->next()) != nullptr) {
    r->make_trash();
  }
  collection_set()->clear();
}

void ShenandoahHeap::print_heap_regions_on(outputStream* st) const {
  st->print_cr("Heap Regions:");
  st->print_cr("Region state: EU=empty-uncommitted, EC=empty-committed, R=regular, H=humongous start, HP=pinned humongous start");
  st->print_cr("              HC=humongous continuation, CS=collection set, TR=trash, P=pinned, CSP=pinned collection set");
  st->print_cr("BTE=bottom/top/end, TAMS=top-at-mark-start");
  st->print_cr("UWM=update watermark, U=used");
  st->print_cr("T=TLAB allocs, G=GCLAB allocs");
  st->print_cr("S=shared allocs, L=live data");
  st->print_cr("CP=critical pins");

  for (size_t i = 0; i < num_regions(); i++) {
    get_region(i)->print_on(st);
  }
}

size_t ShenandoahHeap::trash_humongous_region_at(ShenandoahHeapRegion* start) {
  assert(start->is_humongous_start(), "reclaim regions starting with the first one");

  oop humongous_obj = cast_to_oop(start->bottom());
  size_t size = humongous_obj->size();
  size_t required_regions = ShenandoahHeapRegion::required_regions(size * HeapWordSize);
  size_t index = start->index() + required_regions - 1;

  assert(!start->has_live(), "liveness must be zero");

  for(size_t i = 0; i < required_regions; i++) {
    // Reclaim from tail. Otherwise, assertion fails when printing region to trace log,
    // as it expects that every region belongs to a humongous region starting with a humongous start region.
    ShenandoahHeapRegion* region = get_region(index --);

    assert(region->is_humongous(), "expect correct humongous start or continuation");
    assert(!region->is_cset(), "Humongous region should not be in collection set");

    region->make_trash_immediate();
  }
  return required_regions;
}

class ShenandoahCheckCleanGCLABClosure : public ThreadClosure {
public:
  ShenandoahCheckCleanGCLABClosure() {}
  void do_thread(Thread* thread) {
    PLAB* gclab = ShenandoahThreadLocalData::gclab(thread);
    assert(gclab != nullptr, "GCLAB should be initialized for %s", thread->name());
    assert(gclab->words_remaining() == 0, "GCLAB should not need retirement");

    PLAB* plab = ShenandoahThreadLocalData::plab(thread);
    assert(plab != nullptr, "PLAB should be initialized for %s", thread->name());
    assert(plab->words_remaining() == 0, "PLAB should not need retirement");
  }
};

class ShenandoahRetireGCLABClosure : public ThreadClosure {
private:
  bool const _resize;
public:
  ShenandoahRetireGCLABClosure(bool resize) : _resize(resize) {}
  void do_thread(Thread* thread) {
    PLAB* gclab = ShenandoahThreadLocalData::gclab(thread);
    assert(gclab != nullptr, "GCLAB should be initialized for %s", thread->name());
    gclab->retire();
    if (_resize && ShenandoahThreadLocalData::gclab_size(thread) > 0) {
      ShenandoahThreadLocalData::set_gclab_size(thread, 0);
    }

    PLAB* plab = ShenandoahThreadLocalData::plab(thread);
    assert(plab != nullptr, "PLAB should be initialized for %s", thread->name());

    // There are two reasons to retire all plabs between old-gen evacuation passes.
    //  1. We need to make the plab memory parsable by remembered-set scanning.
    //  2. We need to establish a trustworthy UpdateWaterMark value within each old-gen heap region
    ShenandoahHeap::heap()->retire_plab(plab, thread);
    if (_resize && ShenandoahThreadLocalData::plab_size(thread) > 0) {
      ShenandoahThreadLocalData::set_plab_size(thread, 0);
    }
  }
};

void ShenandoahHeap::labs_make_parsable() {
  assert(UseTLAB, "Only call with UseTLAB");

  ShenandoahRetireGCLABClosure cl(false);

  for (JavaThreadIteratorWithHandle jtiwh; JavaThread *t = jtiwh.next(); ) {
    ThreadLocalAllocBuffer& tlab = t->tlab();
    tlab.make_parsable();
    cl.do_thread(t);
  }

  workers()->threads_do(&cl);
}

void ShenandoahHeap::tlabs_retire(bool resize) {
  assert(UseTLAB, "Only call with UseTLAB");
  assert(!resize || ResizeTLAB, "Only call for resize when ResizeTLAB is enabled");

  ThreadLocalAllocStats stats;

  for (JavaThreadIteratorWithHandle jtiwh; JavaThread *t = jtiwh.next(); ) {
    ThreadLocalAllocBuffer& tlab = t->tlab();
    tlab.retire(&stats);
    if (resize) {
      tlab.resize();
    }
  }

  stats.publish();

#ifdef ASSERT
  ShenandoahCheckCleanGCLABClosure cl;
  for (JavaThreadIteratorWithHandle jtiwh; JavaThread *t = jtiwh.next(); ) {
    cl.do_thread(t);
  }
  workers()->threads_do(&cl);
#endif
}

void ShenandoahHeap::gclabs_retire(bool resize) {
  assert(UseTLAB, "Only call with UseTLAB");
  assert(!resize || ResizeTLAB, "Only call for resize when ResizeTLAB is enabled");

  ShenandoahRetireGCLABClosure cl(resize);
  for (JavaThreadIteratorWithHandle jtiwh; JavaThread *t = jtiwh.next(); ) {
    cl.do_thread(t);
  }
  workers()->threads_do(&cl);

  if (safepoint_workers() != nullptr) {
    safepoint_workers()->threads_do(&cl);
  }
}

// Returns size in bytes
size_t ShenandoahHeap::unsafe_max_tlab_alloc(Thread *thread) const {
  if (mode()->is_generational()) {
    return MIN2(ShenandoahHeapRegion::max_tlab_size_bytes(), young_generation()->available());
  } else {
    // Return the max allowed size, and let the allocation path
    // figure out the safe size for current allocation.
    return ShenandoahHeapRegion::max_tlab_size_bytes();
  }
}

size_t ShenandoahHeap::max_tlab_size() const {
  // Returns size in words
  return ShenandoahHeapRegion::max_tlab_size_words();
}

void ShenandoahHeap::collect(GCCause::Cause cause) {
  control_thread()->request_gc(cause);
}

void ShenandoahHeap::do_full_collection(bool clear_all_soft_refs) {
  //assert(false, "Shouldn't need to do full collections");
}

HeapWord* ShenandoahHeap::block_start(const void* addr) const {
  ShenandoahHeapRegion* r = heap_region_containing(addr);
  if (r != nullptr) {
    return r->block_start(addr);
  }
  return nullptr;
}

bool ShenandoahHeap::block_is_obj(const HeapWord* addr) const {
  ShenandoahHeapRegion* r = heap_region_containing(addr);
  return r->block_is_obj(addr);
}

bool ShenandoahHeap::print_location(outputStream* st, void* addr) const {
  return BlockLocationPrinter<ShenandoahHeap>::print_location(st, addr);
}

void ShenandoahHeap::prepare_for_verify() {
  if (SafepointSynchronize::is_at_safepoint() && UseTLAB) {
    labs_make_parsable();
  }
}

void ShenandoahHeap::gc_threads_do(ThreadClosure* tcl) const {
  if (_shenandoah_policy->is_at_shutdown()) {
    return;
  }

  tcl->do_thread(_control_thread);
  tcl->do_thread(_regulator_thread);
  workers()->threads_do(tcl);
  if (_safepoint_workers != nullptr) {
    _safepoint_workers->threads_do(tcl);
  }
}

void ShenandoahHeap::print_tracing_info() const {
  LogTarget(Info, gc, stats) lt;
  if (lt.is_enabled()) {
    ResourceMark rm;
    LogStream ls(lt);

    phase_timings()->print_global_on(&ls);

    ls.cr();
    ls.cr();

    shenandoah_policy()->print_gc_stats(&ls);

    ls.cr();

    evac_tracker()->print_global_on(&ls);

    ls.cr();
    ls.cr();
  }
}

void ShenandoahHeap::on_cycle_start(GCCause::Cause cause, ShenandoahGeneration* generation) {
  set_gc_cause(cause);
  set_gc_generation(generation);

  shenandoah_policy()->record_cycle_start();
  generation->heuristics()->record_cycle_start();
}

void ShenandoahHeap::on_cycle_end(ShenandoahGeneration* generation) {
  generation->heuristics()->record_cycle_end();
  if (mode()->is_generational() && generation->is_global()) {
    // If we just completed a GLOBAL GC, claim credit for completion of young-gen and old-gen GC as well
    young_generation()->heuristics()->record_cycle_end();
    old_generation()->heuristics()->record_cycle_end();
  }
  set_gc_cause(GCCause::_no_gc);
}

void ShenandoahHeap::verify(VerifyOption vo) {
  if (ShenandoahSafepoint::is_at_shenandoah_safepoint()) {
    if (ShenandoahVerify) {
      verifier()->verify_generic(vo);
    } else {
      // TODO: Consider allocating verification bitmaps on demand,
      // and turn this on unconditionally.
    }
  }
}
size_t ShenandoahHeap::tlab_capacity(Thread *thr) const {
  return _free_set->capacity();
}

class ObjectIterateScanRootClosure : public BasicOopIterateClosure {
private:
  MarkBitMap* _bitmap;
  ShenandoahScanObjectStack* _oop_stack;
  ShenandoahHeap* const _heap;
  ShenandoahMarkingContext* const _marking_context;

  template <class T>
  void do_oop_work(T* p) {
    T o = RawAccess<>::oop_load(p);
    if (!CompressedOops::is_null(o)) {
      oop obj = CompressedOops::decode_not_null(o);
      if (_heap->is_concurrent_weak_root_in_progress() && !_marking_context->is_marked(obj)) {
        // There may be dead oops in weak roots in concurrent root phase, do not touch them.
        return;
      }
      obj = ShenandoahBarrierSet::barrier_set()->load_reference_barrier(obj);

      assert(oopDesc::is_oop(obj), "must be a valid oop");
      if (!_bitmap->is_marked(obj)) {
        _bitmap->mark(obj);
        _oop_stack->push(obj);
      }
    }
  }
public:
  ObjectIterateScanRootClosure(MarkBitMap* bitmap, ShenandoahScanObjectStack* oop_stack) :
    _bitmap(bitmap), _oop_stack(oop_stack), _heap(ShenandoahHeap::heap()),
    _marking_context(_heap->marking_context()) {}
  void do_oop(oop* p)       { do_oop_work(p); }
  void do_oop(narrowOop* p) { do_oop_work(p); }
};

/*
 * This is public API, used in preparation of object_iterate().
 * Since we don't do linear scan of heap in object_iterate() (see comment below), we don't
 * need to make the heap parsable. For Shenandoah-internal linear heap scans that we can
 * control, we call SH::tlabs_retire, SH::gclabs_retire.
 */
void ShenandoahHeap::ensure_parsability(bool retire_tlabs) {
  // No-op.
}

/*
 * Iterates objects in the heap. This is public API, used for, e.g., heap dumping.
 *
 * We cannot safely iterate objects by doing a linear scan at random points in time. Linear
 * scanning needs to deal with dead objects, which may have dead Klass* pointers (e.g.
 * calling oopDesc::size() would crash) or dangling reference fields (crashes) etc. Linear
 * scanning therefore depends on having a valid marking bitmap to support it. However, we only
 * have a valid marking bitmap after successful marking. In particular, we *don't* have a valid
 * marking bitmap during marking, after aborted marking or during/after cleanup (when we just
 * wiped the bitmap in preparation for next marking).
 *
 * For all those reasons, we implement object iteration as a single marking traversal, reporting
 * objects as we mark+traverse through the heap, starting from GC roots. JVMTI IterateThroughHeap
 * is allowed to report dead objects, but is not required to do so.
 */
void ShenandoahHeap::object_iterate(ObjectClosure* cl) {
  // Reset bitmap
  if (!prepare_aux_bitmap_for_iteration())
    return;

  ShenandoahScanObjectStack oop_stack;
  ObjectIterateScanRootClosure oops(&_aux_bit_map, &oop_stack);
  // Seed the stack with root scan
  scan_roots_for_iteration(&oop_stack, &oops);

  // Work through the oop stack to traverse heap
  while (! oop_stack.is_empty()) {
    oop obj = oop_stack.pop();
    assert(oopDesc::is_oop(obj), "must be a valid oop");
    cl->do_object(obj);
    obj->oop_iterate(&oops);
  }

  assert(oop_stack.is_empty(), "should be empty");
  // Reclaim bitmap
  reclaim_aux_bitmap_for_iteration();
}

bool ShenandoahHeap::prepare_aux_bitmap_for_iteration() {
  assert(SafepointSynchronize::is_at_safepoint(), "safe iteration is only available during safepoints");

  if (!_aux_bitmap_region_special && !os::commit_memory((char*)_aux_bitmap_region.start(), _aux_bitmap_region.byte_size(), false)) {
    log_warning(gc)("Could not commit native memory for auxiliary marking bitmap for heap iteration");
    return false;
  }
  // Reset bitmap
  _aux_bit_map.clear();
  return true;
}

void ShenandoahHeap::scan_roots_for_iteration(ShenandoahScanObjectStack* oop_stack, ObjectIterateScanRootClosure* oops) {
  // Process GC roots according to current GC cycle
  // This populates the work stack with initial objects
  // It is important to relinquish the associated locks before diving
  // into heap dumper
  uint n_workers = safepoint_workers() != nullptr ? safepoint_workers()->active_workers() : 1;
  ShenandoahHeapIterationRootScanner rp(n_workers);
  rp.roots_do(oops);
}

void ShenandoahHeap::reclaim_aux_bitmap_for_iteration() {
  if (!_aux_bitmap_region_special && !os::uncommit_memory((char*)_aux_bitmap_region.start(), _aux_bitmap_region.byte_size())) {
    log_warning(gc)("Could not uncommit native memory for auxiliary marking bitmap for heap iteration");
  }
}

// Closure for parallelly iterate objects
class ShenandoahObjectIterateParScanClosure : public BasicOopIterateClosure {
private:
  MarkBitMap* _bitmap;
  ShenandoahObjToScanQueue* _queue;
  ShenandoahHeap* const _heap;
  ShenandoahMarkingContext* const _marking_context;

  template <class T>
  void do_oop_work(T* p) {
    T o = RawAccess<>::oop_load(p);
    if (!CompressedOops::is_null(o)) {
      oop obj = CompressedOops::decode_not_null(o);
      if (_heap->is_concurrent_weak_root_in_progress() && !_marking_context->is_marked(obj)) {
        // There may be dead oops in weak roots in concurrent root phase, do not touch them.
        return;
      }
      obj = ShenandoahBarrierSet::barrier_set()->load_reference_barrier(obj);

      assert(oopDesc::is_oop(obj), "Must be a valid oop");
      if (_bitmap->par_mark(obj)) {
        _queue->push(ShenandoahMarkTask(obj));
      }
    }
  }
public:
  ShenandoahObjectIterateParScanClosure(MarkBitMap* bitmap, ShenandoahObjToScanQueue* q) :
    _bitmap(bitmap), _queue(q), _heap(ShenandoahHeap::heap()),
    _marking_context(_heap->marking_context()) {}
  void do_oop(oop* p)       { do_oop_work(p); }
  void do_oop(narrowOop* p) { do_oop_work(p); }
};

// Object iterator for parallel heap iteraion.
// The root scanning phase happenes in construction as a preparation of
// parallel marking queues.
// Every worker processes it's own marking queue. work-stealing is used
// to balance workload.
class ShenandoahParallelObjectIterator : public ParallelObjectIteratorImpl {
private:
  uint                         _num_workers;
  bool                         _init_ready;
  MarkBitMap*                  _aux_bit_map;
  ShenandoahHeap*              _heap;
  ShenandoahScanObjectStack    _roots_stack; // global roots stack
  ShenandoahObjToScanQueueSet* _task_queues;
public:
  ShenandoahParallelObjectIterator(uint num_workers, MarkBitMap* bitmap) :
        _num_workers(num_workers),
        _init_ready(false),
        _aux_bit_map(bitmap),
        _heap(ShenandoahHeap::heap()) {
    // Initialize bitmap
    _init_ready = _heap->prepare_aux_bitmap_for_iteration();
    if (!_init_ready) {
      return;
    }

    ObjectIterateScanRootClosure oops(_aux_bit_map, &_roots_stack);
    _heap->scan_roots_for_iteration(&_roots_stack, &oops);

    _init_ready = prepare_worker_queues();
  }

  ~ShenandoahParallelObjectIterator() {
    // Reclaim bitmap
    _heap->reclaim_aux_bitmap_for_iteration();
    // Reclaim queue for workers
    if (_task_queues!= nullptr) {
      for (uint i = 0; i < _num_workers; ++i) {
        ShenandoahObjToScanQueue* q = _task_queues->queue(i);
        if (q != nullptr) {
          delete q;
          _task_queues->register_queue(i, nullptr);
        }
      }
      delete _task_queues;
      _task_queues = nullptr;
    }
  }

  virtual void object_iterate(ObjectClosure* cl, uint worker_id) {
    if (_init_ready) {
      object_iterate_parallel(cl, worker_id, _task_queues);
    }
  }

private:
  // Divide global root_stack into worker queues
  bool prepare_worker_queues() {
    _task_queues = new ShenandoahObjToScanQueueSet((int) _num_workers);
    // Initialize queues for every workers
    for (uint i = 0; i < _num_workers; ++i) {
      ShenandoahObjToScanQueue* task_queue = new ShenandoahObjToScanQueue();
      _task_queues->register_queue(i, task_queue);
    }
    // Divide roots among the workers. Assume that object referencing distribution
    // is related with root kind, use round-robin to make every worker have same chance
    // to process every kind of roots
    size_t roots_num = _roots_stack.size();
    if (roots_num == 0) {
      // No work to do
      return false;
    }

    for (uint j = 0; j < roots_num; j++) {
      uint stack_id = j % _num_workers;
      oop obj = _roots_stack.pop();
      _task_queues->queue(stack_id)->push(ShenandoahMarkTask(obj));
    }
    return true;
  }

  void object_iterate_parallel(ObjectClosure* cl,
                               uint worker_id,
                               ShenandoahObjToScanQueueSet* queue_set) {
    assert(SafepointSynchronize::is_at_safepoint(), "safe iteration is only available during safepoints");
    assert(queue_set != nullptr, "task queue must not be null");

    ShenandoahObjToScanQueue* q = queue_set->queue(worker_id);
    assert(q != nullptr, "object iterate queue must not be null");

    ShenandoahMarkTask t;
    ShenandoahObjectIterateParScanClosure oops(_aux_bit_map, q);

    // Work through the queue to traverse heap.
    // Steal when there is no task in queue.
    while (q->pop(t) || queue_set->steal(worker_id, t)) {
      oop obj = t.obj();
      assert(oopDesc::is_oop(obj), "must be a valid oop");
      cl->do_object(obj);
      obj->oop_iterate(&oops);
    }
    assert(q->is_empty(), "should be empty");
  }
};

ParallelObjectIteratorImpl* ShenandoahHeap::parallel_object_iterator(uint workers) {
  return new ShenandoahParallelObjectIterator(workers, &_aux_bit_map);
}

// Keep alive an object that was loaded with AS_NO_KEEPALIVE.
void ShenandoahHeap::keep_alive(oop obj) {
  if (is_concurrent_mark_in_progress() && (obj != nullptr)) {
    ShenandoahBarrierSet::barrier_set()->enqueue(obj);
  }
}

void ShenandoahHeap::heap_region_iterate(ShenandoahHeapRegionClosure* blk) const {
  for (size_t i = 0; i < num_regions(); i++) {
    ShenandoahHeapRegion* current = get_region(i);
    blk->heap_region_do(current);
  }
}

class ShenandoahParallelHeapRegionTask : public WorkerTask {
private:
  ShenandoahHeap* const _heap;
  ShenandoahHeapRegionClosure* const _blk;

  shenandoah_padding(0);
  volatile size_t _index;
  shenandoah_padding(1);

public:
  ShenandoahParallelHeapRegionTask(ShenandoahHeapRegionClosure* blk) :
          WorkerTask("Shenandoah Parallel Region Operation"),
          _heap(ShenandoahHeap::heap()), _blk(blk), _index(0) {}

  void work(uint worker_id) {
    ShenandoahParallelWorkerSession worker_session(worker_id);
    size_t stride = ShenandoahParallelRegionStride;

    size_t max = _heap->num_regions();
    while (Atomic::load(&_index) < max) {
      size_t cur = Atomic::fetch_then_add(&_index, stride, memory_order_relaxed);
      size_t start = cur;
      size_t end = MIN2(cur + stride, max);
      if (start >= max) break;

      for (size_t i = cur; i < end; i++) {
        ShenandoahHeapRegion* current = _heap->get_region(i);
        _blk->heap_region_do(current);
      }
    }
  }
};

void ShenandoahHeap::parallel_heap_region_iterate(ShenandoahHeapRegionClosure* blk) const {
  assert(blk->is_thread_safe(), "Only thread-safe closures here");
  if (num_regions() > ShenandoahParallelRegionStride) {
    ShenandoahParallelHeapRegionTask task(blk);
    workers()->run_task(&task);
  } else {
    heap_region_iterate(blk);
  }
}

class ShenandoahRendezvousClosure : public HandshakeClosure {
public:
  inline ShenandoahRendezvousClosure() : HandshakeClosure("ShenandoahRendezvous") {}
  inline void do_thread(Thread* thread) {}
};

void ShenandoahHeap::rendezvous_threads() {
  ShenandoahRendezvousClosure cl;
  Handshake::execute(&cl);
}

void ShenandoahHeap::recycle_trash() {
  free_set()->recycle_trash();
}

void ShenandoahHeap::do_class_unloading() {
  _unloader.unload();
}

void ShenandoahHeap::stw_weak_refs(bool full_gc) {
  // Weak refs processing
  ShenandoahPhaseTimings::Phase phase = full_gc ? ShenandoahPhaseTimings::full_gc_weakrefs
                                                : ShenandoahPhaseTimings::degen_gc_weakrefs;
  ShenandoahTimingsTracker t(phase);
  ShenandoahGCWorkerPhase worker_phase(phase);
  active_generation()->ref_processor()->process_references(phase, workers(), false /* concurrent */);
}

void ShenandoahHeap::prepare_update_heap_references(bool concurrent) {
  assert(ShenandoahSafepoint::is_at_shenandoah_safepoint(), "must be at safepoint");

  // Evacuation is over, no GCLABs are needed anymore. GCLABs are under URWM, so we need to
  // make them parsable for update code to work correctly. Plus, we can compute new sizes
  // for future GCLABs here.
  if (UseTLAB) {
    ShenandoahGCPhase phase(concurrent ?
                            ShenandoahPhaseTimings::init_update_refs_manage_gclabs :
                            ShenandoahPhaseTimings::degen_gc_init_update_refs_manage_gclabs);
    gclabs_retire(ResizeTLAB);
  }

  _update_refs_iterator.reset();
}

void ShenandoahHeap::set_gc_state_all_threads(char state) {
  for (JavaThreadIteratorWithHandle jtiwh; JavaThread *t = jtiwh.next(); ) {
    ShenandoahThreadLocalData::set_gc_state(t, state);
  }
}

void ShenandoahHeap::set_gc_state_mask(uint mask, bool value) {
  assert(ShenandoahSafepoint::is_at_shenandoah_safepoint(), "Should really be Shenandoah safepoint");
  _gc_state.set_cond(mask, value);
  set_gc_state_all_threads(_gc_state.raw_value());
}

void ShenandoahHeap::set_evacuation_reserve_quantities(bool is_valid) {
  _has_evacuation_reserve_quantities = is_valid;
}

void ShenandoahHeap::set_concurrent_young_mark_in_progress(bool in_progress) {
  uint mask;
  assert(!has_forwarded_objects(), "Young marking is not concurrent with evacuation");
  if (!in_progress && is_concurrent_old_mark_in_progress()) {
    assert(mode()->is_generational(), "Only generational GC has old marking");
    assert(_gc_state.is_set(MARKING), "concurrent_old_marking_in_progress implies MARKING");
    // If old-marking is in progress when we turn off YOUNG_MARKING, leave MARKING (and OLD_MARKING) on
    mask = YOUNG_MARKING;
  } else {
    mask = MARKING | YOUNG_MARKING;
  }
  set_gc_state_mask(mask, in_progress);
  manage_satb_barrier(in_progress);
}

void ShenandoahHeap::set_concurrent_old_mark_in_progress(bool in_progress) {
#ifdef ASSERT
  // has_forwarded_objects() iff UPDATEREFS or EVACUATION
  bool has_forwarded = has_forwarded_objects();
  bool updating_or_evacuating = _gc_state.is_set(UPDATEREFS | EVACUATION);
  bool evacuating = _gc_state.is_set(EVACUATION);
  assert ((has_forwarded == updating_or_evacuating) || (evacuating && !has_forwarded && collection_set()->is_empty()),
          "Updating or evacuating iff has forwarded objects, or if evacuation phase is promoting in place without forwarding");
#endif
  if (!in_progress && is_concurrent_young_mark_in_progress()) {
    // If young-marking is in progress when we turn off OLD_MARKING, leave MARKING (and YOUNG_MARKING) on
    assert(_gc_state.is_set(MARKING), "concurrent_young_marking_in_progress implies MARKING");
    set_gc_state_mask(OLD_MARKING, in_progress);
  } else {
    set_gc_state_mask(MARKING | OLD_MARKING, in_progress);
  }
  manage_satb_barrier(in_progress);
}

bool ShenandoahHeap::is_prepare_for_old_mark_in_progress() const {
  return old_generation()->state() == ShenandoahOldGeneration::FILLING;
}

void ShenandoahHeap::set_aging_cycle(bool in_progress) {
  _is_aging_cycle.set_cond(in_progress);
}

void ShenandoahHeap::manage_satb_barrier(bool active) {
  if (is_concurrent_mark_in_progress()) {
    // Ignore request to deactivate barrier while concurrent mark is in progress.
    // Do not attempt to re-activate the barrier if it is already active.
    if (active && !ShenandoahBarrierSet::satb_mark_queue_set().is_active()) {
      ShenandoahBarrierSet::satb_mark_queue_set().set_active_all_threads(active, !active);
    }
  } else {
    // No concurrent marking is in progress so honor request to deactivate,
    // but only if the barrier is already active.
    if (!active && ShenandoahBarrierSet::satb_mark_queue_set().is_active()) {
      ShenandoahBarrierSet::satb_mark_queue_set().set_active_all_threads(active, !active);
    }
  }
}

void ShenandoahHeap::set_evacuation_in_progress(bool in_progress) {
  assert(ShenandoahSafepoint::is_at_shenandoah_safepoint(), "Only call this at safepoint");
  set_gc_state_mask(EVACUATION, in_progress);
}

void ShenandoahHeap::set_concurrent_strong_root_in_progress(bool in_progress) {
  if (in_progress) {
    _concurrent_strong_root_in_progress.set();
  } else {
    _concurrent_strong_root_in_progress.unset();
  }
}

void ShenandoahHeap::set_concurrent_weak_root_in_progress(bool cond) {
  set_gc_state_mask(WEAK_ROOTS, cond);
}

GCTracer* ShenandoahHeap::tracer() {
  return shenandoah_policy()->tracer();
}

size_t ShenandoahHeap::tlab_used(Thread* thread) const {
  return _free_set->used();
}

bool ShenandoahHeap::try_cancel_gc() {
  jbyte prev = _cancelled_gc.cmpxchg(CANCELLED, CANCELLABLE);
  return prev == CANCELLABLE;
}

void ShenandoahHeap::cancel_concurrent_mark() {
  _young_generation->cancel_marking();
  _old_generation->cancel_marking();
  _global_generation->cancel_marking();

  ShenandoahBarrierSet::satb_mark_queue_set().abandon_partial_marking();
}

void ShenandoahHeap::cancel_gc(GCCause::Cause cause) {
  if (try_cancel_gc()) {
    FormatBuffer<> msg("Cancelling GC: %s", GCCause::to_string(cause));
    log_info(gc)("%s", msg.buffer());
    Events::log(Thread::current(), "%s", msg.buffer());
    _cancel_requested_time = os::elapsedTime();
  }
}

uint ShenandoahHeap::max_workers() {
  return _max_workers;
}

void ShenandoahHeap::stop() {
  // The shutdown sequence should be able to terminate when GC is running.

  // Step 1. Notify policy to disable event recording and prevent visiting gc threads during shutdown
  _shenandoah_policy->record_shutdown();

  // Step 2. Stop requesting collections.
  regulator_thread()->stop();

  // Step 3. Notify control thread that we are in shutdown.
  // Note that we cannot do that with stop(), because stop() is blocking and waits for the actual shutdown.
  // Doing stop() here would wait for the normal GC cycle to complete, never falling through to cancel below.
  control_thread()->prepare_for_graceful_shutdown();

  // Step 4. Notify GC workers that we are cancelling GC.
  cancel_gc(GCCause::_shenandoah_stop_vm);

  // Step 5. Wait until GC worker exits normally.
  control_thread()->stop();
}

void ShenandoahHeap::stw_unload_classes(bool full_gc) {
  if (!unload_classes()) return;
  // Unload classes and purge SystemDictionary.
  {
    ShenandoahPhaseTimings::Phase phase = full_gc ?
                                          ShenandoahPhaseTimings::full_gc_purge_class_unload :
                                          ShenandoahPhaseTimings::degen_gc_purge_class_unload;
    ShenandoahIsAliveSelector is_alive;
    CodeCache::UnloadingScope scope(is_alive.is_alive_closure());
    ShenandoahGCPhase gc_phase(phase);
    ShenandoahGCWorkerPhase worker_phase(phase);
    bool purged_class = SystemDictionary::do_unloading(gc_timer());

    uint num_workers = _workers->active_workers();
    ShenandoahClassUnloadingTask unlink_task(phase, num_workers, purged_class);
    _workers->run_task(&unlink_task);
  }

  {
    ShenandoahGCPhase phase(full_gc ?
                            ShenandoahPhaseTimings::full_gc_purge_cldg :
                            ShenandoahPhaseTimings::degen_gc_purge_cldg);
    ClassLoaderDataGraph::purge(/*at_safepoint*/true);
  }
  // Resize and verify metaspace
  MetaspaceGC::compute_new_size();
  DEBUG_ONLY(MetaspaceUtils::verify();)
}

// Weak roots are either pre-evacuated (final mark) or updated (final updaterefs),
// so they should not have forwarded oops.
// However, we do need to "null" dead oops in the roots, if can not be done
// in concurrent cycles.
void ShenandoahHeap::stw_process_weak_roots(bool full_gc) {
  uint num_workers = _workers->active_workers();
  ShenandoahPhaseTimings::Phase timing_phase = full_gc ?
                                               ShenandoahPhaseTimings::full_gc_purge_weak_par :
                                               ShenandoahPhaseTimings::degen_gc_purge_weak_par;
  ShenandoahGCPhase phase(timing_phase);
  ShenandoahGCWorkerPhase worker_phase(timing_phase);
  // Cleanup weak roots
  if (has_forwarded_objects()) {
    ShenandoahForwardedIsAliveClosure is_alive;
    ShenandoahUpdateRefsClosure keep_alive;
    ShenandoahParallelWeakRootsCleaningTask<ShenandoahForwardedIsAliveClosure, ShenandoahUpdateRefsClosure>
      cleaning_task(timing_phase, &is_alive, &keep_alive, num_workers);
    _workers->run_task(&cleaning_task);
  } else {
    ShenandoahIsAliveClosure is_alive;
#ifdef ASSERT
    ShenandoahAssertNotForwardedClosure verify_cl;
    ShenandoahParallelWeakRootsCleaningTask<ShenandoahIsAliveClosure, ShenandoahAssertNotForwardedClosure>
      cleaning_task(timing_phase, &is_alive, &verify_cl, num_workers);
#else
    ShenandoahParallelWeakRootsCleaningTask<ShenandoahIsAliveClosure, DoNothingClosure>
      cleaning_task(timing_phase, &is_alive, &do_nothing_cl, num_workers);
#endif
    _workers->run_task(&cleaning_task);
  }
}

void ShenandoahHeap::parallel_cleaning(bool full_gc) {
  assert(SafepointSynchronize::is_at_safepoint(), "Must be at a safepoint");
  assert(is_stw_gc_in_progress(), "Only for Degenerated and Full GC");
  ShenandoahGCPhase phase(full_gc ?
                          ShenandoahPhaseTimings::full_gc_purge :
                          ShenandoahPhaseTimings::degen_gc_purge);
  stw_weak_refs(full_gc);
  stw_process_weak_roots(full_gc);
  stw_unload_classes(full_gc);
}

void ShenandoahHeap::set_has_forwarded_objects(bool cond) {
  set_gc_state_mask(HAS_FORWARDED, cond);
}

void ShenandoahHeap::set_unload_classes(bool uc) {
  _unload_classes.set_cond(uc);
}

bool ShenandoahHeap::unload_classes() const {
  return _unload_classes.is_set();
}

address ShenandoahHeap::in_cset_fast_test_addr() {
  ShenandoahHeap* heap = ShenandoahHeap::heap();
  assert(heap->collection_set() != nullptr, "Sanity");
  return (address) heap->collection_set()->biased_map_address();
}

void ShenandoahHeap::reset_bytes_allocated_since_gc_start() {
  if (mode()->is_generational()) {
    young_generation()->reset_bytes_allocated_since_gc_start();
    old_generation()->reset_bytes_allocated_since_gc_start();
  }

  global_generation()->reset_bytes_allocated_since_gc_start();
}

void ShenandoahHeap::set_degenerated_gc_in_progress(bool in_progress) {
  _degenerated_gc_in_progress.set_cond(in_progress);
}

void ShenandoahHeap::set_full_gc_in_progress(bool in_progress) {
  _full_gc_in_progress.set_cond(in_progress);
}

void ShenandoahHeap::set_full_gc_move_in_progress(bool in_progress) {
  assert (is_full_gc_in_progress(), "should be");
  _full_gc_move_in_progress.set_cond(in_progress);
}

void ShenandoahHeap::set_update_refs_in_progress(bool in_progress) {
  set_gc_state_mask(UPDATEREFS, in_progress);
}

void ShenandoahHeap::register_nmethod(nmethod* nm) {
  ShenandoahCodeRoots::register_nmethod(nm);
}

void ShenandoahHeap::unregister_nmethod(nmethod* nm) {
  ShenandoahCodeRoots::unregister_nmethod(nm);
}

void ShenandoahHeap::pin_object(JavaThread* thr, oop o) {
  heap_region_containing(o)->record_pin();
}

void ShenandoahHeap::unpin_object(JavaThread* thr, oop o) {
  ShenandoahHeapRegion* r = heap_region_containing(o);
  assert(r != nullptr, "Sanity");
  assert(r->pin_count() > 0, "Region " SIZE_FORMAT " should have non-zero pins", r->index());
  r->record_unpin();
}

void ShenandoahHeap::sync_pinned_region_status() {
  ShenandoahHeapLocker locker(lock());

  for (size_t i = 0; i < num_regions(); i++) {
    ShenandoahHeapRegion *r = get_region(i);
    if (r->is_active()) {
      if (r->is_pinned()) {
        if (r->pin_count() == 0) {
          r->make_unpinned();
        }
      } else {
        if (r->pin_count() > 0) {
          r->make_pinned();
        }
      }
    }
  }

  assert_pinned_region_status();
}

#ifdef ASSERT
void ShenandoahHeap::assert_pinned_region_status() {
  for (size_t i = 0; i < num_regions(); i++) {
    ShenandoahHeapRegion* r = get_region(i);
    if (active_generation()->contains(r)) {
      assert((r->is_pinned() && r->pin_count() > 0) || (!r->is_pinned() && r->pin_count() == 0),
             "Region " SIZE_FORMAT " pinning status is inconsistent", i);
    }
  }
}
#endif

ConcurrentGCTimer* ShenandoahHeap::gc_timer() const {
  return _gc_timer;
}

void ShenandoahHeap::prepare_concurrent_roots() {
  assert(SafepointSynchronize::is_at_safepoint(), "Must be at a safepoint");
  assert(!is_stw_gc_in_progress(), "Only concurrent GC");
  set_concurrent_strong_root_in_progress(!collection_set()->is_empty());
  set_concurrent_weak_root_in_progress(true);
  if (unload_classes()) {
    _unloader.prepare();
  }
}

void ShenandoahHeap::finish_concurrent_roots() {
  assert(SafepointSynchronize::is_at_safepoint(), "Must be at a safepoint");
  assert(!is_stw_gc_in_progress(), "Only concurrent GC");
  if (unload_classes()) {
    _unloader.finish();
  }
}

#ifdef ASSERT
void ShenandoahHeap::assert_gc_workers(uint nworkers) {
  assert(nworkers > 0 && nworkers <= max_workers(), "Sanity");

  if (ShenandoahSafepoint::is_at_shenandoah_safepoint()) {
    if (UseDynamicNumberOfGCThreads) {
      assert(nworkers <= ParallelGCThreads, "Cannot use more than it has");
    } else {
      // Use ParallelGCThreads inside safepoints
      assert(nworkers == ParallelGCThreads, "Use ParallelGCThreads within safepoints");
    }
  } else {
    if (UseDynamicNumberOfGCThreads) {
      assert(nworkers <= ConcGCThreads, "Cannot use more than it has");
    } else {
      // Use ConcGCThreads outside safepoints
      assert(nworkers == ConcGCThreads, "Use ConcGCThreads outside safepoints");
    }
  }
}
#endif

ShenandoahVerifier* ShenandoahHeap::verifier() {
  guarantee(ShenandoahVerify, "Should be enabled");
  assert (_verifier != nullptr, "sanity");
  return _verifier;
}

template<bool CONCURRENT>
class ShenandoahUpdateHeapRefsTask : public WorkerTask {
private:
  ShenandoahHeap* _heap;
  ShenandoahRegionIterator* _regions;
  ShenandoahRegionChunkIterator* _work_chunks;

public:
  explicit ShenandoahUpdateHeapRefsTask(ShenandoahRegionIterator* regions,
                                        ShenandoahRegionChunkIterator* work_chunks) :
    WorkerTask("Shenandoah Update References"),
    _heap(ShenandoahHeap::heap()),
    _regions(regions),
    _work_chunks(work_chunks)
  {
    log_info(gc, remset)("Scan remembered set using bitmap: %s", BOOL_TO_STR(_heap->is_old_bitmap_stable()));
  }

  void work(uint worker_id) {
    if (CONCURRENT) {
      ShenandoahConcurrentWorkerSession worker_session(worker_id);
<<<<<<< HEAD
      ShenandoahSuspendibleThreadSetJoiner stsj(ShenandoahSuspendibleWorkers);
      do_work<ShenandoahConcUpdateRefsClosure>(worker_id);
=======
      ShenandoahSuspendibleThreadSetJoiner stsj;
      do_work<ShenandoahConcUpdateRefsClosure>();
>>>>>>> 57956950
    } else {
      ShenandoahParallelWorkerSession worker_session(worker_id);
      do_work<ShenandoahSTWUpdateRefsClosure>(worker_id);
    }
  }

private:
  template<class T>
  void do_work(uint worker_id) {
    T cl;
    if (CONCURRENT && (worker_id == 0)) {
      // We ask the first worker to replenish the Mutator free set by moving regions previously reserved to hold the
      // results of evacuation.  These reserves are no longer necessary because evacuation has completed.
      size_t cset_regions = _heap->collection_set()->count();
      // We cannot transfer any more regions than will be reclaimed when the existing collection set is recycled, because
      // we need the reclaimed collection set regions to replenish the collector reserves
      _heap->free_set()->move_collector_sets_to_mutator(cset_regions);
    }
    // If !CONCURRENT, there's no value in expanding Mutator free set

    ShenandoahHeapRegion* r = _regions->next();
    // We update references for global, old, and young collections.
    assert(_heap->active_generation()->is_mark_complete(), "Expected complete marking");
    ShenandoahMarkingContext* const ctx = _heap->marking_context();
    bool is_mixed = _heap->collection_set()->has_old_regions();
    while (r != nullptr) {
      HeapWord* update_watermark = r->get_update_watermark();
      assert (update_watermark >= r->bottom(), "sanity");

      log_debug(gc)("ShenandoahUpdateHeapRefsTask::do_work(%u) looking at region " SIZE_FORMAT, worker_id, r->index());
      bool region_progress = false;
      if (r->is_active() && !r->is_cset()) {
        if (!_heap->mode()->is_generational() || r->is_young()) {
          _heap->marked_object_oop_iterate(r, &cl, update_watermark);
          region_progress = true;
        } else if (r->is_old()) {
          if (_heap->active_generation()->is_global()) {
            // Note that GLOBAL collection is not as effectively balanced as young and mixed cycles.  This is because
            // concurrent GC threads are parceled out entire heap regions of work at a time and there
            // is no "catchup phase" consisting of remembered set scanning, during which parcels of work are smaller
            // and more easily distributed more fairly across threads.

            // TODO: Consider an improvement to load balance GLOBAL GC.
            _heap->marked_object_oop_iterate(r, &cl, update_watermark);
            region_progress = true;
          }
          // Otherwise, this is an old region in a young or mixed cycle.  Process it during a second phase, below.
          // Don't bother to report pacing progress in this case.
        } else {
          // Because updating of references runs concurrently, it is possible that a FREE inactive region transitions
          // to a non-free active region while this loop is executing.  Whenever this happens, the changing of a region's
          // active status may propagate at a different speed than the changing of the region's affiliation.

          // When we reach this control point, it is because a race has allowed a region's is_active() status to be seen
          // by this thread before the region's affiliation() is seen by this thread.

          // It's ok for this race to occur because the newly transformed region does not have any references to be
          // updated.

          assert(r->get_update_watermark() == r->bottom(),
                 "%s Region " SIZE_FORMAT " is_active but not recognized as YOUNG or OLD so must be newly transitioned from FREE",
                 r->affiliation_name(), r->index());
        }
      }
      if (region_progress && ShenandoahPacing) {
        _heap->pacer()->report_updaterefs(pointer_delta(update_watermark, r->bottom()));
      }
      if (_heap->check_cancelled_gc_and_yield(CONCURRENT)) {
        return;
      }
      r = _regions->next();
    }

    if (_heap->mode()->is_generational() && !_heap->active_generation()->is_global()) {
      // Since this is generational and not GLOBAL, we have to process the remembered set.  There's no remembered
      // set processing if not in generational mode or if GLOBAL mode.

      // After this thread has exhausted its traditional update-refs work, it continues with updating refs within remembered set.
      // The remembered set workload is better balanced between threads, so threads that are "behind" can catch up with other
      // threads during this phase, allowing all threads to work more effectively in parallel.
      struct ShenandoahRegionChunk assignment;
      RememberedScanner* scanner = _heap->card_scan();

      while (!_heap->check_cancelled_gc_and_yield(CONCURRENT) && _work_chunks->next(&assignment)) {
        // Keep grabbing next work chunk to process until finished, or asked to yield
        ShenandoahHeapRegion* r = assignment._r;
        if (r->is_active() && !r->is_cset() && r->is_old()) {
          HeapWord* start_of_range = r->bottom() + assignment._chunk_offset;
          HeapWord* end_of_range = r->get_update_watermark();
          if (end_of_range > start_of_range + assignment._chunk_size) {
            end_of_range = start_of_range + assignment._chunk_size;
          }

          // Old region in a young cycle or mixed cycle.
          if (is_mixed) {
            // TODO: For mixed evac, consider building an old-gen remembered set that allows restricted updating
            // within old-gen HeapRegions.  This remembered set can be constructed by old-gen concurrent marking
            // and augmented by card marking.  For example, old-gen concurrent marking can remember for each old-gen
            // card which other old-gen regions it refers to: none, one-other specifically, multiple-other non-specific.
            // Update-references when _mixed_evac processess each old-gen memory range that has a traditional DIRTY
            // card or if the "old-gen remembered set" indicates that this card holds pointers specifically to an
            // old-gen region in the most recent collection set, or if this card holds pointers to other non-specific
            // old-gen heap regions.

            if (r->is_humongous()) {
              if (start_of_range < end_of_range) {
                // Need to examine both dirty and clean cards during mixed evac.
                r->oop_iterate_humongous_slice(&cl, false, start_of_range, assignment._chunk_size, true);
              }
            } else {
              // Since this is mixed evacuation, old regions that are candidates for collection have not been coalesced
              // and filled.  Use mark bits to find objects that need to be updated.
              //
              // Future TODO: establish a second remembered set to identify which old-gen regions point to other old-gen
              // regions which are in the collection set for a particular mixed evacuation.
              if (start_of_range < end_of_range) {
                HeapWord* p = nullptr;
                size_t card_index = scanner->card_index_for_addr(start_of_range);
                // In case last object in my range spans boundary of my chunk, I may need to scan all the way to top()
                ShenandoahObjectToOopBoundedClosure<T> objs(&cl, start_of_range, r->top());

                // Any object that begins in a previous range is part of a different scanning assignment.  Any object that
                // starts after end_of_range is also not my responsibility.  (Either allocated during evacuation, so does
                // not hold pointers to from-space, or is beyond the range of my assigned work chunk.)

                // Find the first object that begins in my range, if there is one.
                p = start_of_range;
                oop obj = cast_to_oop(p);
                HeapWord* tams = ctx->top_at_mark_start(r);
                if (p >= tams) {
                  // We cannot use ctx->is_marked(obj) to test whether an object begins at this address.  Instead,
                  // we need to use the remembered set crossing map to advance p to the first object that starts
                  // within the enclosing card.

                  while (true) {
                    HeapWord* first_object = scanner->first_object_in_card(card_index);
                    if (first_object != nullptr) {
                      p = first_object;
                      break;
                    } else if (scanner->addr_for_card_index(card_index + 1) < end_of_range) {
                      card_index++;
                    } else {
                      // Force the loop that follows to immediately terminate.
                      p = end_of_range;
                      break;
                    }
                  }
                  obj = cast_to_oop(p);
                  // Note: p may be >= end_of_range
                } else if (!ctx->is_marked(obj)) {
                  p = ctx->get_next_marked_addr(p, tams);
                  obj = cast_to_oop(p);
                  // If there are no more marked objects before tams, this returns tams.
                  // Note that tams is either >= end_of_range, or tams is the start of an object that is marked.
                }
                while (p < end_of_range) {
                  // p is known to point to the beginning of marked object obj
                  objs.do_object(obj);
                  HeapWord* prev_p = p;
                  p += obj->size();
                  if (p < tams) {
                    p = ctx->get_next_marked_addr(p, tams);
                    // If there are no more marked objects before tams, this returns tams.  Note that tams is
                    // either >= end_of_range, or tams is the start of an object that is marked.
                  }
                  assert(p != prev_p, "Lack of forward progress");
                  obj = cast_to_oop(p);
                }
              }
            }
          } else {
            // This is a young evac..
            if (start_of_range < end_of_range) {
              size_t cluster_size =
                CardTable::card_size_in_words() * ShenandoahCardCluster<ShenandoahDirectCardMarkRememberedSet>::CardsPerCluster;
              size_t clusters = assignment._chunk_size / cluster_size;
              assert(clusters * cluster_size == assignment._chunk_size, "Chunk assignment must align on cluster boundaries");
              scanner->process_region_slice(r, assignment._chunk_offset, clusters, end_of_range, &cl, true, worker_id);
            }
          }
          if (ShenandoahPacing && (start_of_range < end_of_range)) {
            _heap->pacer()->report_updaterefs(pointer_delta(end_of_range, start_of_range));
          }
        }
      }
    }
  }
};

void ShenandoahHeap::update_heap_references(bool concurrent) {
  assert(!is_full_gc_in_progress(), "Only for concurrent and degenerated GC");
  uint nworkers = workers()->active_workers();
  ShenandoahRegionChunkIterator work_list(nworkers);

  if (concurrent) {
    ShenandoahUpdateHeapRefsTask<true> task(&_update_refs_iterator, &work_list);
    workers()->run_task(&task);
  } else {
    ShenandoahUpdateHeapRefsTask<false> task(&_update_refs_iterator, &work_list);
    workers()->run_task(&task);
  }
  if (ShenandoahEnableCardStats && card_scan()!=nullptr) { // generational check proxy
    card_scan()->log_card_stats(nworkers, CARD_STAT_UPDATE_REFS);
  }
}

class ShenandoahFinalUpdateRefsUpdateRegionStateClosure : public ShenandoahHeapRegionClosure {
private:
  ShenandoahMarkingContext* _ctx;
  ShenandoahHeapLock* const _lock;
  bool _is_generational;

public:
  ShenandoahFinalUpdateRefsUpdateRegionStateClosure(
    ShenandoahMarkingContext* ctx) : _ctx(ctx), _lock(ShenandoahHeap::heap()->lock()),
                                     _is_generational(ShenandoahHeap::heap()->mode()->is_generational()) { }

  void heap_region_do(ShenandoahHeapRegion* r) {

    // Maintenance of region age must follow evacuation in order to account for evacuation allocations within survivor
    // regions.  We consult region age during the subsequent evacuation to determine whether certain objects need to
    // be promoted.
    if (_is_generational && r->is_young() && r->is_active()) {
      HeapWord *tams = _ctx->top_at_mark_start(r);
      HeapWord *top = r->top();

      // Allocations move the watermark when top moves.  However compacting
      // objects will sometimes lower top beneath the watermark, after which,
      // attempts to read the watermark will assert out (watermark should not be
      // higher than top).
      if (top > tams) {
        // There have been allocations in this region since the start of the cycle.
        // Any objects new to this region must not assimilate elevated age.
        r->reset_age();
      } else if (ShenandoahHeap::heap()->is_aging_cycle()) {
        r->increment_age();
      }
    }

    // Drop unnecessary "pinned" state from regions that does not have CP marks
    // anymore, as this would allow trashing them.
    if (r->is_active()) {
      if (r->is_pinned()) {
        if (r->pin_count() == 0) {
          ShenandoahHeapLocker locker(_lock);
          r->make_unpinned();
        }
      } else {
        if (r->pin_count() > 0) {
          ShenandoahHeapLocker locker(_lock);
          r->make_pinned();
        }
      }
    }
  }

  bool is_thread_safe() { return true; }
};

void ShenandoahHeap::update_heap_region_states(bool concurrent) {
  assert(SafepointSynchronize::is_at_safepoint(), "Must be at a safepoint");
  assert(!is_full_gc_in_progress(), "Only for concurrent and degenerated GC");

  {
    ShenandoahGCPhase phase(concurrent ?
                            ShenandoahPhaseTimings::final_update_refs_update_region_states :
                            ShenandoahPhaseTimings::degen_gc_final_update_refs_update_region_states);
    ShenandoahFinalUpdateRefsUpdateRegionStateClosure cl (active_generation()->complete_marking_context());
    parallel_heap_region_iterate(&cl);

    assert_pinned_region_status();
  }

  {
    ShenandoahGCPhase phase(concurrent ?
                            ShenandoahPhaseTimings::final_update_refs_trash_cset :
                            ShenandoahPhaseTimings::degen_gc_final_update_refs_trash_cset);
    trash_cset_regions();
  }
}

void ShenandoahHeap::rebuild_free_set(bool concurrent) {
  ShenandoahGCPhase phase(concurrent ?
                          ShenandoahPhaseTimings::final_update_refs_rebuild_freeset :
                          ShenandoahPhaseTimings::degen_gc_final_update_refs_rebuild_freeset);
  size_t region_size_bytes = ShenandoahHeapRegion::region_size_bytes();
  ShenandoahHeapLocker locker(lock());
  size_t young_cset_regions, old_cset_regions;
  size_t first_old_region, last_old_region, old_region_count;
  _free_set->prepare_to_rebuild(young_cset_regions, old_cset_regions, first_old_region, last_old_region, old_region_count);
  // If there are no old regions, first_old_region will be greater than last_old_region
  assert((first_old_region > last_old_region) ||
         ((last_old_region + 1 - first_old_region >= old_region_count) &&
          get_region(first_old_region)->is_old() && get_region(last_old_region)->is_old()),
         "sanity: old_region_count: " SIZE_FORMAT ", first_old_region: " SIZE_FORMAT ", last_old_region: " SIZE_FORMAT,
         old_region_count, first_old_region, last_old_region);

  if (mode()->is_generational()) {
    assert(verify_generation_usage(true, old_generation()->used_regions(),
                                   old_generation()->used(), old_generation()->get_humongous_waste(),
                                   true, young_generation()->used_regions(),
                                   young_generation()->used(), young_generation()->get_humongous_waste()),
           "Generation accounts are inaccurate");

    // The computation of bytes_of_allocation_runway_before_gc_trigger is quite conservative so consider all of this
    // available for transfer to old. Note that transfer of humongous regions does not impact available.
    size_t allocation_runway = young_heuristics()->bytes_of_allocation_runway_before_gc_trigger(young_cset_regions);
    adjust_generation_sizes_for_next_cycle(allocation_runway, young_cset_regions, old_cset_regions);

    // Total old_available may have been expanded to hold anticipated promotions.  We trigger if the fragmented available
    // memory represents more than 16 regions worth of data.  Note that fragmentation may increase when we promote regular
    // regions in place when many of these regular regions have an abundant amount of available memory within them.  Fragmentation
    // will decrease as promote-by-copy consumes the available memory within these partially consumed regions.
    //
    // We consider old-gen to have excessive fragmentation if more than 12.5% of old-gen is free memory that resides
    // within partially consumed regions of memory.
  }
  // Rebuild free set based on adjusted generation sizes.
  _free_set->rebuild(young_cset_regions, old_cset_regions);

  if (mode()->is_generational() && (ShenandoahGenerationalHumongousReserve > 0)) {
    size_t old_region_span = (first_old_region <= last_old_region)? (last_old_region + 1 - first_old_region): 0;
    size_t allowed_old_gen_span = num_regions() - (ShenandoahGenerationalHumongousReserve * num_regions() / 100);

    // Tolerate lower density if total span is small.  Here's the implementation:
    //   if old_gen spans more than 100% and density < 75%, trigger old-defrag
    //   else if old_gen spans more than 87.5% and density < 62.5%, trigger old-defrag
    //   else if old_gen spans more than 75% and density < 50%, trigger old-defrag
    //   else if old_gen spans more than 62.5% and density < 37.5%, trigger old-defrag
    //   else if old_gen spans more than 50% and density < 25%, trigger old-defrag
    //
    // A previous implementation was more aggressive in triggering, resulting in degraded throughput when
    // humongous allocation was not required.

    ShenandoahGeneration* old_gen = old_generation();
    size_t old_available = old_gen->available();
    size_t region_size_bytes = ShenandoahHeapRegion::region_size_bytes();
    size_t old_unaffiliated_available = old_gen->free_unaffiliated_regions() * region_size_bytes;
    assert(old_available >= old_unaffiliated_available, "sanity");
    size_t old_fragmented_available = old_available - old_unaffiliated_available;

    size_t old_bytes_consumed = old_region_count * region_size_bytes - old_fragmented_available;
    size_t old_bytes_spanned = old_region_span * region_size_bytes;
    double old_density = ((double) old_bytes_consumed) / old_bytes_spanned;

    uint eighths = 8;
    for (uint i = 0; i < 5; i++) {
      size_t span_threshold = eighths * allowed_old_gen_span / 8;
      double density_threshold = (eighths - 2) / 8.0;
      if ((old_region_span >= span_threshold) && (old_density < density_threshold)) {
        old_heuristics()->trigger_old_is_fragmented(old_density, first_old_region, last_old_region);
        break;
      }
      eighths--;
    }

    size_t old_used = old_generation()->used() + old_generation()->get_humongous_waste();
    size_t trigger_threshold = old_generation()->usage_trigger_threshold();
    // Detects unsigned arithmetic underflow
    assert(old_used <= capacity(),
           "Old used (" SIZE_FORMAT ", " SIZE_FORMAT") must not be more than heap capacity (" SIZE_FORMAT ")",
           old_generation()->used(), old_generation()->get_humongous_waste(), capacity());

    if (old_used > trigger_threshold) {
      old_heuristics()->trigger_old_has_grown();
    }
  }
}

void ShenandoahHeap::print_extended_on(outputStream *st) const {
  print_on(st);
  st->cr();
  print_heap_regions_on(st);
}

bool ShenandoahHeap::is_bitmap_slice_committed(ShenandoahHeapRegion* r, bool skip_self) {
  size_t slice = r->index() / _bitmap_regions_per_slice;

  size_t regions_from = _bitmap_regions_per_slice * slice;
  size_t regions_to   = MIN2(num_regions(), _bitmap_regions_per_slice * (slice + 1));
  for (size_t g = regions_from; g < regions_to; g++) {
    assert (g / _bitmap_regions_per_slice == slice, "same slice");
    if (skip_self && g == r->index()) continue;
    if (get_region(g)->is_committed()) {
      return true;
    }
  }
  return false;
}

bool ShenandoahHeap::commit_bitmap_slice(ShenandoahHeapRegion* r) {
  shenandoah_assert_heaplocked();

  // Bitmaps in special regions do not need commits
  if (_bitmap_region_special) {
    return true;
  }

  if (is_bitmap_slice_committed(r, true)) {
    // Some other region from the group is already committed, meaning the bitmap
    // slice is already committed, we exit right away.
    return true;
  }

  // Commit the bitmap slice:
  size_t slice = r->index() / _bitmap_regions_per_slice;
  size_t off = _bitmap_bytes_per_slice * slice;
  size_t len = _bitmap_bytes_per_slice;
  char* start = (char*) _bitmap_region.start() + off;

  if (!os::commit_memory(start, len, false)) {
    return false;
  }

  if (AlwaysPreTouch) {
    os::pretouch_memory(start, start + len, _pretouch_bitmap_page_size);
  }

  return true;
}

bool ShenandoahHeap::uncommit_bitmap_slice(ShenandoahHeapRegion *r) {
  shenandoah_assert_heaplocked();

  // Bitmaps in special regions do not need uncommits
  if (_bitmap_region_special) {
    return true;
  }

  if (is_bitmap_slice_committed(r, true)) {
    // Some other region from the group is still committed, meaning the bitmap
    // slice is should stay committed, exit right away.
    return true;
  }

  // Uncommit the bitmap slice:
  size_t slice = r->index() / _bitmap_regions_per_slice;
  size_t off = _bitmap_bytes_per_slice * slice;
  size_t len = _bitmap_bytes_per_slice;
  if (!os::uncommit_memory((char*)_bitmap_region.start() + off, len)) {
    return false;
  }
  return true;
}

void ShenandoahHeap::safepoint_synchronize_begin() {
  SuspendibleThreadSet::synchronize();
}

void ShenandoahHeap::safepoint_synchronize_end() {
  SuspendibleThreadSet::desynchronize();
}

void ShenandoahHeap::entry_uncommit(double shrink_before, size_t shrink_until) {
  static const char *msg = "Concurrent uncommit";
  ShenandoahConcurrentPhase gc_phase(msg, ShenandoahPhaseTimings::conc_uncommit, true /* log_heap_usage */);
  EventMark em("%s", msg);

  op_uncommit(shrink_before, shrink_until);
}

void ShenandoahHeap::try_inject_alloc_failure() {
  if (ShenandoahAllocFailureALot && !cancelled_gc() && ((os::random() % 1000) > 950)) {
    _inject_alloc_failure.set();
    os::naked_short_sleep(1);
    if (cancelled_gc()) {
      log_info(gc)("Allocation failure was successfully injected");
    }
  }
}

bool ShenandoahHeap::should_inject_alloc_failure() {
  return _inject_alloc_failure.is_set() && _inject_alloc_failure.try_unset();
}

void ShenandoahHeap::initialize_serviceability() {
  if (mode()->is_generational()) {
    _young_gen_memory_pool = new ShenandoahYoungGenMemoryPool(this);
    _old_gen_memory_pool = new ShenandoahOldGenMemoryPool(this);
    _cycle_memory_manager.add_pool(_young_gen_memory_pool);
    _cycle_memory_manager.add_pool(_old_gen_memory_pool);
    _stw_memory_manager.add_pool(_young_gen_memory_pool);
    _stw_memory_manager.add_pool(_old_gen_memory_pool);
  } else {
    _memory_pool = new ShenandoahMemoryPool(this);
    _cycle_memory_manager.add_pool(_memory_pool);
    _stw_memory_manager.add_pool(_memory_pool);
  }
}

GrowableArray<GCMemoryManager*> ShenandoahHeap::memory_managers() {
  GrowableArray<GCMemoryManager*> memory_managers(2);
  memory_managers.append(&_cycle_memory_manager);
  memory_managers.append(&_stw_memory_manager);
  return memory_managers;
}

GrowableArray<MemoryPool*> ShenandoahHeap::memory_pools() {
  GrowableArray<MemoryPool*> memory_pools(1);
  if (mode()->is_generational()) {
    memory_pools.append(_young_gen_memory_pool);
    memory_pools.append(_old_gen_memory_pool);
  } else {
    memory_pools.append(_memory_pool);
  }
  return memory_pools;
}

MemoryUsage ShenandoahHeap::memory_usage() {
  return MemoryUsage(_initial_size, used(), committed(), max_capacity());
}

ShenandoahRegionIterator::ShenandoahRegionIterator() :
  _heap(ShenandoahHeap::heap()),
  _index(0) {}

ShenandoahRegionIterator::ShenandoahRegionIterator(ShenandoahHeap* heap) :
  _heap(heap),
  _index(0) {}

void ShenandoahRegionIterator::reset() {
  _index = 0;
}

bool ShenandoahRegionIterator::has_next() const {
  return _index < _heap->num_regions();
}

char ShenandoahHeap::gc_state() const {
  return _gc_state.raw_value();
}

ShenandoahLiveData* ShenandoahHeap::get_liveness_cache(uint worker_id) {
#ifdef ASSERT
  assert(_liveness_cache != nullptr, "sanity");
  assert(worker_id < _max_workers, "sanity");
  for (uint i = 0; i < num_regions(); i++) {
    assert(_liveness_cache[worker_id][i] == 0, "liveness cache should be empty");
  }
#endif
  return _liveness_cache[worker_id];
}

void ShenandoahHeap::flush_liveness_cache(uint worker_id) {
  assert(worker_id < _max_workers, "sanity");
  assert(_liveness_cache != nullptr, "sanity");
  ShenandoahLiveData* ld = _liveness_cache[worker_id];

  for (uint i = 0; i < num_regions(); i++) {
    ShenandoahLiveData live = ld[i];
    if (live > 0) {
      ShenandoahHeapRegion* r = get_region(i);
      r->increase_live_data_gc_words(live);
      ld[i] = 0;
    }
  }
}

bool ShenandoahHeap::requires_barriers(stackChunkOop obj) const {
  if (is_idle()) return false;

  // Objects allocated after marking start are implicitly alive, don't need any barriers during
  // marking phase.
  if (is_concurrent_mark_in_progress() &&
     !marking_context()->allocated_after_mark_start(obj)) {
    return true;
  }

  // Can not guarantee obj is deeply good.
  if (has_forwarded_objects()) {
    return true;
  }

  return false;
}

void ShenandoahHeap::transfer_old_pointers_from_satb() {
  _old_generation->transfer_pointers_from_satb();
}

template<>
void ShenandoahGenerationRegionClosure<YOUNG>::heap_region_do(ShenandoahHeapRegion* region) {
  // Visit young regions
  if (region->is_young()) {
    _cl->heap_region_do(region);
  }
}

template<>
void ShenandoahGenerationRegionClosure<OLD>::heap_region_do(ShenandoahHeapRegion* region) {
  // Visit old regions
  if (region->is_old()) {
    _cl->heap_region_do(region);
  }
}

template<>
void ShenandoahGenerationRegionClosure<GLOBAL_GEN>::heap_region_do(ShenandoahHeapRegion* region) {
  _cl->heap_region_do(region);
}

template<>
void ShenandoahGenerationRegionClosure<GLOBAL_NON_GEN>::heap_region_do(ShenandoahHeapRegion* region) {
  _cl->heap_region_do(region);
}

bool ShenandoahHeap::verify_generation_usage(bool verify_old, size_t old_regions, size_t old_bytes, size_t old_waste,
                                             bool verify_young, size_t young_regions, size_t young_bytes, size_t young_waste) {
  size_t tally_old_regions = 0;
  size_t tally_old_bytes = 0;
  size_t tally_old_waste = 0;
  size_t tally_young_regions = 0;
  size_t tally_young_bytes = 0;
  size_t tally_young_waste = 0;

  shenandoah_assert_heaplocked_or_safepoint();
  for (size_t i = 0; i < num_regions(); i++) {
    ShenandoahHeapRegion* r = get_region(i);
    if (r->is_old()) {
      tally_old_regions++;
      tally_old_bytes += r->used();
      if (r->is_humongous()) {
        ShenandoahHeapRegion* start = r->humongous_start_region();
        HeapWord* obj_addr = start->bottom();
        oop obj = cast_to_oop(obj_addr);
        size_t word_size = obj->size();
        HeapWord* end_addr = obj_addr + word_size;
        if (end_addr <= r->end()) {
          tally_old_waste += (r->end() - end_addr) * HeapWordSize;
        }
      }
    } else if (r->is_young()) {
      tally_young_regions++;
      tally_young_bytes += r->used();
      if (r->is_humongous()) {
        ShenandoahHeapRegion* start = r->humongous_start_region();
        HeapWord* obj_addr = start->bottom();
        oop obj = cast_to_oop(obj_addr);
        size_t word_size = obj->size();
        HeapWord* end_addr = obj_addr + word_size;
        if (end_addr <= r->end()) {
          tally_young_waste += (r->end() - end_addr) * HeapWordSize;
        }
      }
    }
  }
  if (verify_young &&
      ((young_regions != tally_young_regions) || (young_bytes != tally_young_bytes) || (young_waste != tally_young_waste))) {
    return false;
  } else if (verify_old &&
             ((old_regions != tally_old_regions) || (old_bytes != tally_old_bytes) || (old_waste != tally_old_waste))) {
    return false;
  } else {
    return true;
  }
}

ShenandoahGeneration* ShenandoahHeap::generation_for(ShenandoahAffiliation affiliation) const {
  if (!mode()->is_generational()) {
    return global_generation();
  } else if (affiliation == YOUNG_GENERATION) {
    return young_generation();
  } else if (affiliation == OLD_GENERATION) {
    return old_generation();
  }

  ShouldNotReachHere();
  return nullptr;
}

void ShenandoahHeap::log_heap_status(const char* msg) const {
  if (mode()->is_generational()) {
    young_generation()->log_status(msg);
    old_generation()->log_status(msg);
  } else {
    global_generation()->log_status(msg);
  }
}<|MERGE_RESOLUTION|>--- conflicted
+++ resolved
@@ -1710,7 +1710,7 @@
   void work(uint worker_id) {
     if (_concurrent) {
       ShenandoahConcurrentWorkerSession worker_session(worker_id);
-      ShenandoahSuspendibleThreadSetJoiner stsj(ShenandoahSuspendibleWorkers);
+      ShenandoahSuspendibleThreadSetJoiner stsj;
       ShenandoahEvacOOMScope oom_evac_scope;
       do_work();
     } else {
@@ -2779,13 +2779,8 @@
   void work(uint worker_id) {
     if (CONCURRENT) {
       ShenandoahConcurrentWorkerSession worker_session(worker_id);
-<<<<<<< HEAD
-      ShenandoahSuspendibleThreadSetJoiner stsj(ShenandoahSuspendibleWorkers);
+      ShenandoahSuspendibleThreadSetJoiner stsj;
       do_work<ShenandoahConcUpdateRefsClosure>(worker_id);
-=======
-      ShenandoahSuspendibleThreadSetJoiner stsj;
-      do_work<ShenandoahConcUpdateRefsClosure>();
->>>>>>> 57956950
     } else {
       ShenandoahParallelWorkerSession worker_session(worker_id);
       do_work<ShenandoahSTWUpdateRefsClosure>(worker_id);
