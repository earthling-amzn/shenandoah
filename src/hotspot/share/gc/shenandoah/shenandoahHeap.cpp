/*
 * Copyright (c) 2023, Oracle and/or its affiliates. All rights reserved.
 * Copyright (c) 2013, 2022, Red Hat, Inc. All rights reserved.
 * Copyright Amazon.com Inc. or its affiliates. All Rights Reserved.
 * DO NOT ALTER OR REMOVE COPYRIGHT NOTICES OR THIS FILE HEADER.
 *
 * This code is free software; you can redistribute it and/or modify it
 * under the terms of the GNU General Public License version 2 only, as
 * published by the Free Software Foundation.
 *
 * This code is distributed in the hope that it will be useful, but WITHOUT
 * ANY WARRANTY; without even the implied warranty of MERCHANTABILITY or
 * FITNESS FOR A PARTICULAR PURPOSE.  See the GNU General Public License
 * version 2 for more details (a copy is included in the LICENSE file that
 * accompanied this code).
 *
 * You should have received a copy of the GNU General Public License version
 * 2 along with this work; if not, write to the Free Software Foundation,
 * Inc., 51 Franklin St, Fifth Floor, Boston, MA 02110-1301 USA.
 *
 * Please contact Oracle, 500 Oracle Parkway, Redwood Shores, CA 94065 USA
 * or visit www.oracle.com if you need additional information or have any
 * questions.
 *
 */

#include "precompiled.hpp"
#include "memory/allocation.hpp"
#include "memory/universe.hpp"

#include "gc/shared/gcArguments.hpp"
#include "gc/shared/gcTimer.hpp"
#include "gc/shared/gcTraceTime.inline.hpp"
#include "gc/shared/locationPrinter.inline.hpp"
#include "gc/shared/memAllocator.hpp"
#include "gc/shared/plab.hpp"
#include "gc/shared/tlab_globals.hpp"

#include "gc/shenandoah/shenandoahBarrierSet.hpp"
#include "gc/shenandoah/shenandoahCardTable.hpp"
#include "gc/shenandoah/shenandoahClosures.inline.hpp"
#include "gc/shenandoah/shenandoahCollectionSet.hpp"
#include "gc/shenandoah/shenandoahCollectorPolicy.hpp"
#include "gc/shenandoah/shenandoahConcurrentMark.hpp"
#include "gc/shenandoah/shenandoahMarkingContext.inline.hpp"
#include "gc/shenandoah/shenandoahControlThread.hpp"
#include "gc/shenandoah/shenandoahRegulatorThread.hpp"
#include "gc/shenandoah/shenandoahFreeSet.hpp"
#include "gc/shenandoah/shenandoahGlobalGeneration.hpp"
#include "gc/shenandoah/shenandoahPhaseTimings.hpp"
#include "gc/shenandoah/shenandoahHeap.inline.hpp"
#include "gc/shenandoah/shenandoahHeapRegion.inline.hpp"
#include "gc/shenandoah/shenandoahHeapRegionSet.hpp"
#include "gc/shenandoah/shenandoahInitLogger.hpp"
#include "gc/shenandoah/shenandoahMarkingContext.inline.hpp"
#include "gc/shenandoah/shenandoahMemoryPool.hpp"
#include "gc/shenandoah/shenandoahMetrics.hpp"
#include "gc/shenandoah/shenandoahMonitoringSupport.hpp"
#include "gc/shenandoah/shenandoahOldGeneration.hpp"
#include "gc/shenandoah/shenandoahOopClosures.inline.hpp"
#include "gc/shenandoah/shenandoahPacer.inline.hpp"
#include "gc/shenandoah/shenandoahPadding.hpp"
#include "gc/shenandoah/shenandoahParallelCleaning.inline.hpp"
#include "gc/shenandoah/shenandoahReferenceProcessor.hpp"
#include "gc/shenandoah/shenandoahRootProcessor.inline.hpp"
#include "gc/shenandoah/shenandoahScanRemembered.inline.hpp"
#include "gc/shenandoah/shenandoahStringDedup.hpp"
#include "gc/shenandoah/shenandoahSTWMark.hpp"
#include "gc/shenandoah/shenandoahUtils.hpp"
#include "gc/shenandoah/shenandoahVerifier.hpp"
#include "gc/shenandoah/shenandoahCodeRoots.hpp"
#include "gc/shenandoah/shenandoahVMOperations.hpp"
#include "gc/shenandoah/shenandoahWorkGroup.hpp"
#include "gc/shenandoah/shenandoahWorkerPolicy.hpp"
#include "gc/shenandoah/shenandoahYoungGeneration.hpp"
#include "gc/shenandoah/mode/shenandoahGenerationalMode.hpp"
#include "gc/shenandoah/mode/shenandoahIUMode.hpp"
#include "gc/shenandoah/mode/shenandoahPassiveMode.hpp"
#include "gc/shenandoah/mode/shenandoahSATBMode.hpp"

#if INCLUDE_JFR
#include "gc/shenandoah/shenandoahJfrSupport.hpp"
#endif

#include "gc/shenandoah/heuristics/shenandoahOldHeuristics.hpp"

#include "classfile/systemDictionary.hpp"
#include "code/codeCache.hpp"
#include "memory/classLoaderMetaspace.hpp"
#include "memory/metaspaceUtils.hpp"
#include "oops/compressedOops.inline.hpp"
#include "prims/jvmtiTagMap.hpp"
#include "runtime/atomic.hpp"
#include "runtime/globals.hpp"
#include "runtime/interfaceSupport.inline.hpp"
#include "runtime/java.hpp"
#include "runtime/orderAccess.hpp"
#include "runtime/safepointMechanism.hpp"
#include "runtime/vmThread.hpp"
#include "services/mallocTracker.hpp"
#include "services/memTracker.hpp"
#include "utilities/events.hpp"
#include "utilities/powerOfTwo.hpp"

class ShenandoahPretouchHeapTask : public WorkerTask {
private:
  ShenandoahRegionIterator _regions;
  const size_t _page_size;
public:
  ShenandoahPretouchHeapTask(size_t page_size) :
    WorkerTask("Shenandoah Pretouch Heap"),
    _page_size(page_size) {}

  virtual void work(uint worker_id) {
    ShenandoahHeapRegion* r = _regions.next();
    while (r != nullptr) {
      if (r->is_committed()) {
        os::pretouch_memory(r->bottom(), r->end(), _page_size);
      }
      r = _regions.next();
    }
  }
};

class ShenandoahPretouchBitmapTask : public WorkerTask {
private:
  ShenandoahRegionIterator _regions;
  char* _bitmap_base;
  const size_t _bitmap_size;
  const size_t _page_size;
public:
  ShenandoahPretouchBitmapTask(char* bitmap_base, size_t bitmap_size, size_t page_size) :
    WorkerTask("Shenandoah Pretouch Bitmap"),
    _bitmap_base(bitmap_base),
    _bitmap_size(bitmap_size),
    _page_size(page_size) {}

  virtual void work(uint worker_id) {
    ShenandoahHeapRegion* r = _regions.next();
    while (r != nullptr) {
      size_t start = r->index()       * ShenandoahHeapRegion::region_size_bytes() / MarkBitMap::heap_map_factor();
      size_t end   = (r->index() + 1) * ShenandoahHeapRegion::region_size_bytes() / MarkBitMap::heap_map_factor();
      assert (end <= _bitmap_size, "end is sane: " SIZE_FORMAT " < " SIZE_FORMAT, end, _bitmap_size);

      if (r->is_committed()) {
        os::pretouch_memory(_bitmap_base + start, _bitmap_base + end, _page_size);
      }

      r = _regions.next();
    }
  }
};

jint ShenandoahHeap::initialize() {
  //
  // Figure out heap sizing
  //

  size_t init_byte_size = InitialHeapSize;
  size_t min_byte_size  = MinHeapSize;
  size_t max_byte_size  = MaxHeapSize;
  size_t heap_alignment = HeapAlignment;

  size_t reg_size_bytes = ShenandoahHeapRegion::region_size_bytes();

  Universe::check_alignment(max_byte_size,  reg_size_bytes, "Shenandoah heap");
  Universe::check_alignment(init_byte_size, reg_size_bytes, "Shenandoah heap");

  _num_regions = ShenandoahHeapRegion::region_count();
  assert(_num_regions == (max_byte_size / reg_size_bytes),
         "Regions should cover entire heap exactly: " SIZE_FORMAT " != " SIZE_FORMAT "/" SIZE_FORMAT,
         _num_regions, max_byte_size, reg_size_bytes);

  size_t num_committed_regions = init_byte_size / reg_size_bytes;
  num_committed_regions = MIN2(num_committed_regions, _num_regions);
  assert(num_committed_regions <= _num_regions, "sanity");
  _initial_size = num_committed_regions * reg_size_bytes;

  size_t num_min_regions = min_byte_size / reg_size_bytes;
  num_min_regions = MIN2(num_min_regions, _num_regions);
  assert(num_min_regions <= _num_regions, "sanity");
  _minimum_size = num_min_regions * reg_size_bytes;

  // Default to max heap size.
  _soft_max_size = _num_regions * reg_size_bytes;

  _committed = _initial_size;

  // Now we know the number of regions and heap sizes, initialize the heuristics.
  initialize_generations();
  initialize_heuristics();

  size_t heap_page_size   = UseLargePages ? os::large_page_size() : os::vm_page_size();
  size_t bitmap_page_size = UseLargePages ? os::large_page_size() : os::vm_page_size();
  size_t region_page_size = UseLargePages ? os::large_page_size() : os::vm_page_size();

  //
  // Reserve and commit memory for heap
  //

  ReservedHeapSpace heap_rs = Universe::reserve_heap(max_byte_size, heap_alignment);
  initialize_reserved_region(heap_rs);
  _heap_region = MemRegion((HeapWord*)heap_rs.base(), heap_rs.size() / HeapWordSize);
  _heap_region_special = heap_rs.special();

  assert((((size_t) base()) & ShenandoahHeapRegion::region_size_bytes_mask()) == 0,
         "Misaligned heap: " PTR_FORMAT, p2i(base()));

#if SHENANDOAH_OPTIMIZED_MARKTASK
  // The optimized ShenandoahMarkTask takes some bits away from the full object bits.
  // Fail if we ever attempt to address more than we can.
  if ((uintptr_t)heap_rs.end() >= ShenandoahMarkTask::max_addressable()) {
    FormatBuffer<512> buf("Shenandoah reserved [" PTR_FORMAT ", " PTR_FORMAT") for the heap, \n"
                          "but max object address is " PTR_FORMAT ". Try to reduce heap size, or try other \n"
                          "VM options that allocate heap at lower addresses (HeapBaseMinAddress, AllocateHeapAt, etc).",
                p2i(heap_rs.base()), p2i(heap_rs.end()), ShenandoahMarkTask::max_addressable());
    vm_exit_during_initialization("Fatal Error", buf);
  }
#endif

  ReservedSpace sh_rs = heap_rs.first_part(max_byte_size);
  if (!_heap_region_special) {
    os::commit_memory_or_exit(sh_rs.base(), _initial_size, heap_alignment, false,
                              "Cannot commit heap memory");
  }

  BarrierSet::set_barrier_set(new ShenandoahBarrierSet(this, _heap_region));

  //
  // After reserving the Java heap, create the card table, barriers, and workers, in dependency order
  //
  if (mode()->is_generational()) {
    ShenandoahDirectCardMarkRememberedSet *rs;
    ShenandoahCardTable* card_table = ShenandoahBarrierSet::barrier_set()->card_table();
    size_t card_count = card_table->cards_required(heap_rs.size() / HeapWordSize);
    rs = new ShenandoahDirectCardMarkRememberedSet(ShenandoahBarrierSet::barrier_set()->card_table(), card_count);
    _card_scan = new ShenandoahScanRemembered<ShenandoahDirectCardMarkRememberedSet>(rs);
  }

  _workers = new ShenandoahWorkerThreads("Shenandoah GC Threads", _max_workers);
  if (_workers == nullptr) {
    vm_exit_during_initialization("Failed necessary allocation.");
  } else {
    _workers->initialize_workers();
  }

  if (ParallelGCThreads > 1) {
    _safepoint_workers = new ShenandoahWorkerThreads("Safepoint Cleanup Thread", ParallelGCThreads);
    _safepoint_workers->initialize_workers();
  }

  //
  // Reserve and commit memory for bitmap(s)
  //

  _bitmap_size = ShenandoahMarkBitMap::compute_size(heap_rs.size());
  _bitmap_size = align_up(_bitmap_size, bitmap_page_size);

  size_t bitmap_bytes_per_region = reg_size_bytes / ShenandoahMarkBitMap::heap_map_factor();

  guarantee(bitmap_bytes_per_region != 0,
            "Bitmap bytes per region should not be zero");
  guarantee(is_power_of_2(bitmap_bytes_per_region),
            "Bitmap bytes per region should be power of two: " SIZE_FORMAT, bitmap_bytes_per_region);

  if (bitmap_page_size > bitmap_bytes_per_region) {
    _bitmap_regions_per_slice = bitmap_page_size / bitmap_bytes_per_region;
    _bitmap_bytes_per_slice = bitmap_page_size;
  } else {
    _bitmap_regions_per_slice = 1;
    _bitmap_bytes_per_slice = bitmap_bytes_per_region;
  }

  guarantee(_bitmap_regions_per_slice >= 1,
            "Should have at least one region per slice: " SIZE_FORMAT,
            _bitmap_regions_per_slice);

  guarantee(((_bitmap_bytes_per_slice) % bitmap_page_size) == 0,
            "Bitmap slices should be page-granular: bps = " SIZE_FORMAT ", page size = " SIZE_FORMAT,
            _bitmap_bytes_per_slice, bitmap_page_size);

  ReservedSpace bitmap(_bitmap_size, bitmap_page_size);
  MemTracker::record_virtual_memory_type(bitmap.base(), mtGC);
  _bitmap_region = MemRegion((HeapWord*) bitmap.base(), bitmap.size() / HeapWordSize);
  _bitmap_region_special = bitmap.special();

  size_t bitmap_init_commit = _bitmap_bytes_per_slice *
                              align_up(num_committed_regions, _bitmap_regions_per_slice) / _bitmap_regions_per_slice;
  bitmap_init_commit = MIN2(_bitmap_size, bitmap_init_commit);
  if (!_bitmap_region_special) {
    os::commit_memory_or_exit((char *) _bitmap_region.start(), bitmap_init_commit, bitmap_page_size, false,
                              "Cannot commit bitmap memory");
  }

  _marking_context = new ShenandoahMarkingContext(_heap_region, _bitmap_region, _num_regions);

  if (ShenandoahVerify) {
    ReservedSpace verify_bitmap(_bitmap_size, bitmap_page_size);
    if (!verify_bitmap.special()) {
      os::commit_memory_or_exit(verify_bitmap.base(), verify_bitmap.size(), bitmap_page_size, false,
                                "Cannot commit verification bitmap memory");
    }
    MemTracker::record_virtual_memory_type(verify_bitmap.base(), mtGC);
    MemRegion verify_bitmap_region = MemRegion((HeapWord *) verify_bitmap.base(), verify_bitmap.size() / HeapWordSize);
    _verification_bit_map.initialize(_heap_region, verify_bitmap_region);
    _verifier = new ShenandoahVerifier(this, &_verification_bit_map);
  }

  // Reserve aux bitmap for use in object_iterate(). We don't commit it here.
  ReservedSpace aux_bitmap(_bitmap_size, bitmap_page_size);
  MemTracker::record_virtual_memory_type(aux_bitmap.base(), mtGC);
  _aux_bitmap_region = MemRegion((HeapWord*) aux_bitmap.base(), aux_bitmap.size() / HeapWordSize);
  _aux_bitmap_region_special = aux_bitmap.special();
  _aux_bit_map.initialize(_heap_region, _aux_bitmap_region);

  //
  // Create regions and region sets
  //
  size_t region_align = align_up(sizeof(ShenandoahHeapRegion), SHENANDOAH_CACHE_LINE_SIZE);
  size_t region_storage_size = align_up(region_align * _num_regions, region_page_size);
  region_storage_size = align_up(region_storage_size, os::vm_allocation_granularity());

  ReservedSpace region_storage(region_storage_size, region_page_size);
  MemTracker::record_virtual_memory_type(region_storage.base(), mtGC);
  if (!region_storage.special()) {
    os::commit_memory_or_exit(region_storage.base(), region_storage_size, region_page_size, false,
                              "Cannot commit region memory");
  }

  // Try to fit the collection set bitmap at lower addresses. This optimizes code generation for cset checks.
  // Go up until a sensible limit (subject to encoding constraints) and try to reserve the space there.
  // If not successful, bite a bullet and allocate at whatever address.
  {
    size_t cset_align = MAX2<size_t>(os::vm_page_size(), os::vm_allocation_granularity());
    size_t cset_size = align_up(((size_t) sh_rs.base() + sh_rs.size()) >> ShenandoahHeapRegion::region_size_bytes_shift(), cset_align);

    uintptr_t min = round_up_power_of_2(cset_align);
    uintptr_t max = (1u << 30u);

    for (uintptr_t addr = min; addr <= max; addr <<= 1u) {
      char* req_addr = (char*)addr;
      assert(is_aligned(req_addr, cset_align), "Should be aligned");
      ReservedSpace cset_rs(cset_size, cset_align, os::vm_page_size(), req_addr);
      if (cset_rs.is_reserved()) {
        assert(cset_rs.base() == req_addr, "Allocated where requested: " PTR_FORMAT ", " PTR_FORMAT, p2i(cset_rs.base()), addr);
        _collection_set = new ShenandoahCollectionSet(this, cset_rs, sh_rs.base());
        break;
      }
    }

    if (_collection_set == nullptr) {
      ReservedSpace cset_rs(cset_size, cset_align, os::vm_page_size());
      _collection_set = new ShenandoahCollectionSet(this, cset_rs, sh_rs.base());
    }
  }

  _regions = NEW_C_HEAP_ARRAY(ShenandoahHeapRegion*, _num_regions, mtGC);
  _affiliations = NEW_C_HEAP_ARRAY(uint8_t, _num_regions, mtGC);
  _free_set = new ShenandoahFreeSet(this, _num_regions);

  {
    ShenandoahHeapLocker locker(lock());


    for (size_t i = 0; i < _num_regions; i++) {
      HeapWord* start = (HeapWord*)sh_rs.base() + ShenandoahHeapRegion::region_size_words() * i;
      bool is_committed = i < num_committed_regions;
      void* loc = region_storage.base() + i * region_align;

      ShenandoahHeapRegion* r = new (loc) ShenandoahHeapRegion(start, i, is_committed);
      assert(is_aligned(r, SHENANDOAH_CACHE_LINE_SIZE), "Sanity");

      _marking_context->initialize_top_at_mark_start(r);
      _regions[i] = r;
      assert(!collection_set()->is_in(i), "New region should not be in collection set");

      _affiliations[i] = ShenandoahAffiliation::FREE;
    }

    // Initialize to complete
    _marking_context->mark_complete();
    size_t young_cset_regions, old_cset_regions;

    // We are initializing free set.  We ignore cset region tallies.
    _free_set->prepare_to_rebuild(young_cset_regions, old_cset_regions);
    _free_set->rebuild(0);
  }

  if (AlwaysPreTouch) {
    // For NUMA, it is important to pre-touch the storage under bitmaps with worker threads,
    // before initialize() below zeroes it with initializing thread. For any given region,
    // we touch the region and the corresponding bitmaps from the same thread.
    ShenandoahPushWorkerScope scope(workers(), _max_workers, false);

    _pretouch_heap_page_size = heap_page_size;
    _pretouch_bitmap_page_size = bitmap_page_size;

#ifdef LINUX
    // UseTransparentHugePages would madvise that backing memory can be coalesced into huge
    // pages. But, the kernel needs to know that every small page is used, in order to coalesce
    // them into huge one. Therefore, we need to pretouch with smaller pages.
    if (UseTransparentHugePages) {
      _pretouch_heap_page_size = (size_t)os::vm_page_size();
      _pretouch_bitmap_page_size = (size_t)os::vm_page_size();
    }
#endif

    // OS memory managers may want to coalesce back-to-back pages. Make their jobs
    // simpler by pre-touching continuous spaces (heap and bitmap) separately.

    ShenandoahPretouchBitmapTask bcl(bitmap.base(), _bitmap_size, _pretouch_bitmap_page_size);
    _workers->run_task(&bcl);

    ShenandoahPretouchHeapTask hcl(_pretouch_heap_page_size);
    _workers->run_task(&hcl);
  }

  //
  // Initialize the rest of GC subsystems
  //

  _liveness_cache = NEW_C_HEAP_ARRAY(ShenandoahLiveData*, _max_workers, mtGC);
  for (uint worker = 0; worker < _max_workers; worker++) {
    _liveness_cache[worker] = NEW_C_HEAP_ARRAY(ShenandoahLiveData, _num_regions, mtGC);
    Copy::fill_to_bytes(_liveness_cache[worker], _num_regions * sizeof(ShenandoahLiveData));
  }

  // There should probably be Shenandoah-specific options for these,
  // just as there are G1-specific options.
  {
    ShenandoahSATBMarkQueueSet& satbqs = ShenandoahBarrierSet::satb_mark_queue_set();
    satbqs.set_process_completed_buffers_threshold(20); // G1SATBProcessCompletedThreshold
    satbqs.set_buffer_enqueue_threshold_percentage(60); // G1SATBBufferEnqueueingThresholdPercent
  }

  _monitoring_support = new ShenandoahMonitoringSupport(this);
  _phase_timings = new ShenandoahPhaseTimings(max_workers());
  ShenandoahCodeRoots::initialize();

  if (ShenandoahPacing) {
    _pacer = new ShenandoahPacer(this);
    _pacer->setup_for_idle();
  } else {
    _pacer = nullptr;
  }

  _control_thread = new ShenandoahControlThread();
  _regulator_thread = new ShenandoahRegulatorThread(_control_thread);

  ShenandoahInitLogger::print();

  return JNI_OK;
}

size_t ShenandoahHeap::max_size_for(ShenandoahGeneration* generation) const {
  switch (generation->type()) {
    case YOUNG:  return _generation_sizer.max_young_size();
    case OLD:    return max_capacity() - _generation_sizer.min_young_size();
    case GLOBAL: return max_capacity();
    default:
      ShouldNotReachHere();
      return 0;
  }
}

size_t ShenandoahHeap::min_size_for(ShenandoahGeneration* generation) const {
  switch (generation->type()) {
    case YOUNG:  return _generation_sizer.min_young_size();
    case OLD:    return max_capacity() - _generation_sizer.max_young_size();
    case GLOBAL: return min_capacity();
    default:
      ShouldNotReachHere();
      return 0;
  }
}

void ShenandoahHeap::initialize_generations() {
  // Max capacity is the maximum _allowed_ capacity. That is, the maximum allowed capacity
  // for old would be total heap - minimum capacity of young. This means the sum of the maximum
  // allowed for old and young could exceed the total heap size. It remains the case that the
  // _actual_ capacity of young + old = total.
  if (strcmp(ShenandoahGCMode, "generational") == 0) {
    _generation_sizer.heap_size_changed(soft_max_capacity());
    size_t initial_capacity_young = _generation_sizer.max_young_size();
    size_t max_capacity_young = _generation_sizer.max_young_size();
    size_t initial_capacity_old = max_capacity() - max_capacity_young;
    size_t max_capacity_old = max_capacity() - initial_capacity_young;

    _young_generation = new ShenandoahYoungGeneration(_max_workers, max_capacity_young, initial_capacity_young);
    _old_generation = new ShenandoahOldGeneration(_max_workers, max_capacity_old, initial_capacity_old);
    _global_generation = new ShenandoahGlobalGeneration(_max_workers, soft_max_capacity(), soft_max_capacity());
  } else {
    _young_generation = new ShenandoahYoungGeneration(_max_workers, soft_max_capacity(), soft_max_capacity());
    _old_generation = new ShenandoahOldGeneration(_max_workers, 0L, 0L);
    _global_generation = new ShenandoahGlobalGeneration(_max_workers, soft_max_capacity(), soft_max_capacity());
  }
}

void ShenandoahHeap::initialize_heuristics() {
  if (ShenandoahGCMode != nullptr) {
    if (strcmp(ShenandoahGCMode, "satb") == 0) {
      _gc_mode = new ShenandoahSATBMode();
    } else if (strcmp(ShenandoahGCMode, "iu") == 0) {
      _gc_mode = new ShenandoahIUMode();
    } else if (strcmp(ShenandoahGCMode, "passive") == 0) {
      _gc_mode = new ShenandoahPassiveMode();
    } else if (strcmp(ShenandoahGCMode, "generational") == 0) {
      _gc_mode = new ShenandoahGenerationalMode();
    } else {
      vm_exit_during_initialization("Unknown -XX:ShenandoahGCMode option");
    }
  } else {
    vm_exit_during_initialization("Unknown -XX:ShenandoahGCMode option (null)");
  }
  _gc_mode->initialize_flags();
  if (_gc_mode->is_diagnostic() && !UnlockDiagnosticVMOptions) {
    vm_exit_during_initialization(
            err_msg("GC mode \"%s\" is diagnostic, and must be enabled via -XX:+UnlockDiagnosticVMOptions.",
                    _gc_mode->name()));
  }
  if (_gc_mode->is_experimental() && !UnlockExperimentalVMOptions) {
    vm_exit_during_initialization(
            err_msg("GC mode \"%s\" is experimental, and must be enabled via -XX:+UnlockExperimentalVMOptions.",
                    _gc_mode->name()));
  }

  _global_generation->initialize_heuristics(_gc_mode);
  if (mode()->is_generational()) {
    _young_generation->initialize_heuristics(_gc_mode);
    _old_generation->initialize_heuristics(_gc_mode);
  }
}

#ifdef _MSC_VER
#pragma warning( push )
#pragma warning( disable:4355 ) // 'this' : used in base member initializer list
#endif

ShenandoahHeap::ShenandoahHeap(ShenandoahCollectorPolicy* policy) :
  CollectedHeap(),
  _gc_generation(nullptr),
  _prepare_for_old_mark(false),
  _initial_size(0),
  _promotion_potential(0),
  _promotion_in_place_potential(0),
  _used(0),
  _committed(0),
  _max_workers(MAX3(ConcGCThreads, ParallelGCThreads, 1U)),
  _workers(nullptr),
  _safepoint_workers(nullptr),
  _heap_region_special(false),
  _num_regions(0),
  _regions(nullptr),
  _affiliations(nullptr),
  _update_refs_iterator(this),
  _promoted_reserve(0),
  _old_evac_reserve(0),
  _old_evac_expended(0),
  _young_evac_reserve(0),
  _captured_old_usage(0),
  _previous_promotion(0),
  _cancel_requested_time(0),
  _young_generation(nullptr),
  _global_generation(nullptr),
  _old_generation(nullptr),
  _control_thread(nullptr),
  _regulator_thread(nullptr),
  _shenandoah_policy(policy),
  _free_set(nullptr),
  _pacer(nullptr),
  _verifier(nullptr),
  _phase_timings(nullptr),
  _evac_tracker(new ShenandoahEvacuationTracker()),
  _mmu_tracker(),
  _generation_sizer(&_mmu_tracker),
  _monitoring_support(nullptr),
  _memory_pool(nullptr),
  _young_gen_memory_pool(nullptr),
  _old_gen_memory_pool(nullptr),
  _stw_memory_manager("Shenandoah Pauses", "end of GC pause"),
  _cycle_memory_manager("Shenandoah Cycles", "end of GC cycle"),
  _gc_timer(new ConcurrentGCTimer()),
  _soft_ref_policy(),
  _log_min_obj_alignment_in_bytes(LogMinObjAlignmentInBytes),
  _marking_context(nullptr),
  _bitmap_size(0),
  _bitmap_regions_per_slice(0),
  _bitmap_bytes_per_slice(0),
  _bitmap_region_special(false),
  _aux_bitmap_region_special(false),
  _liveness_cache(nullptr),
  _collection_set(nullptr),
  _card_scan(nullptr)
{
}

#ifdef _MSC_VER
#pragma warning( pop )
#endif

void ShenandoahHeap::print_on(outputStream* st) const {
  st->print_cr("Shenandoah Heap");
  st->print_cr(" " SIZE_FORMAT "%s max, " SIZE_FORMAT "%s soft max, " SIZE_FORMAT "%s committed, " SIZE_FORMAT "%s used",
               byte_size_in_proper_unit(max_capacity()), proper_unit_for_byte_size(max_capacity()),
               byte_size_in_proper_unit(soft_max_capacity()), proper_unit_for_byte_size(soft_max_capacity()),
               byte_size_in_proper_unit(committed()),    proper_unit_for_byte_size(committed()),
               byte_size_in_proper_unit(used()),         proper_unit_for_byte_size(used()));
  st->print_cr(" " SIZE_FORMAT " x " SIZE_FORMAT"%s regions",
               num_regions(),
               byte_size_in_proper_unit(ShenandoahHeapRegion::region_size_bytes()),
               proper_unit_for_byte_size(ShenandoahHeapRegion::region_size_bytes()));

  st->print("Status: ");
  if (has_forwarded_objects())                 st->print("has forwarded objects, ");
  if (is_concurrent_old_mark_in_progress())    st->print("old marking, ");
  if (is_concurrent_young_mark_in_progress())  st->print("young marking, ");
  if (is_evacuation_in_progress())             st->print("evacuating, ");
  if (is_update_refs_in_progress())            st->print("updating refs, ");
  if (is_degenerated_gc_in_progress())         st->print("degenerated gc, ");
  if (is_full_gc_in_progress())                st->print("full gc, ");
  if (is_full_gc_move_in_progress())           st->print("full gc move, ");
  if (is_concurrent_weak_root_in_progress())   st->print("concurrent weak roots, ");
  if (is_concurrent_strong_root_in_progress() &&
      !is_concurrent_weak_root_in_progress())  st->print("concurrent strong roots, ");

  if (cancelled_gc()) {
    st->print("cancelled");
  } else {
    st->print("not cancelled");
  }
  st->cr();

  st->print_cr("Reserved region:");
  st->print_cr(" - [" PTR_FORMAT ", " PTR_FORMAT ") ",
               p2i(reserved_region().start()),
               p2i(reserved_region().end()));

  ShenandoahCollectionSet* cset = collection_set();
  st->print_cr("Collection set:");
  if (cset != nullptr) {
    st->print_cr(" - map (vanilla): " PTR_FORMAT, p2i(cset->map_address()));
    st->print_cr(" - map (biased):  " PTR_FORMAT, p2i(cset->biased_map_address()));
  } else {
    st->print_cr(" (null)");
  }

  st->cr();
  MetaspaceUtils::print_on(st);

  if (Verbose) {
    print_heap_regions_on(st);
  }
}

class ShenandoahInitWorkerGCLABClosure : public ThreadClosure {
public:
  void do_thread(Thread* thread) {
    assert(thread != nullptr, "Sanity");
    assert(thread->is_Worker_thread(), "Only worker thread expected");
    ShenandoahThreadLocalData::initialize_gclab(thread);
  }
};

void ShenandoahHeap::post_initialize() {
  CollectedHeap::post_initialize();
  _mmu_tracker.initialize();

  MutexLocker ml(Threads_lock);

  ShenandoahInitWorkerGCLABClosure init_gclabs;
  _workers->threads_do(&init_gclabs);

  // gclab can not be initialized early during VM startup, as it can not determinate its max_size.
  // Now, we will let WorkerThreads to initialize gclab when new worker is created.
  _workers->set_initialize_gclab();
  if (_safepoint_workers != nullptr) {
    _safepoint_workers->threads_do(&init_gclabs);
    _safepoint_workers->set_initialize_gclab();
  }

  JFR_ONLY(ShenandoahJFRSupport::register_jfr_type_serializers());
}


ShenandoahOldHeuristics* ShenandoahHeap::old_heuristics() {
  return (ShenandoahOldHeuristics*) _old_generation->heuristics();
}

bool ShenandoahHeap::doing_mixed_evacuations() {
  return _old_generation->state() == ShenandoahOldGeneration::WAITING_FOR_EVAC;
}

bool ShenandoahHeap::is_old_bitmap_stable() const {
  ShenandoahOldGeneration::State state = _old_generation->state();
  return state != ShenandoahOldGeneration::MARKING
      && state != ShenandoahOldGeneration::BOOTSTRAPPING;
}

bool ShenandoahHeap::is_gc_generation_young() const {
  return _gc_generation != nullptr && _gc_generation->is_young();
}

size_t ShenandoahHeap::used() const {
  return Atomic::load(&_used);
}

size_t ShenandoahHeap::committed() const {
  return Atomic::load(&_committed);
}

void ShenandoahHeap::increase_committed(size_t bytes) {
  shenandoah_assert_heaplocked_or_safepoint();
  _committed += bytes;
}

void ShenandoahHeap::decrease_committed(size_t bytes) {
  shenandoah_assert_heaplocked_or_safepoint();
  _committed -= bytes;
}

void ShenandoahHeap::increase_used(size_t bytes) {
  Atomic::add(&_used, bytes, memory_order_relaxed);
}

void ShenandoahHeap::set_used(size_t bytes) {
  Atomic::store(&_used, bytes);
}

void ShenandoahHeap::decrease_used(size_t bytes) {
  assert(used() >= bytes, "never decrease heap size by more than we've left");
  Atomic::sub(&_used, bytes, memory_order_relaxed);
}

void ShenandoahHeap::notify_mutator_alloc_words(size_t words, bool waste) {
  size_t bytes = words * HeapWordSize;
  if (!waste) {
    increase_used(bytes);
  }

  if (ShenandoahPacing) {
    control_thread()->pacing_notify_alloc(words);
    if (waste) {
      pacer()->claim_for_alloc(words, true);
    }
  }
}

size_t ShenandoahHeap::capacity() const {
  return committed();
}

size_t ShenandoahHeap::max_capacity() const {
  return _num_regions * ShenandoahHeapRegion::region_size_bytes();
}

size_t ShenandoahHeap::soft_max_capacity() const {
  size_t v = Atomic::load(&_soft_max_size);
  assert(min_capacity() <= v && v <= max_capacity(),
         "Should be in bounds: " SIZE_FORMAT " <= " SIZE_FORMAT " <= " SIZE_FORMAT,
         min_capacity(), v, max_capacity());
  return v;
}

void ShenandoahHeap::set_soft_max_capacity(size_t v) {
  assert(min_capacity() <= v && v <= max_capacity(),
         "Should be in bounds: " SIZE_FORMAT " <= " SIZE_FORMAT " <= " SIZE_FORMAT,
         min_capacity(), v, max_capacity());
  Atomic::store(&_soft_max_size, v);

  if (mode()->is_generational()) {
    _generation_sizer.heap_size_changed(_soft_max_size);
    size_t soft_max_capacity_young = _generation_sizer.max_young_size();
    size_t soft_max_capacity_old = _soft_max_size - soft_max_capacity_young;
    _young_generation->set_soft_max_capacity(soft_max_capacity_young);
    _old_generation->set_soft_max_capacity(soft_max_capacity_old);
  }
}

size_t ShenandoahHeap::min_capacity() const {
  return _minimum_size;
}

size_t ShenandoahHeap::initial_capacity() const {
  return _initial_size;
}

void ShenandoahHeap::op_uncommit(double shrink_before, size_t shrink_until) {
  assert (ShenandoahUncommit, "should be enabled");

  // Application allocates from the beginning of the heap, and GC allocates at
  // the end of it. It is more efficient to uncommit from the end, so that applications
  // could enjoy the near committed regions. GC allocations are much less frequent,
  // and therefore can accept the committing costs.

  size_t count = 0;
  for (size_t i = num_regions(); i > 0; i--) { // care about size_t underflow
    ShenandoahHeapRegion* r = get_region(i - 1);
    if (r->is_empty_committed() && (r->empty_time() < shrink_before)) {
      ShenandoahHeapLocker locker(lock());
      if (r->is_empty_committed()) {
        if (committed() < shrink_until + ShenandoahHeapRegion::region_size_bytes()) {
          break;
        }

        r->make_uncommitted();
        count++;
      }
    }
    SpinPause(); // allow allocators to take the lock
  }

  if (count > 0) {
    control_thread()->notify_heap_changed();
    regulator_thread()->notify_heap_changed();
  }
}

void ShenandoahHeap::handle_old_evacuation(HeapWord* obj, size_t words, bool promotion) {
  // Only register the copy of the object that won the evacuation race.
  card_scan()->register_object_without_lock(obj);

  // Mark the entire range of the evacuated object as dirty.  At next remembered set scan,
  // we will clear dirty bits that do not hold interesting pointers.  It's more efficient to
  // do this in batch, in a background GC thread than to try to carefully dirty only cards
  // that hold interesting pointers right now.
  card_scan()->mark_range_as_dirty(obj, words);

  if (promotion) {
    // This evacuation was a promotion, track this as allocation against old gen
    old_generation()->increase_allocated(words * HeapWordSize);
  }
}

void ShenandoahHeap::handle_old_evacuation_failure() {
  if (_old_gen_oom_evac.try_set()) {
    log_info(gc)("Old gen evac failure.");
  }
}

void ShenandoahHeap::handle_promotion_failure() {
  old_heuristics()->handle_promotion_failure();
}

void ShenandoahHeap::report_promotion_failure(Thread* thread, size_t size) {
  // We squelch excessive reports to reduce noise in logs.
  const size_t MaxReportsPerEpoch = 4;
  static size_t last_report_epoch = 0;
  static size_t epoch_report_count = 0;

  size_t promotion_reserve;
  size_t promotion_expended;

  size_t gc_id = control_thread()->get_gc_id();

  if ((gc_id != last_report_epoch) || (epoch_report_count++ < MaxReportsPerEpoch)) {
    {
      // Promotion failures should be very rare.  Invest in providing useful diagnostic info.
      ShenandoahHeapLocker locker(lock());
      promotion_reserve = get_promoted_reserve();
      promotion_expended = get_promoted_expended();
    }
    PLAB* plab = ShenandoahThreadLocalData::plab(thread);
    size_t words_remaining = (plab == nullptr)? 0: plab->words_remaining();
    const char* promote_enabled = ShenandoahThreadLocalData::allow_plab_promotions(thread)? "enabled": "disabled";
    ShenandoahHeap* heap = ShenandoahHeap::heap();
    ShenandoahGeneration* old_gen = heap->old_generation();
    size_t old_capacity = old_gen->max_capacity();
    size_t old_usage = old_gen->used();
    size_t old_free_regions = old_gen->free_unaffiliated_regions();

    log_info(gc, ergo)("Promotion failed, size " SIZE_FORMAT ", has plab? %s, PLAB remaining: " SIZE_FORMAT
                       ", plab promotions %s, promotion reserve: " SIZE_FORMAT ", promotion expended: " SIZE_FORMAT
                       ", old capacity: " SIZE_FORMAT ", old_used: " SIZE_FORMAT ", old unaffiliated regions: " SIZE_FORMAT,
                       size * HeapWordSize, plab == nullptr? "no": "yes",
                       words_remaining * HeapWordSize, promote_enabled, promotion_reserve, promotion_expended,
                       old_capacity, old_usage, old_free_regions);

    if ((gc_id == last_report_epoch) && (epoch_report_count >= MaxReportsPerEpoch)) {
      log_info(gc, ergo)("Squelching additional promotion failure reports for current epoch");
    } else if (gc_id != last_report_epoch) {
      last_report_epoch = gc_id;;
      epoch_report_count = 1;
    }
  }
}

HeapWord* ShenandoahHeap::allocate_from_gclab_slow(Thread* thread, size_t size) {
  // New object should fit the GCLAB size
  size_t min_size = MAX2(size, PLAB::min_size());

  // Figure out size of new GCLAB, looking back at heuristics. Expand aggressively.
  size_t new_size = ShenandoahThreadLocalData::gclab_size(thread) * 2;

  // Limit growth of GCLABs to ShenandoahMaxEvacLABRatio * the minimum size.  This enables more equitable distribution of
  // available evacuation buidget between the many threads that are coordinating in the evacuation effort.
  if (ShenandoahMaxEvacLABRatio > 0) {
    log_debug(gc, free)("Allocate new gclab: " SIZE_FORMAT ", " SIZE_FORMAT, new_size, PLAB::min_size() * ShenandoahMaxEvacLABRatio);
    new_size = MIN2(new_size, PLAB::min_size() * ShenandoahMaxEvacLABRatio);
  }

  new_size = MIN2(new_size, PLAB::max_size());
  new_size = MAX2(new_size, PLAB::min_size());

  // Record new heuristic value even if we take any shortcut. This captures
  // the case when moderately-sized objects always take a shortcut. At some point,
  // heuristics should catch up with them.
  ShenandoahThreadLocalData::set_gclab_size(thread, new_size);

  if (new_size < size) {
    // New size still does not fit the object. Fall back to shared allocation.
    // This avoids retiring perfectly good GCLABs, when we encounter a large object.
    log_debug(gc, free)("New gclab size (" SIZE_FORMAT ") is too small for " SIZE_FORMAT, new_size, size);
    return nullptr;
  }

  // Retire current GCLAB, and allocate a new one.
  PLAB* gclab = ShenandoahThreadLocalData::gclab(thread);
  gclab->retire();

  size_t actual_size = 0;
  HeapWord* gclab_buf = allocate_new_gclab(min_size, new_size, &actual_size);
  if (gclab_buf == nullptr) {
    return nullptr;
  }

  assert (size <= actual_size, "allocation should fit");

  if (ZeroTLAB) {
    // ..and clear it.
    Copy::zero_to_words(gclab_buf, actual_size);
  } else {
    // ...and zap just allocated object.
#ifdef ASSERT
    // Skip mangling the space corresponding to the object header to
    // ensure that the returned space is not considered parsable by
    // any concurrent GC thread.
    size_t hdr_size = oopDesc::header_size();
    Copy::fill_to_words(gclab_buf + hdr_size, actual_size - hdr_size, badHeapWordVal);
#endif // ASSERT
  }
  gclab->set_buf(gclab_buf, actual_size);
  return gclab->allocate(size);
}

// Establish a new PLAB and allocate size HeapWords within it.
HeapWord* ShenandoahHeap::allocate_from_plab_slow(Thread* thread, size_t size, bool is_promotion) {
  // New object should fit the PLAB size
  size_t min_size = MAX2(size, PLAB::min_size());

  // Figure out size of new PLAB, looking back at heuristics. Expand aggressively.
  size_t cur_size = ShenandoahThreadLocalData::plab_size(thread);
  if (cur_size == 0) {
    cur_size = PLAB::min_size();
  }
  size_t future_size = cur_size * 2;
  // Limit growth of PLABs to ShenandoahMaxEvacLABRatio * the minimum size.  This enables more equitable distribution of
  // available evacuation buidget between the many threads that are coordinating in the evacuation effort.
  if (ShenandoahMaxEvacLABRatio > 0) {
    future_size = MIN2(future_size, PLAB::min_size() * ShenandoahMaxEvacLABRatio);
  }
  future_size = MIN2(future_size, PLAB::max_size());
  future_size = MAX2(future_size, PLAB::min_size());

  size_t unalignment = future_size % CardTable::card_size_in_words();
  if (unalignment != 0) {
    future_size = future_size - unalignment + CardTable::card_size_in_words();
  }

  // Record new heuristic value even if we take any shortcut. This captures
  // the case when moderately-sized objects always take a shortcut. At some point,
  // heuristics should catch up with them.  Note that the requested cur_size may
  // not be honored, but we remember that this is the preferred size.
  ShenandoahThreadLocalData::set_plab_size(thread, future_size);
  if (cur_size < size) {
    // The PLAB to be allocated is still not large enough to hold the object. Fall back to shared allocation.
    // This avoids retiring perfectly good PLABs in order to represent a single large object allocation.
    return nullptr;
  }

  // Retire current PLAB, and allocate a new one.
  PLAB* plab = ShenandoahThreadLocalData::plab(thread);
  if (plab->words_remaining() < PLAB::min_size()) {
    // Retire current PLAB, and allocate a new one.
    // CAUTION: retire_plab may register the remnant filler object with the remembered set scanner without a lock.  This
    // is safe iff it is assured that each PLAB is a whole-number multiple of card-mark memory size and each PLAB is
    // aligned with the start of a card's memory range.
    retire_plab(plab, thread);

    size_t actual_size = 0;
    // allocate_new_plab resets plab_evacuated and plab_promoted and disables promotions if old-gen available is
    // less than the remaining evacuation need.  It also adjusts plab_preallocated and expend_promoted if appropriate.
    HeapWord* plab_buf = allocate_new_plab(min_size, cur_size, &actual_size);
    if (plab_buf == nullptr) {
      if (min_size == PLAB::min_size()) {
        // Disable plab promotions for this thread because we cannot even allocate a plab of minimal size.  This allows us
        // to fail faster on subsequent promotion attempts.
        ShenandoahThreadLocalData::disable_plab_promotions(thread);
      }
      return NULL;
    } else {
      ShenandoahThreadLocalData::enable_plab_retries(thread);
    }
    assert (size <= actual_size, "allocation should fit");
    if (ZeroTLAB) {
      // ..and clear it.
      Copy::zero_to_words(plab_buf, actual_size);
    } else {
      // ...and zap just allocated object.
#ifdef ASSERT
      // Skip mangling the space corresponding to the object header to
      // ensure that the returned space is not considered parsable by
      // any concurrent GC thread.
      size_t hdr_size = oopDesc::header_size();
      Copy::fill_to_words(plab_buf + hdr_size, actual_size - hdr_size, badHeapWordVal);
#endif // ASSERT
    }
    plab->set_buf(plab_buf, actual_size);
    if (is_promotion && !ShenandoahThreadLocalData::allow_plab_promotions(thread)) {
      return nullptr;
    }
    return plab->allocate(size);
  } else {
    // If there's still at least min_size() words available within the current plab, don't retire it.  Let's gnaw
    // away on this plab as long as we can.  Meanwhile, return nullptr to force this particular allocation request
    // to be satisfied with a shared allocation.  By packing more promotions into the previously allocated PLAB, we
    // reduce the likelihood of evacuation failures, and we we reduce the need for downsizing our PLABs.
    return nullptr;
  }
}

// TODO: It is probably most efficient to register all objects (both promotions and evacuations) that were allocated within
// this plab at the time we retire the plab.  A tight registration loop will run within both code and data caches.  This change
// would allow smaller and faster in-line implementation of alloc_from_plab().  Since plabs are aligned on card-table boundaries,
// this object registration loop can be performed without acquiring a lock.
void ShenandoahHeap::retire_plab(PLAB* plab, Thread* thread) {
  // We don't enforce limits on plab_evacuated.  We let it consume all available old-gen memory in order to reduce
  // probability of an evacuation failure.  We do enforce limits on promotion, to make sure that excessive promotion
  // does not result in an old-gen evacuation failure.  Note that a failed promotion is relatively harmless.  Any
  // object that fails to promote in the current cycle will be eligible for promotion in a subsequent cycle.

  // When the plab was instantiated, its entirety was treated as if the entire buffer was going to be dedicated to
  // promotions.  Now that we are retiring the buffer, we adjust for the reality that the plab is not entirely promotions.
  //  1. Some of the plab may have been dedicated to evacuations.
  //  2. Some of the plab may have been abandoned due to waste (at the end of the plab).
  size_t not_promoted =
    ShenandoahThreadLocalData::get_plab_preallocated_promoted(thread) - ShenandoahThreadLocalData::get_plab_promoted(thread);
  ShenandoahThreadLocalData::reset_plab_promoted(thread);
  ShenandoahThreadLocalData::reset_plab_evacuated(thread);
  ShenandoahThreadLocalData::set_plab_preallocated_promoted(thread, 0);
  if (not_promoted > 0) {
    unexpend_promoted(not_promoted);
  }
  size_t waste = plab->waste();
  HeapWord* top = plab->top();
  plab->retire();
  if (top != nullptr && plab->waste() > waste && is_in_old(top)) {
    // If retiring the plab created a filler object, then we
    // need to register it with our card scanner so it can
    // safely walk the region backing the plab.
    log_debug(gc)("retire_plab() is registering remnant of size " SIZE_FORMAT " at " PTR_FORMAT,
                  plab->waste() - waste, p2i(top));
    card_scan()->register_object_without_lock(top);
  }
}

void ShenandoahHeap::retire_plab(PLAB* plab) {
  Thread* thread = Thread::current();
  retire_plab(plab, thread);
}

void ShenandoahHeap::cancel_old_gc() {
  shenandoah_assert_safepoint();
  assert(_old_generation != nullptr, "Should only have mixed collections in generation mode.");
  log_info(gc)("Terminating old gc cycle.");

  // Stop marking
  old_generation()->cancel_marking();
  // Stop coalescing undead objects
  set_prepare_for_old_mark_in_progress(false);
  // Stop tracking old regions
  old_heuristics()->abandon_collection_candidates();
  // Remove old generation access to young generation mark queues
  young_generation()->set_old_gen_task_queues(nullptr);
  // Transition to IDLE now.
  _old_generation->transition_to(ShenandoahOldGeneration::IDLE);
}

bool ShenandoahHeap::is_old_gc_active() {
  return _old_generation->state() != ShenandoahOldGeneration::IDLE;
}

void ShenandoahHeap::coalesce_and_fill_old_regions() {
  class ShenandoahGlobalCoalesceAndFill : public ShenandoahHeapRegionClosure {
   public:
    virtual void heap_region_do(ShenandoahHeapRegion* region) override {
      // old region is not in the collection set and was not immediately trashed
      if (region->is_old() && region->is_active() && !region->is_humongous()) {
        // Reset the coalesce and fill boundary because this is a global collect
        // and cannot be preempted by young collects. We want to be sure the entire
        // region is coalesced here and does not resume from a previously interrupted
        // or completed coalescing.
        region->begin_preemptible_coalesce_and_fill();
        region->oop_fill_and_coalesce();
      }
    }

    virtual bool is_thread_safe() override {
      return true;
    }
  };
  ShenandoahGlobalCoalesceAndFill coalesce;
  parallel_heap_region_iterate(&coalesce);
}

// xfer_limit is the maximum we're able to transfer from young to old
void ShenandoahHeap::adjust_generation_sizes_for_next_cycle(
  size_t xfer_limit, size_t young_cset_regions, size_t old_cset_regions) {

  // Make sure old-generation is large enough, but no larger, than is necessary to hold mixed evacuations
  // and promotions if we anticipate either.
  size_t region_size_bytes = ShenandoahHeapRegion::region_size_bytes();
  size_t promo_load = get_promotion_potential();
  // The free set will reserve this amount of memory to hold young evacuations
  size_t young_reserve = (young_generation()->max_capacity() * ShenandoahEvacReserve) / 100;
  size_t old_reserve = 0;
  size_t mixed_candidates = old_heuristics()->unprocessed_old_collection_candidates();
  bool doing_mixed = (mixed_candidates > 0);
  bool doing_promotions = promo_load > 0;

  // round down
  size_t max_old_region_xfer = xfer_limit / region_size_bytes;

  // We can limit the reserve to the size of anticipated promotions
  size_t max_old_reserve = young_reserve * ShenandoahOldEvacRatioPercent / (100 - ShenandoahOldEvacRatioPercent);
  // Here's the algebra:
  //  TotalEvacuation = OldEvacuation + YoungEvacuation
  //  OldEvacuation = TotalEvacuation*(ShenandoahOldEvacRatioPercent/100)
  //  OldEvacuation = YoungEvacuation * (ShenandoahOldEvacRatioPercent/100)/(1 - ShenandoahOldEvacRatioPercent/100)
  //  OldEvacuation = YoungEvacuation * ShenandoahOldEvacRatioPercent/(100 - ShenandoahOldEvacRatioPercent)

  size_t reserve_for_mixed, reserve_for_promo;
  if (doing_mixed) {
    assert(old_generation()->available() >= old_generation()->free_unaffiliated_regions() * region_size_bytes,
           "Unaffiliated available must be less than total available");

    // We want this much memory to be unfragmented in order to reliably evacuate old.  This is conservative because we
    // only have to evacuate the live memory within mixed candidate.
    size_t max_evac_need = (size_t) (mixed_candidates * region_size_bytes * ShenandoahOldEvacWaste);
    size_t old_fragmented_available =
      old_generation()->available() - old_generation()->free_unaffiliated_regions() * region_size_bytes;
    reserve_for_mixed = max_evac_need + old_fragmented_available;
    if (reserve_for_mixed > max_old_reserve) {
      reserve_for_mixed = max_old_reserve;
    }
  } else {
    reserve_for_mixed = 0;
  }

  size_t available_for_promotions = max_old_reserve - reserve_for_mixed;
  if (doing_promotions) {
    // We're only promoting and we have a maximum bound on the amount to be promoted
    reserve_for_promo = (size_t) (promo_load * ShenandoahPromoEvacWaste);
    if (reserve_for_promo > available_for_promotions) {
      reserve_for_promo = available_for_promotions;
    }
  } else {
    reserve_for_promo = 0;
  }
  old_reserve = reserve_for_mixed + reserve_for_promo;
  assert(old_reserve <= max_old_reserve, "cannot reserve more than max for old evacuations");

  size_t old_available = old_generation()->available() + old_cset_regions * region_size_bytes;
  size_t young_available = young_generation()->available() + young_cset_regions * region_size_bytes;
  size_t old_region_deficit = 0;
  size_t old_region_surplus = 0;
  if (old_available >= old_reserve) {
    size_t old_excess = old_available - old_reserve;
    size_t excess_regions = old_excess / region_size_bytes;
    size_t unaffiliated_old_regions = old_generation()->free_unaffiliated_regions() + old_cset_regions;
    size_t unaffiliated_old = unaffiliated_old_regions * region_size_bytes;
    if (unaffiliated_old_regions < excess_regions) {
      // We'll give only unaffiliated old to young, which is known to be less than the excess.
      old_region_surplus = unaffiliated_old_regions;
    } else {
      // unaffiliated_old_regions > excess_regions, so we only give away the excess.
      old_region_surplus = excess_regions;
    }
  } else {
    // We need to request transfer from YOUNG.  Ignore that this will directly impact young_generation()->max_capacity(),
    // indirectly impacting young_reserve and old_reserve.  These computations are conservative.
    size_t old_need = old_reserve - old_available;
    // Round up the number of regions needed from YOUNG
    old_region_deficit = (old_need + region_size_bytes - 1) / region_size_bytes;
  }

  if (old_region_deficit > max_old_region_xfer) {
    // If we're running short on young-gen memory, limit the xfer
    old_region_deficit = max_old_region_xfer;
    // old-gen collection activities will be curtailed if the budget is smaller than desired.
  }
  set_old_region_surplus(old_region_surplus);
  set_old_region_deficit(old_region_deficit);
}

// Called from stubs in JIT code or interpreter
HeapWord* ShenandoahHeap::allocate_new_tlab(size_t min_size,
                                            size_t requested_size,
                                            size_t* actual_size) {
  ShenandoahAllocRequest req = ShenandoahAllocRequest::for_tlab(min_size, requested_size);
  HeapWord* res = allocate_memory(req, false);
  if (res != nullptr) {
    *actual_size = req.actual_size();
  } else {
    *actual_size = 0;
  }
  return res;
}

HeapWord* ShenandoahHeap::allocate_new_gclab(size_t min_size,
                                             size_t word_size,
                                             size_t* actual_size) {
  ShenandoahAllocRequest req = ShenandoahAllocRequest::for_gclab(min_size, word_size);
  HeapWord* res = allocate_memory(req, false);
  if (res != nullptr) {
    *actual_size = req.actual_size();
  } else {
    *actual_size = 0;
  }
  return res;
}

HeapWord* ShenandoahHeap::allocate_new_plab(size_t min_size,
                                            size_t word_size,
                                            size_t* actual_size) {
  ShenandoahAllocRequest req = ShenandoahAllocRequest::for_plab(min_size, word_size);
  // Note that allocate_memory() sets a thread-local flag to prohibit further promotions by this thread
  // if we are at risk of infringing on the old-gen evacuation budget.
  HeapWord* res = allocate_memory(req, false);
  if (res != nullptr) {
    *actual_size = req.actual_size();
  } else {
    *actual_size = 0;
  }
  return res;
}

// is_promotion is true iff this allocation is known for sure to hold the result of young-gen evacuation
// to old-gen.  plab allocates are not known as such, since they may hold old-gen evacuations.
HeapWord* ShenandoahHeap::allocate_memory(ShenandoahAllocRequest& req, bool is_promotion) {
  intptr_t pacer_epoch = 0;
  bool in_new_region = false;
  HeapWord* result = nullptr;

  if (req.is_mutator_alloc()) {
    if (ShenandoahPacing) {
      pacer()->pace_for_alloc(req.size());
      pacer_epoch = pacer()->epoch();
    }

    if (!ShenandoahAllocFailureALot || !should_inject_alloc_failure()) {
      result = allocate_memory_under_lock(req, in_new_region, is_promotion);
    }

    // Allocation failed, block until control thread reacted, then retry allocation.
    //
    // It might happen that one of the threads requesting allocation would unblock
    // way later after GC happened, only to fail the second allocation, because
    // other threads have already depleted the free storage. In this case, a better
    // strategy is to try again, as long as GC makes progress.
    //
    // Then, we need to make sure the allocation was retried after at least one
    // Full GC, which means we want to try more than ShenandoahFullGCThreshold times.
    size_t tries = 0;
    while (result == nullptr && _progress_last_gc.is_set()) {
      tries++;
      control_thread()->handle_alloc_failure(req);
      result = allocate_memory_under_lock(req, in_new_region, is_promotion);
    }
    while (result == nullptr && tries <= ShenandoahFullGCThreshold) {
      tries++;
      control_thread()->handle_alloc_failure(req);
      result = allocate_memory_under_lock(req, in_new_region, is_promotion);
    }
  } else {
    assert(req.is_gc_alloc(), "Can only accept GC allocs here");
    result = allocate_memory_under_lock(req, in_new_region, is_promotion);
    // Do not call handle_alloc_failure() here, because we cannot block.
    // The allocation failure would be handled by the LRB slowpath with handle_alloc_failure_evac().
  }

  if (in_new_region) {
    control_thread()->notify_heap_changed();
    regulator_thread()->notify_heap_changed();
  }

  if (result != nullptr) {
    ShenandoahGeneration* alloc_generation = generation_for(req.affiliation());
    size_t requested = req.size();
    size_t actual = req.actual_size();
    size_t actual_bytes = actual * HeapWordSize;

    assert (req.is_lab_alloc() || (requested == actual),
            "Only LAB allocations are elastic: %s, requested = " SIZE_FORMAT ", actual = " SIZE_FORMAT,
            ShenandoahAllocRequest::alloc_type_to_string(req.type()), requested, actual);

    if (req.is_mutator_alloc()) {
      notify_mutator_alloc_words(actual, false);
      alloc_generation->increase_allocated(actual_bytes);

      // If we requested more than we were granted, give the rest back to pacer.
      // This only matters if we are in the same pacing epoch: do not try to unpace
      // over the budget for the other phase.
      if (ShenandoahPacing && (pacer_epoch > 0) && (requested > actual)) {
        pacer()->unpace_for_alloc(pacer_epoch, requested - actual);
      }
    } else {
      increase_used(actual_bytes);
    }
  }

  return result;
}

HeapWord* ShenandoahHeap::allocate_memory_under_lock(ShenandoahAllocRequest& req, bool& in_new_region, bool is_promotion) {
  bool try_smaller_lab_size = false;
  size_t smaller_lab_size;
  {
    // promotion_eligible pertains only to PLAB allocations, denoting that the PLAB is allowed to allocate for promotions.
    bool promotion_eligible = false;
    bool allow_allocation = true;
    bool plab_alloc = false;
    size_t requested_bytes = req.size() * HeapWordSize;
    HeapWord* result = nullptr;
    ShenandoahHeapLocker locker(lock());
    Thread* thread = Thread::current();

    if (mode()->is_generational()) {
      if (req.affiliation() == YOUNG_GENERATION) {
        if (req.is_mutator_alloc()) {
          size_t young_words_available = young_generation()->available() / HeapWordSize;
          if (ShenandoahElasticTLAB && req.is_lab_alloc() && (req.min_size() < young_words_available)) {
            // Allow ourselves to try a smaller lab size even if requested_bytes <= young_available.  We may need a smaller
            // lab size because young memory has become too fragmented.
            try_smaller_lab_size = true;
            smaller_lab_size = (young_words_available < req.size())? young_words_available: req.size();
          } else if (req.size() > young_words_available) {
            // Can't allocate because even min_size() is larger than remaining young_available
            log_info(gc, ergo)("Unable to shrink %s alloc request of minimum size: " SIZE_FORMAT
                               ", young words available: " SIZE_FORMAT, req.type_string(),
                               HeapWordSize * (req.is_lab_alloc()? req.min_size(): req.size()), young_words_available);
            return nullptr;
          }
        }
      } else {                    // reg.affiliation() == OLD_GENERATION
        assert(req.type() != ShenandoahAllocRequest::_alloc_gclab, "GCLAB pertains only to young-gen memory");
        if (req.type() ==  ShenandoahAllocRequest::_alloc_plab) {
          plab_alloc = true;
          size_t promotion_avail = get_promoted_reserve();
          size_t promotion_expended = get_promoted_expended();
          if (promotion_expended + requested_bytes > promotion_avail) {
            promotion_avail = 0;
            if (get_old_evac_reserve() == 0) {
              // There are no old-gen evacuations in this pass.  There's no value in creating a plab that cannot
              // be used for promotions.
              allow_allocation = false;
            }
          } else {
            promotion_avail = promotion_avail - (promotion_expended + requested_bytes);
            promotion_eligible = true;
          }
        } else if (is_promotion) {
          // This is a shared alloc for promotion
          size_t promotion_avail = get_promoted_reserve();
          size_t promotion_expended = get_promoted_expended();
          if (promotion_expended + requested_bytes > promotion_avail) {
            promotion_avail = 0;
          } else {
            promotion_avail = promotion_avail - (promotion_expended + requested_bytes);
          }
          if (promotion_avail == 0) {
            // We need to reserve the remaining memory for evacuation.  Reject this allocation.  The object will be
            // evacuated to young-gen memory and promoted during a future GC pass.
            return nullptr;
          }
          // Else, we'll allow the allocation to proceed.  (Since we hold heap lock, the tested condition remains true.)
        } else {
          // This is a shared allocation for evacuation.  Memory has already been reserved for this purpose.
        }
      }
    } // This ends the is_generational() block

<<<<<<< HEAD
    // First try the original request.  If TLAB request size is greater than available, allocate() will attempt to downsize
    // request to fit within available memory.
    result = (allow_allocation)? _free_set->allocate(req, in_new_region): nullptr;
    if (result != nullptr) {
      if (req.affiliation() == ShenandoahRegionAffiliation::OLD_GENERATION) {
        ShenandoahThreadLocalData::reset_plab_promoted(thread);
        if (req.is_gc_alloc()) {
          bool disable_plab_promotions = false;
          if (req.type() ==  ShenandoahAllocRequest::_alloc_plab) {
            if (promotion_eligible) {
              size_t actual_size = req.actual_size() * HeapWordSize;
              // The actual size of the allocation may be larger than the requested bytes (due to alignment on card boundaries).
              // If this puts us over our promotion budget, we need to disable future PLAB promotions for this thread.
              if (get_promoted_expended() + actual_size <= get_promoted_reserve()) {
=======
    if (!try_smaller_lab_size) {
      result = (allow_allocation)? _free_set->allocate(req, in_new_region): nullptr;
      if (result != nullptr) {
        if (req.is_old()) {
          ShenandoahThreadLocalData::reset_plab_promoted(thread);
          if (req.is_gc_alloc()) {
            if (req.type() ==  ShenandoahAllocRequest::_alloc_plab) {
              if (promotion_eligible) {
                size_t actual_size = req.actual_size() * HeapWordSize;
>>>>>>> 7df41365
                // Assume the entirety of this PLAB will be used for promotion.  This prevents promotion from overreach.
                // When we retire this plab, we'll unexpend what we don't really use.
                ShenandoahThreadLocalData::enable_plab_promotions(thread);
                expend_promoted(actual_size);
<<<<<<< HEAD
=======
                // This assert has been disabled because we expect this code to be replaced by 05/2023.
                // assert(get_promoted_expended() <= get_promoted_reserve(), "Do not expend more promotion than budgeted");
>>>>>>> 7df41365
                ShenandoahThreadLocalData::set_plab_preallocated_promoted(thread, actual_size);
              } else {
                disable_plab_promotions = true;
              }
            } else {
              disable_plab_promotions = true;
            }
            if (disable_plab_promotions) {
              // Disable promotions in this thread because entirety of this PLAB must be available to hold old-gen evacuations.
              ShenandoahThreadLocalData::disable_plab_promotions(thread);
              ShenandoahThreadLocalData::set_plab_preallocated_promoted(thread, 0);
            }
          } else if (is_promotion) {
            // Shared promotion.  Assume size is requested_bytes.
            expend_promoted(requested_bytes);
            assert(get_promoted_expended() <= get_promoted_reserve(), "Do not expend more promotion than budgeted");
          }
<<<<<<< HEAD
=======

          // Register the newly allocated object while we're holding the global lock since there's no synchronization
          // built in to the implementation of register_object().  There are potential races when multiple independent
          // threads are allocating objects, some of which might span the same card region.  For example, consider
          // a card table's memory region within which three objects are being allocated by three different threads:
          //
          // objects being "concurrently" allocated:
          //    [-----a------][-----b-----][--------------c------------------]
          //            [---- card table memory range --------------]
          //
          // Before any objects are allocated, this card's memory range holds no objects.  Note that allocation of object a
          //   wants to set the has-object, first-start, and last-start attributes of the preceding card region.
          //   allocation of object b wants to set the has-object, first-start, and last-start attributes of this card region.
          //   allocation of object c also wants to set the has-object, first-start, and last-start attributes of this card region.
          //
          // The thread allocating b and the thread allocating c can "race" in various ways, resulting in confusion, such as
          // last-start representing object b while first-start represents object c.  This is why we need to require all
          // register_object() invocations to be "mutually exclusive" with respect to each card's memory range.
          ShenandoahHeap::heap()->card_scan()->register_object(result);
        }
      } else {
        // The allocation failed.  If this was a plab allocation, We've already retired it and no longer have a plab.
        if (req.is_old() && req.is_gc_alloc() &&
            (req.type() == ShenandoahAllocRequest::_alloc_plab)) {
          // We don't need to disable PLAB promotions because there is no PLAB.  We leave promotions enabled because
          // this allows the surrounding infrastructure to retry alloc_plab_slow() with a smaller PLAB size.
          ShenandoahThreadLocalData::set_plab_preallocated_promoted(thread, 0);
>>>>>>> 7df41365
        }

        // Register the newly allocated object while we're holding the global lock since there's no synchronization
        // built in to the implementation of register_object().  There are potential races when multiple independent
        // threads are allocating objects, some of which might span the same card region.  For example, consider
        // a card table's memory region within which three objects are being allocated by three different threads:
        //
        // objects being "concurrently" allocated:
        //    [-----a------][-----b-----][--------------c------------------]
        //            [---- card table memory range --------------]
        //
        // Before any objects are allocated, this card's memory range holds no objects.  Note that allocation of object a
        //   wants to set the starts-object, first-start, and last-start attributes of the preceding card region.
        //   allocation of object b wants to set the starts-object, first-start, and last-start attributes of this card region.
        //   allocation of object c also wants to set the starts-object, first-start, and last-start attributes of this
        //   card region.
        //
        // The thread allocating b and the thread allocating c can "race" in various ways, resulting in confusion, such as
        // last-start representing object b while first-start represents object c.  This is why we need to require all
        // register_object() invocations to be "mutually exclusive" with respect to each card's memory range.
        ShenandoahHeap::heap()->card_scan()->register_object(result);
      }
    } else {
      // The allocation failed.  If this was a plab allocation, We've already retired it and no longer have a plab.
      if ((req.affiliation() == ShenandoahRegionAffiliation::OLD_GENERATION) && req.is_gc_alloc() &&
          (req.type() == ShenandoahAllocRequest::_alloc_plab)) {
        // We don't need to disable PLAB promotions because there is no PLAB.  We leave promotions enabled because
        // this allows the surrounding infrastructure to retry alloc_plab_slow() with a smaller PLAB size.
        ShenandoahThreadLocalData::set_plab_preallocated_promoted(thread, 0);
      }
    }
    if ((result != nullptr) || !try_smaller_lab_size) {
      return result;
    }
    // else, fall through to try_smaller_lab_size
  } // This closes the block that holds the heap lock, releasing the lock.

  // We failed to allocate the originally requested lab size.  Let's see if we can allocate a smaller lab size.
  if (req.size() == smaller_lab_size) {
    // If we were already trying to allocate min size, no value in attempting to repeat the same.  End the recursion.
    return nullptr;
  }

  // We arrive here if the tlab allocation request can be resized to fit within young_available
  assert((req.affiliation() == YOUNG_GENERATION) && req.is_lab_alloc() && req.is_mutator_alloc() &&
         (smaller_lab_size < req.size()), "Only shrink allocation request size for TLAB allocations");

  // By convention, ShenandoahAllocationRequest is primarily read-only.  The only mutable instance data is represented by
  // actual_size(), which is overwritten with the size of the allocaion when the allocation request is satisfied.  We use a
  // recursive call here rather than introducing new methods to mutate the existing ShenandoahAllocationRequest argument.
  // Mutation of the existing object might result in astonishing results if calling contexts assume the content of immutable
  // fields remain constant.  The original TLAB allocation request was for memory that exceeded the current capacity.  We'll
  // attempt to allocate a smaller TLAB.  If this is successful, we'll update actual_size() of our incoming
  // ShenandoahAllocRequest.  If the recursive request fails, we'll simply return nullptr.

  // Note that we've relinquished the HeapLock and some other thread may perform additional allocation before our recursive
  // call reacquires the lock.  If that happens, we will need another recursive call to further reduce the size of our request
  // for each time another thread allocates young memory during the brief intervals that the heap lock is available to
  // interfering threads.  We expect this interference to be rare.  The recursion bottoms out when young_available is
  // smaller than req.min_size().  The inner-nested call to allocate_memory_under_lock() uses the same min_size() value
  // as this call, but it uses a preferred size() that is smaller than our preferred size, and is no larger than what we most
  // recently saw as the memory currently available within the young generation.

  // TODO: At the expense of code clarity, we could rewrite this recursive solution to use iteration.  We need at most one
  // extra instance of the ShenandoahAllocRequest, which we can re-initialize multiple times inside a loop, with one iteration
  // of the loop required for each time the existing solution would recurse.  An iterative solution would be more efficient
  // in CPU time and stack memory utilization.  The expectation is that it is very rare that we would recurse more than once
  // so making this change is not currently seen as a high priority.

  ShenandoahAllocRequest smaller_req = ShenandoahAllocRequest::for_tlab(req.min_size(), smaller_lab_size);

  // Note that shrinking the preferred size gets us past the gatekeeper that checks whether there's available memory to
  // satisfy the allocation request.  The reality is the actual TLAB size is likely to be even smaller, because it will
  // depend on how much memory is available within mutator regions that are not yet fully used.
  HeapWord* result = allocate_memory_under_lock(smaller_req, in_new_region, is_promotion);
  if (result != nullptr) {
    req.set_actual_size(smaller_req.actual_size());
  }
  return result;
}

HeapWord* ShenandoahHeap::mem_allocate(size_t size,
                                        bool*  gc_overhead_limit_was_exceeded) {
  ShenandoahAllocRequest req = ShenandoahAllocRequest::for_shared(size);
  return allocate_memory(req, false);
}

MetaWord* ShenandoahHeap::satisfy_failed_metadata_allocation(ClassLoaderData* loader_data,
                                                             size_t size,
                                                             Metaspace::MetadataType mdtype) {
  MetaWord* result;

  // Inform metaspace OOM to GC heuristics if class unloading is possible.
  ShenandoahHeuristics* h = global_generation()->heuristics();
  if (h->can_unload_classes()) {
    h->record_metaspace_oom();
  }

  // Expand and retry allocation
  result = loader_data->metaspace_non_null()->expand_and_allocate(size, mdtype);
  if (result != nullptr) {
    return result;
  }

  // Start full GC
  collect(GCCause::_metadata_GC_clear_soft_refs);

  // Retry allocation
  result = loader_data->metaspace_non_null()->allocate(size, mdtype);
  if (result != nullptr) {
    return result;
  }

  // Expand and retry allocation
  result = loader_data->metaspace_non_null()->expand_and_allocate(size, mdtype);
  if (result != nullptr) {
    return result;
  }

  // Out of memory
  return nullptr;
}

class ShenandoahConcurrentEvacuateRegionObjectClosure : public ObjectClosure {
private:
  ShenandoahHeap* const _heap;
  Thread* const _thread;
public:
  ShenandoahConcurrentEvacuateRegionObjectClosure(ShenandoahHeap* heap) :
    _heap(heap), _thread(Thread::current()) {}

  void do_object(oop p) {
    shenandoah_assert_marked(nullptr, p);
    if (!p->is_forwarded()) {
      _heap->evacuate_object(p, _thread);
    }
  }
};

class ShenandoahEvacuationTask : public WorkerTask {
private:
  ShenandoahHeap* const _sh;
  ShenandoahCollectionSet* const _cs;
  bool _concurrent;
public:
  ShenandoahEvacuationTask(ShenandoahHeap* sh,
                           ShenandoahCollectionSet* cs,
                           bool concurrent) :
    WorkerTask("Shenandoah Evacuation"),
    _sh(sh),
    _cs(cs),
    _concurrent(concurrent)
  {}

  void work(uint worker_id) {
    if (_concurrent) {
      ShenandoahConcurrentWorkerSession worker_session(worker_id);
      ShenandoahSuspendibleThreadSetJoiner stsj(ShenandoahSuspendibleWorkers);
      ShenandoahEvacOOMScope oom_evac_scope;
      do_work();
    } else {
      ShenandoahParallelWorkerSession worker_session(worker_id);
      ShenandoahEvacOOMScope oom_evac_scope;
      do_work();
    }
  }

private:
  void do_work() {
    ShenandoahConcurrentEvacuateRegionObjectClosure cl(_sh);
    ShenandoahHeapRegion* r;
    while ((r =_cs->claim_next()) != nullptr) {
      assert(r->has_live(), "Region " SIZE_FORMAT " should have been reclaimed early", r->index());

      _sh->marked_object_iterate(r, &cl);

      if (ShenandoahPacing) {
        _sh->pacer()->report_evac(r->used() >> LogHeapWordSize);
      }
      if (_sh->check_cancelled_gc_and_yield(_concurrent)) {
        break;
      }
    }
  }
};

// Unlike ShenandoahEvacuationTask, this iterates over all regions rather than just the collection set.
// This is needed in order to promote humongous start regions if age() >= tenure threshold.
class ShenandoahGenerationalEvacuationTask : public WorkerTask {
private:
  ShenandoahHeap* const _sh;
  ShenandoahRegionIterator *_regions;
  bool _concurrent;
public:
  ShenandoahGenerationalEvacuationTask(ShenandoahHeap* sh,
                                       ShenandoahRegionIterator* iterator,
                                       bool concurrent) :
    WorkerTask("Shenandoah Evacuation"),
    _sh(sh),
    _regions(iterator),
    _concurrent(concurrent)
  {}

  void work(uint worker_id) {
    if (_concurrent) {
      ShenandoahConcurrentWorkerSession worker_session(worker_id);
      ShenandoahSuspendibleThreadSetJoiner stsj(ShenandoahSuspendibleWorkers);
      ShenandoahEvacOOMScope oom_evac_scope;
      do_work();
    } else {
      ShenandoahParallelWorkerSession worker_session(worker_id);
      ShenandoahEvacOOMScope oom_evac_scope;
      do_work();
    }
  }

private:
  void do_work() {
    ShenandoahConcurrentEvacuateRegionObjectClosure cl(_sh);
    ShenandoahHeapRegion* r;
    ShenandoahMarkingContext* const ctx = ShenandoahHeap::heap()->marking_context();
    size_t region_size_bytes = ShenandoahHeapRegion::region_size_bytes();
    size_t old_garbage_threshold = (region_size_bytes * ShenandoahOldGarbageThreshold) / 100;
    while ((r = _regions->next()) != nullptr) {
      log_debug(gc)("GenerationalEvacuationTask do_work(), looking at %s region " SIZE_FORMAT ", (age: %d) [%s, %s, %s]",
                    r->is_old()? "old": r->is_young()? "young": "free", r->index(), r->age(),
                    r->is_active()? "active": "inactive",
                    r->is_humongous()? (r->is_humongous_start()? "humongous_start": "humongous_continuation"): "regular",
                    r->is_cset()? "cset": "not-cset");

      if (r->is_cset()) {
        assert(r->has_live(), "Region " SIZE_FORMAT " should have been reclaimed early", r->index());
        _sh->marked_object_iterate(r, &cl);
        if (ShenandoahPacing) {
          _sh->pacer()->report_evac(r->used() >> LogHeapWordSize);
        }
      } else if (r->is_young() && r->is_active() && (r->age() >= InitialTenuringThreshold)) {
        HeapWord* tams = ctx->top_at_mark_start(r);
        if (r->is_humongous_start()) {
          // We promote humongous_start regions along with their affiliated continuations during evacuation rather than
          // doing this work during a safepoint.  We cannot put humongous regions into the collection set because that
          // triggers the load-reference barrier (LRB) to copy on reference fetch.
          r->promote_humongous();
        } else if (r->is_regular() && (r->garbage_before_padded_for_promote() < old_garbage_threshold) && (r->get_top_before_promote() == tams)) {
          // Likewise, we cannot put promote-in-place regions into the collection set because that would also trigger
          // the LRB to copy on reference fetch.
          r->promote_in_place();
        }
        // Aged humongous continuation regions are handled with their start region.  If an aged regular region has
        // more garbage than ShenandoahOldGarbageTrheshold, we'll promote by evacuation.  If there is room for evacuation
        // in this cycle, the region will be in the collection set.  If there is not room, the region will be promoted
        // by evacuation in some future GC cycle.

        // If an aged regular region has received allocations during the current cycle, we do not promote because the
        // newly allocated objects do not have appropriate age; this region's age will be reset to zero at end of cycle.
      }
      // else, region is free, or OLD, or not in collection set, or humongous_continuation,
      // or is young humongous_start that is too young to be promoted

      if (_sh->check_cancelled_gc_and_yield(_concurrent)) {
        break;
      }
    }
  }
};

void ShenandoahHeap::evacuate_collection_set(bool concurrent) {
  if (ShenandoahHeap::heap()->mode()->is_generational()) {
    ShenandoahRegionIterator regions;
    ShenandoahGenerationalEvacuationTask task(this, &regions, concurrent);
    workers()->run_task(&task);
  } else {
    ShenandoahEvacuationTask task(this, _collection_set, concurrent);
    workers()->run_task(&task);
  }
}

void ShenandoahHeap::trash_cset_regions() {
  ShenandoahHeapLocker locker(lock());

  ShenandoahCollectionSet* set = collection_set();
  ShenandoahHeapRegion* r;
  set->clear_current_index();
  while ((r = set->next()) != nullptr) {
    r->make_trash();
  }
  collection_set()->clear();
}

void ShenandoahHeap::print_heap_regions_on(outputStream* st) const {
  st->print_cr("Heap Regions:");
  st->print_cr("EU=empty-uncommitted, EC=empty-committed, R=regular, H=humongous start, HC=humongous continuation, CS=collection set, T=trash, P=pinned");
  st->print_cr("BTE=bottom/top/end, U=used, T=TLAB allocs, G=GCLAB allocs, S=shared allocs, L=live data");
  st->print_cr("R=root, CP=critical pins, TAMS=top-at-mark-start, UWM=update watermark");
  st->print_cr("SN=alloc sequence number");

  for (size_t i = 0; i < num_regions(); i++) {
    get_region(i)->print_on(st);
  }
}

size_t ShenandoahHeap::trash_humongous_region_at(ShenandoahHeapRegion* start) {
  assert(start->is_humongous_start(), "reclaim regions starting with the first one");

  oop humongous_obj = cast_to_oop(start->bottom());
  size_t size = humongous_obj->size();
  size_t required_regions = ShenandoahHeapRegion::required_regions(size * HeapWordSize);
  size_t index = start->index() + required_regions - 1;

  assert(!start->has_live(), "liveness must be zero");

  for(size_t i = 0; i < required_regions; i++) {
    // Reclaim from tail. Otherwise, assertion fails when printing region to trace log,
    // as it expects that every region belongs to a humongous region starting with a humongous start region.
    ShenandoahHeapRegion* region = get_region(index --);

    assert(region->is_humongous(), "expect correct humongous start or continuation");
    assert(!region->is_cset(), "Humongous region should not be in collection set");

    region->make_trash_immediate();
  }
  return required_regions;
}

class ShenandoahCheckCleanGCLABClosure : public ThreadClosure {
public:
  ShenandoahCheckCleanGCLABClosure() {}
  void do_thread(Thread* thread) {
    PLAB* gclab = ShenandoahThreadLocalData::gclab(thread);
    assert(gclab != nullptr, "GCLAB should be initialized for %s", thread->name());
    assert(gclab->words_remaining() == 0, "GCLAB should not need retirement");

    PLAB* plab = ShenandoahThreadLocalData::plab(thread);
    assert(plab != nullptr, "PLAB should be initialized for %s", thread->name());
    assert(plab->words_remaining() == 0, "PLAB should not need retirement");
  }
};

class ShenandoahRetireGCLABClosure : public ThreadClosure {
private:
  bool const _resize;
public:
  ShenandoahRetireGCLABClosure(bool resize) : _resize(resize) {}
  void do_thread(Thread* thread) {
    PLAB* gclab = ShenandoahThreadLocalData::gclab(thread);
    assert(gclab != nullptr, "GCLAB should be initialized for %s", thread->name());
    gclab->retire();
    if (_resize && ShenandoahThreadLocalData::gclab_size(thread) > 0) {
      ShenandoahThreadLocalData::set_gclab_size(thread, 0);
    }

    PLAB* plab = ShenandoahThreadLocalData::plab(thread);
    assert(plab != nullptr, "PLAB should be initialized for %s", thread->name());

    // There are two reasons to retire all plabs between old-gen evacuation passes.
    //  1. We need to make the plab memory parseable by remembered-set scanning.
    //  2. We need to establish a trustworthy UpdateWaterMark value within each old-gen heap region
    ShenandoahHeap::heap()->retire_plab(plab, thread);
    if (_resize && ShenandoahThreadLocalData::plab_size(thread) > 0) {
      ShenandoahThreadLocalData::set_plab_size(thread, 0);
    }
  }
};

void ShenandoahHeap::labs_make_parsable() {
  assert(UseTLAB, "Only call with UseTLAB");

  ShenandoahRetireGCLABClosure cl(false);

  for (JavaThreadIteratorWithHandle jtiwh; JavaThread *t = jtiwh.next(); ) {
    ThreadLocalAllocBuffer& tlab = t->tlab();
    tlab.make_parsable();
    cl.do_thread(t);
  }

  workers()->threads_do(&cl);
}

void ShenandoahHeap::tlabs_retire(bool resize) {
  assert(UseTLAB, "Only call with UseTLAB");
  assert(!resize || ResizeTLAB, "Only call for resize when ResizeTLAB is enabled");

  ThreadLocalAllocStats stats;

  for (JavaThreadIteratorWithHandle jtiwh; JavaThread *t = jtiwh.next(); ) {
    ThreadLocalAllocBuffer& tlab = t->tlab();
    tlab.retire(&stats);
    if (resize) {
      tlab.resize();
    }
  }

  stats.publish();

#ifdef ASSERT
  ShenandoahCheckCleanGCLABClosure cl;
  for (JavaThreadIteratorWithHandle jtiwh; JavaThread *t = jtiwh.next(); ) {
    cl.do_thread(t);
  }
  workers()->threads_do(&cl);
#endif
}

void ShenandoahHeap::gclabs_retire(bool resize) {
  assert(UseTLAB, "Only call with UseTLAB");
  assert(!resize || ResizeTLAB, "Only call for resize when ResizeTLAB is enabled");

  ShenandoahRetireGCLABClosure cl(resize);
  for (JavaThreadIteratorWithHandle jtiwh; JavaThread *t = jtiwh.next(); ) {
    cl.do_thread(t);
  }
  workers()->threads_do(&cl);

  if (safepoint_workers() != nullptr) {
    safepoint_workers()->threads_do(&cl);
  }
}

class ShenandoahTagGCLABClosure : public ThreadClosure {
public:
  void do_thread(Thread* thread) {
    PLAB* gclab = ShenandoahThreadLocalData::gclab(thread);
    assert(gclab != nullptr, "GCLAB should be initialized for %s", thread->name());
    if (gclab->words_remaining() > 0) {
      ShenandoahHeapRegion* r = ShenandoahHeap::heap()->heap_region_containing(gclab->allocate(0));
      r->set_young_lab_flag();
    }
  }
};

void ShenandoahHeap::set_young_lab_region_flags() {
  if (!UseTLAB) {
    return;
  }
  for (size_t i = 0; i < _num_regions; i++) {
    _regions[i]->clear_young_lab_flags();
  }
  ShenandoahTagGCLABClosure cl;
  workers()->threads_do(&cl);
  for (JavaThreadIteratorWithHandle jtiwh; JavaThread *t = jtiwh.next(); ) {
    cl.do_thread(t);
    ThreadLocalAllocBuffer& tlab = t->tlab();
    if (tlab.end() != nullptr) {
      ShenandoahHeapRegion* r = heap_region_containing(tlab.start());
      r->set_young_lab_flag();
    }
  }
}

// Returns size in bytes
size_t ShenandoahHeap::unsafe_max_tlab_alloc(Thread *thread) const {
  if (ShenandoahElasticTLAB) {
    if (mode()->is_generational()) {
      return MIN2(ShenandoahHeapRegion::max_tlab_size_bytes(), young_generation()->available());
    } else {
      // With Elastic TLABs, return the max allowed size, and let the allocation path
      // figure out the safe size for current allocation.
      return ShenandoahHeapRegion::max_tlab_size_bytes();
    }
  } else {
    return MIN2(_free_set->unsafe_peek_free(), ShenandoahHeapRegion::max_tlab_size_bytes());
  }
}

size_t ShenandoahHeap::max_tlab_size() const {
  // Returns size in words
  return ShenandoahHeapRegion::max_tlab_size_words();
}

void ShenandoahHeap::collect(GCCause::Cause cause) {
  control_thread()->request_gc(cause);
}

void ShenandoahHeap::do_full_collection(bool clear_all_soft_refs) {
  //assert(false, "Shouldn't need to do full collections");
}

HeapWord* ShenandoahHeap::block_start(const void* addr) const {
  ShenandoahHeapRegion* r = heap_region_containing(addr);
  if (r != nullptr) {
    return r->block_start(addr);
  }
  return nullptr;
}

bool ShenandoahHeap::block_is_obj(const HeapWord* addr) const {
  ShenandoahHeapRegion* r = heap_region_containing(addr);
  return r->block_is_obj(addr);
}

bool ShenandoahHeap::print_location(outputStream* st, void* addr) const {
  return BlockLocationPrinter<ShenandoahHeap>::print_location(st, addr);
}

void ShenandoahHeap::prepare_for_verify() {
  if (SafepointSynchronize::is_at_safepoint() && UseTLAB) {
    labs_make_parsable();
  }
}

void ShenandoahHeap::mutator_threads_do(ThreadClosure* tcl) const {
  ShenandoahJavaThreadsIterator _java_threads(ShenandoahPhaseTimings::thread_iteration_roots, 1);
  // Just use one worker_id for now
  _java_threads.threads_do(tcl, 0);
}

void ShenandoahHeap::gc_threads_do(ThreadClosure* tcl) const {
  if (_shenandoah_policy->is_at_shutdown()) {
    return;
  }

  tcl->do_thread(_control_thread);
  tcl->do_thread(_regulator_thread);
  workers()->threads_do(tcl);
  if (_safepoint_workers != nullptr) {
    _safepoint_workers->threads_do(tcl);
  }
  if (ShenandoahStringDedup::is_enabled()) {
    ShenandoahStringDedup::threads_do(tcl);
  }
}

void ShenandoahHeap::print_tracing_info() const {
  LogTarget(Info, gc, stats) lt;
  if (lt.is_enabled()) {
    ResourceMark rm;
    LogStream ls(lt);

    phase_timings()->print_global_on(&ls);

    ls.cr();
    ls.cr();

    shenandoah_policy()->print_gc_stats(&ls);

    ls.cr();

    evac_tracker()->print_global_on(&ls);

    ls.cr();
    ls.cr();
  }
}

void ShenandoahHeap::on_cycle_start(GCCause::Cause cause, ShenandoahGeneration* generation) {
  set_gc_cause(cause);
  set_gc_generation(generation);

  shenandoah_policy()->record_cycle_start();
  generation->heuristics()->record_cycle_start();
}

void ShenandoahHeap::on_cycle_end(ShenandoahGeneration* generation) {
  generation->heuristics()->record_cycle_end();
<<<<<<< HEAD
  if (mode()->is_generational() &&
      ((generation->generation_mode() == GLOBAL) || upgraded_to_full())) {
=======

  if (mode()->is_generational() && (generation->is_global() || upgraded_to_full())) {
>>>>>>> 7df41365
    // If we just completed a GLOBAL GC, claim credit for completion of young-gen and old-gen GC as well
    young_generation()->heuristics()->record_cycle_end();
    old_generation()->heuristics()->record_cycle_end();
  }
  set_gc_cause(GCCause::_no_gc);
}

void ShenandoahHeap::verify(VerifyOption vo) {
  if (ShenandoahSafepoint::is_at_shenandoah_safepoint()) {
    if (ShenandoahVerify) {
      verifier()->verify_generic(vo);
    } else {
      // TODO: Consider allocating verification bitmaps on demand,
      // and turn this on unconditionally.
    }
  }
}
size_t ShenandoahHeap::tlab_capacity(Thread *thr) const {
  return _free_set->capacity();
}

class ObjectIterateScanRootClosure : public BasicOopIterateClosure {
private:
  MarkBitMap* _bitmap;
  ShenandoahScanObjectStack* _oop_stack;
  ShenandoahHeap* const _heap;
  ShenandoahMarkingContext* const _marking_context;

  template <class T>
  void do_oop_work(T* p) {
    T o = RawAccess<>::oop_load(p);
    if (!CompressedOops::is_null(o)) {
      oop obj = CompressedOops::decode_not_null(o);
      if (_heap->is_concurrent_weak_root_in_progress() && !_marking_context->is_marked(obj)) {
        // There may be dead oops in weak roots in concurrent root phase, do not touch them.
        return;
      }
      obj = ShenandoahBarrierSet::barrier_set()->load_reference_barrier(obj);

      assert(oopDesc::is_oop(obj), "must be a valid oop");
      if (!_bitmap->is_marked(obj)) {
        _bitmap->mark(obj);
        _oop_stack->push(obj);
      }
    }
  }
public:
  ObjectIterateScanRootClosure(MarkBitMap* bitmap, ShenandoahScanObjectStack* oop_stack) :
    _bitmap(bitmap), _oop_stack(oop_stack), _heap(ShenandoahHeap::heap()),
    _marking_context(_heap->marking_context()) {}
  void do_oop(oop* p)       { do_oop_work(p); }
  void do_oop(narrowOop* p) { do_oop_work(p); }
};

/*
 * This is public API, used in preparation of object_iterate().
 * Since we don't do linear scan of heap in object_iterate() (see comment below), we don't
 * need to make the heap parsable. For Shenandoah-internal linear heap scans that we can
 * control, we call SH::tlabs_retire, SH::gclabs_retire.
 */
void ShenandoahHeap::ensure_parsability(bool retire_tlabs) {
  // No-op.
}

/*
 * Iterates objects in the heap. This is public API, used for, e.g., heap dumping.
 *
 * We cannot safely iterate objects by doing a linear scan at random points in time. Linear
 * scanning needs to deal with dead objects, which may have dead Klass* pointers (e.g.
 * calling oopDesc::size() would crash) or dangling reference fields (crashes) etc. Linear
 * scanning therefore depends on having a valid marking bitmap to support it. However, we only
 * have a valid marking bitmap after successful marking. In particular, we *don't* have a valid
 * marking bitmap during marking, after aborted marking or during/after cleanup (when we just
 * wiped the bitmap in preparation for next marking).
 *
 * For all those reasons, we implement object iteration as a single marking traversal, reporting
 * objects as we mark+traverse through the heap, starting from GC roots. JVMTI IterateThroughHeap
 * is allowed to report dead objects, but is not required to do so.
 */
void ShenandoahHeap::object_iterate(ObjectClosure* cl) {
  // Reset bitmap
  if (!prepare_aux_bitmap_for_iteration())
    return;

  ShenandoahScanObjectStack oop_stack;
  ObjectIterateScanRootClosure oops(&_aux_bit_map, &oop_stack);
  // Seed the stack with root scan
  scan_roots_for_iteration(&oop_stack, &oops);

  // Work through the oop stack to traverse heap
  while (! oop_stack.is_empty()) {
    oop obj = oop_stack.pop();
    assert(oopDesc::is_oop(obj), "must be a valid oop");
    cl->do_object(obj);
    obj->oop_iterate(&oops);
  }

  assert(oop_stack.is_empty(), "should be empty");
  // Reclaim bitmap
  reclaim_aux_bitmap_for_iteration();
}

bool ShenandoahHeap::prepare_aux_bitmap_for_iteration() {
  assert(SafepointSynchronize::is_at_safepoint(), "safe iteration is only available during safepoints");

  if (!_aux_bitmap_region_special && !os::commit_memory((char*)_aux_bitmap_region.start(), _aux_bitmap_region.byte_size(), false)) {
    log_warning(gc)("Could not commit native memory for auxiliary marking bitmap for heap iteration");
    return false;
  }
  // Reset bitmap
  _aux_bit_map.clear();
  return true;
}

void ShenandoahHeap::scan_roots_for_iteration(ShenandoahScanObjectStack* oop_stack, ObjectIterateScanRootClosure* oops) {
  // Process GC roots according to current GC cycle
  // This populates the work stack with initial objects
  // It is important to relinquish the associated locks before diving
  // into heap dumper
  uint n_workers = safepoint_workers() != nullptr ? safepoint_workers()->active_workers() : 1;
  ShenandoahHeapIterationRootScanner rp(n_workers);
  rp.roots_do(oops);
}

void ShenandoahHeap::reclaim_aux_bitmap_for_iteration() {
  if (!_aux_bitmap_region_special && !os::uncommit_memory((char*)_aux_bitmap_region.start(), _aux_bitmap_region.byte_size())) {
    log_warning(gc)("Could not uncommit native memory for auxiliary marking bitmap for heap iteration");
  }
}

// Closure for parallelly iterate objects
class ShenandoahObjectIterateParScanClosure : public BasicOopIterateClosure {
private:
  MarkBitMap* _bitmap;
  ShenandoahObjToScanQueue* _queue;
  ShenandoahHeap* const _heap;
  ShenandoahMarkingContext* const _marking_context;

  template <class T>
  void do_oop_work(T* p) {
    T o = RawAccess<>::oop_load(p);
    if (!CompressedOops::is_null(o)) {
      oop obj = CompressedOops::decode_not_null(o);
      if (_heap->is_concurrent_weak_root_in_progress() && !_marking_context->is_marked(obj)) {
        // There may be dead oops in weak roots in concurrent root phase, do not touch them.
        return;
      }
      obj = ShenandoahBarrierSet::barrier_set()->load_reference_barrier(obj);

      assert(oopDesc::is_oop(obj), "Must be a valid oop");
      if (_bitmap->par_mark(obj)) {
        _queue->push(ShenandoahMarkTask(obj));
      }
    }
  }
public:
  ShenandoahObjectIterateParScanClosure(MarkBitMap* bitmap, ShenandoahObjToScanQueue* q) :
    _bitmap(bitmap), _queue(q), _heap(ShenandoahHeap::heap()),
    _marking_context(_heap->marking_context()) {}
  void do_oop(oop* p)       { do_oop_work(p); }
  void do_oop(narrowOop* p) { do_oop_work(p); }
};

// Object iterator for parallel heap iteraion.
// The root scanning phase happenes in construction as a preparation of
// parallel marking queues.
// Every worker processes it's own marking queue. work-stealing is used
// to balance workload.
class ShenandoahParallelObjectIterator : public ParallelObjectIteratorImpl {
private:
  uint                         _num_workers;
  bool                         _init_ready;
  MarkBitMap*                  _aux_bit_map;
  ShenandoahHeap*              _heap;
  ShenandoahScanObjectStack    _roots_stack; // global roots stack
  ShenandoahObjToScanQueueSet* _task_queues;
public:
  ShenandoahParallelObjectIterator(uint num_workers, MarkBitMap* bitmap) :
        _num_workers(num_workers),
        _init_ready(false),
        _aux_bit_map(bitmap),
        _heap(ShenandoahHeap::heap()) {
    // Initialize bitmap
    _init_ready = _heap->prepare_aux_bitmap_for_iteration();
    if (!_init_ready) {
      return;
    }

    ObjectIterateScanRootClosure oops(_aux_bit_map, &_roots_stack);
    _heap->scan_roots_for_iteration(&_roots_stack, &oops);

    _init_ready = prepare_worker_queues();
  }

  ~ShenandoahParallelObjectIterator() {
    // Reclaim bitmap
    _heap->reclaim_aux_bitmap_for_iteration();
    // Reclaim queue for workers
    if (_task_queues!= nullptr) {
      for (uint i = 0; i < _num_workers; ++i) {
        ShenandoahObjToScanQueue* q = _task_queues->queue(i);
        if (q != nullptr) {
          delete q;
          _task_queues->register_queue(i, nullptr);
        }
      }
      delete _task_queues;
      _task_queues = nullptr;
    }
  }

  virtual void object_iterate(ObjectClosure* cl, uint worker_id) {
    if (_init_ready) {
      object_iterate_parallel(cl, worker_id, _task_queues);
    }
  }

private:
  // Divide global root_stack into worker queues
  bool prepare_worker_queues() {
    _task_queues = new ShenandoahObjToScanQueueSet((int) _num_workers);
    // Initialize queues for every workers
    for (uint i = 0; i < _num_workers; ++i) {
      ShenandoahObjToScanQueue* task_queue = new ShenandoahObjToScanQueue();
      _task_queues->register_queue(i, task_queue);
    }
    // Divide roots among the workers. Assume that object referencing distribution
    // is related with root kind, use round-robin to make every worker have same chance
    // to process every kind of roots
    size_t roots_num = _roots_stack.size();
    if (roots_num == 0) {
      // No work to do
      return false;
    }

    for (uint j = 0; j < roots_num; j++) {
      uint stack_id = j % _num_workers;
      oop obj = _roots_stack.pop();
      _task_queues->queue(stack_id)->push(ShenandoahMarkTask(obj));
    }
    return true;
  }

  void object_iterate_parallel(ObjectClosure* cl,
                               uint worker_id,
                               ShenandoahObjToScanQueueSet* queue_set) {
    assert(SafepointSynchronize::is_at_safepoint(), "safe iteration is only available during safepoints");
    assert(queue_set != nullptr, "task queue must not be null");

    ShenandoahObjToScanQueue* q = queue_set->queue(worker_id);
    assert(q != nullptr, "object iterate queue must not be null");

    ShenandoahMarkTask t;
    ShenandoahObjectIterateParScanClosure oops(_aux_bit_map, q);

    // Work through the queue to traverse heap.
    // Steal when there is no task in queue.
    while (q->pop(t) || queue_set->steal(worker_id, t)) {
      oop obj = t.obj();
      assert(oopDesc::is_oop(obj), "must be a valid oop");
      cl->do_object(obj);
      obj->oop_iterate(&oops);
    }
    assert(q->is_empty(), "should be empty");
  }
};

ParallelObjectIteratorImpl* ShenandoahHeap::parallel_object_iterator(uint workers) {
  return new ShenandoahParallelObjectIterator(workers, &_aux_bit_map);
}

// Keep alive an object that was loaded with AS_NO_KEEPALIVE.
void ShenandoahHeap::keep_alive(oop obj) {
  if (is_concurrent_mark_in_progress() && (obj != nullptr)) {
    ShenandoahBarrierSet::barrier_set()->enqueue(obj);
  }
}

void ShenandoahHeap::heap_region_iterate(ShenandoahHeapRegionClosure* blk) const {
  for (size_t i = 0; i < num_regions(); i++) {
    ShenandoahHeapRegion* current = get_region(i);
    blk->heap_region_do(current);
  }
}

class ShenandoahParallelHeapRegionTask : public WorkerTask {
private:
  ShenandoahHeap* const _heap;
  ShenandoahHeapRegionClosure* const _blk;

  shenandoah_padding(0);
  volatile size_t _index;
  shenandoah_padding(1);

public:
  ShenandoahParallelHeapRegionTask(ShenandoahHeapRegionClosure* blk) :
          WorkerTask("Shenandoah Parallel Region Operation"),
          _heap(ShenandoahHeap::heap()), _blk(blk), _index(0) {}

  void work(uint worker_id) {
    ShenandoahParallelWorkerSession worker_session(worker_id);
    size_t stride = ShenandoahParallelRegionStride;

    size_t max = _heap->num_regions();
    while (Atomic::load(&_index) < max) {
      size_t cur = Atomic::fetch_and_add(&_index, stride, memory_order_relaxed);
      size_t start = cur;
      size_t end = MIN2(cur + stride, max);
      if (start >= max) break;

      for (size_t i = cur; i < end; i++) {
        ShenandoahHeapRegion* current = _heap->get_region(i);
        _blk->heap_region_do(current);
      }
    }
  }
};

void ShenandoahHeap::parallel_heap_region_iterate(ShenandoahHeapRegionClosure* blk) const {
  assert(blk->is_thread_safe(), "Only thread-safe closures here");
  if (num_regions() > ShenandoahParallelRegionStride) {
    ShenandoahParallelHeapRegionTask task(blk);
    workers()->run_task(&task);
  } else {
    heap_region_iterate(blk);
  }
}

class ShenandoahRendezvousClosure : public HandshakeClosure {
public:
  inline ShenandoahRendezvousClosure() : HandshakeClosure("ShenandoahRendezvous") {}
  inline void do_thread(Thread* thread) {}
};

void ShenandoahHeap::rendezvous_threads() {
  ShenandoahRendezvousClosure cl;
  Handshake::execute(&cl);
}

void ShenandoahHeap::recycle_trash() {
  free_set()->recycle_trash();
}

void ShenandoahHeap::do_class_unloading() {
  _unloader.unload();
}

void ShenandoahHeap::stw_weak_refs(bool full_gc) {
  // Weak refs processing
  ShenandoahPhaseTimings::Phase phase = full_gc ? ShenandoahPhaseTimings::full_gc_weakrefs
                                                : ShenandoahPhaseTimings::degen_gc_weakrefs;
  ShenandoahTimingsTracker t(phase);
  ShenandoahGCWorkerPhase worker_phase(phase);
  active_generation()->ref_processor()->process_references(phase, workers(), false /* concurrent */);
}

void ShenandoahHeap::prepare_update_heap_references(bool concurrent) {
  assert(ShenandoahSafepoint::is_at_shenandoah_safepoint(), "must be at safepoint");

  // Evacuation is over, no GCLABs are needed anymore. GCLABs are under URWM, so we need to
  // make them parsable for update code to work correctly. Plus, we can compute new sizes
  // for future GCLABs here.
  if (UseTLAB) {
    ShenandoahGCPhase phase(concurrent ?
                            ShenandoahPhaseTimings::init_update_refs_manage_gclabs :
                            ShenandoahPhaseTimings::degen_gc_init_update_refs_manage_gclabs);
    gclabs_retire(ResizeTLAB);
  }

  _update_refs_iterator.reset();
}

void ShenandoahHeap::set_gc_state_all_threads(char state) {
  for (JavaThreadIteratorWithHandle jtiwh; JavaThread *t = jtiwh.next(); ) {
    ShenandoahThreadLocalData::set_gc_state(t, state);
  }
}

void ShenandoahHeap::set_gc_state_mask(uint mask, bool value) {
  assert(ShenandoahSafepoint::is_at_shenandoah_safepoint(), "Should really be Shenandoah safepoint");
  _gc_state.set_cond(mask, value);
  set_gc_state_all_threads(_gc_state.raw_value());
}

void ShenandoahHeap::set_concurrent_young_mark_in_progress(bool in_progress) {
  if (has_forwarded_objects()) {
    set_gc_state_mask(YOUNG_MARKING | UPDATEREFS, in_progress);
  } else {
    set_gc_state_mask(YOUNG_MARKING, in_progress);
  }

  manage_satb_barrier(in_progress);
}

void ShenandoahHeap::set_concurrent_old_mark_in_progress(bool in_progress) {
  if (has_forwarded_objects()) {
    set_gc_state_mask(OLD_MARKING | UPDATEREFS, in_progress);
  } else {
    set_gc_state_mask(OLD_MARKING, in_progress);
  }

  manage_satb_barrier(in_progress);
}

void ShenandoahHeap::set_prepare_for_old_mark_in_progress(bool in_progress) {
  // Unlike other set-gc-state functions, this may happen outside safepoint.
  // Is only set and queried by control thread, so no coherence issues.
  _prepare_for_old_mark = in_progress;
}

void ShenandoahHeap::set_aging_cycle(bool in_progress) {
  _is_aging_cycle.set_cond(in_progress);
}

void ShenandoahHeap::manage_satb_barrier(bool active) {
  if (is_concurrent_mark_in_progress()) {
    // Ignore request to deactivate barrier while concurrent mark is in progress.
    // Do not attempt to re-activate the barrier if it is already active.
    if (active && !ShenandoahBarrierSet::satb_mark_queue_set().is_active()) {
      ShenandoahBarrierSet::satb_mark_queue_set().set_active_all_threads(active, !active);
    }
  } else {
    // No concurrent marking is in progress so honor request to deactivate,
    // but only if the barrier is already active.
    if (!active && ShenandoahBarrierSet::satb_mark_queue_set().is_active()) {
      ShenandoahBarrierSet::satb_mark_queue_set().set_active_all_threads(active, !active);
    }
  }
}

void ShenandoahHeap::set_evacuation_in_progress(bool in_progress) {
  assert(ShenandoahSafepoint::is_at_shenandoah_safepoint(), "Only call this at safepoint");
  set_gc_state_mask(EVACUATION, in_progress);
}

void ShenandoahHeap::set_concurrent_strong_root_in_progress(bool in_progress) {
  if (in_progress) {
    _concurrent_strong_root_in_progress.set();
  } else {
    _concurrent_strong_root_in_progress.unset();
  }
}

void ShenandoahHeap::set_concurrent_weak_root_in_progress(bool cond) {
  set_gc_state_mask(WEAK_ROOTS, cond);
}

GCTracer* ShenandoahHeap::tracer() {
  return shenandoah_policy()->tracer();
}

size_t ShenandoahHeap::tlab_used(Thread* thread) const {
  return _free_set->used();
}

bool ShenandoahHeap::try_cancel_gc() {
  while (true) {
    jbyte prev = _cancelled_gc.cmpxchg(CANCELLED, CANCELLABLE);
    if (prev == CANCELLABLE) return true;
    else if (prev == CANCELLED) return false;
    assert(ShenandoahSuspendibleWorkers, "should not get here when not using suspendible workers");
    assert(prev == NOT_CANCELLED, "must be NOT_CANCELLED");
    Thread* thread = Thread::current();
    if (thread->is_Java_thread()) {
      // We need to provide a safepoint here, otherwise we might
      // spin forever if a SP is pending.
      ThreadBlockInVM sp(JavaThread::cast(thread));
      SpinPause();
    }
  }
}

void ShenandoahHeap::cancel_concurrent_mark() {
  _young_generation->cancel_marking();
  _old_generation->cancel_marking();
  _global_generation->cancel_marking();

  ShenandoahBarrierSet::satb_mark_queue_set().abandon_partial_marking();
}

void ShenandoahHeap::cancel_gc(GCCause::Cause cause) {
  if (try_cancel_gc()) {
    FormatBuffer<> msg("Cancelling GC: %s", GCCause::to_string(cause));
    log_info(gc)("%s", msg.buffer());
    Events::log(Thread::current(), "%s", msg.buffer());
    _cancel_requested_time = os::elapsedTime();
    if (cause == GCCause::_shenandoah_upgrade_to_full_gc) {
      _upgraded_to_full = true;
    }
  }
}

uint ShenandoahHeap::max_workers() {
  return _max_workers;
}

void ShenandoahHeap::stop() {
  // The shutdown sequence should be able to terminate when GC is running.

  // Step 1. Notify policy to disable event recording and prevent visiting gc threads during shutdown
  _shenandoah_policy->record_shutdown();

  // Step 2. Stop requesting collections.
  regulator_thread()->stop();

  // Step 3. Notify control thread that we are in shutdown.
  // Note that we cannot do that with stop(), because stop() is blocking and waits for the actual shutdown.
  // Doing stop() here would wait for the normal GC cycle to complete, never falling through to cancel below.
  control_thread()->prepare_for_graceful_shutdown();

  // Step 4. Notify GC workers that we are cancelling GC.
  cancel_gc(GCCause::_shenandoah_stop_vm);

  // Step 5. Wait until GC worker exits normally.
  control_thread()->stop();
}

void ShenandoahHeap::stw_unload_classes(bool full_gc) {
  if (!unload_classes()) return;
  // Unload classes and purge SystemDictionary.
  {
    ShenandoahPhaseTimings::Phase phase = full_gc ?
                                          ShenandoahPhaseTimings::full_gc_purge_class_unload :
                                          ShenandoahPhaseTimings::degen_gc_purge_class_unload;
    ShenandoahIsAliveSelector is_alive;
    CodeCache::UnloadingScope scope(is_alive.is_alive_closure());
    ShenandoahGCPhase gc_phase(phase);
    ShenandoahGCWorkerPhase worker_phase(phase);
    bool purged_class = SystemDictionary::do_unloading(gc_timer());

    uint num_workers = _workers->active_workers();
    ShenandoahClassUnloadingTask unlink_task(phase, num_workers, purged_class);
    _workers->run_task(&unlink_task);
  }

  {
    ShenandoahGCPhase phase(full_gc ?
                            ShenandoahPhaseTimings::full_gc_purge_cldg :
                            ShenandoahPhaseTimings::degen_gc_purge_cldg);
    ClassLoaderDataGraph::purge(/*at_safepoint*/true);
  }
  // Resize and verify metaspace
  MetaspaceGC::compute_new_size();
  DEBUG_ONLY(MetaspaceUtils::verify();)
}

// Weak roots are either pre-evacuated (final mark) or updated (final updaterefs),
// so they should not have forwarded oops.
// However, we do need to "null" dead oops in the roots, if can not be done
// in concurrent cycles.
void ShenandoahHeap::stw_process_weak_roots(bool full_gc) {
  uint num_workers = _workers->active_workers();
  ShenandoahPhaseTimings::Phase timing_phase = full_gc ?
                                               ShenandoahPhaseTimings::full_gc_purge_weak_par :
                                               ShenandoahPhaseTimings::degen_gc_purge_weak_par;
  ShenandoahGCPhase phase(timing_phase);
  ShenandoahGCWorkerPhase worker_phase(timing_phase);
  // Cleanup weak roots
  if (has_forwarded_objects()) {
    ShenandoahForwardedIsAliveClosure is_alive;
    ShenandoahUpdateRefsClosure keep_alive;
    ShenandoahParallelWeakRootsCleaningTask<ShenandoahForwardedIsAliveClosure, ShenandoahUpdateRefsClosure>
      cleaning_task(timing_phase, &is_alive, &keep_alive, num_workers);
    _workers->run_task(&cleaning_task);
  } else {
    ShenandoahIsAliveClosure is_alive;
#ifdef ASSERT
    ShenandoahAssertNotForwardedClosure verify_cl;
    ShenandoahParallelWeakRootsCleaningTask<ShenandoahIsAliveClosure, ShenandoahAssertNotForwardedClosure>
      cleaning_task(timing_phase, &is_alive, &verify_cl, num_workers);
#else
    ShenandoahParallelWeakRootsCleaningTask<ShenandoahIsAliveClosure, DoNothingClosure>
      cleaning_task(timing_phase, &is_alive, &do_nothing_cl, num_workers);
#endif
    _workers->run_task(&cleaning_task);
  }
}

void ShenandoahHeap::parallel_cleaning(bool full_gc) {
  assert(SafepointSynchronize::is_at_safepoint(), "Must be at a safepoint");
  assert(is_stw_gc_in_progress(), "Only for Degenerated and Full GC");
  ShenandoahGCPhase phase(full_gc ?
                          ShenandoahPhaseTimings::full_gc_purge :
                          ShenandoahPhaseTimings::degen_gc_purge);
  stw_weak_refs(full_gc);
  stw_process_weak_roots(full_gc);
  stw_unload_classes(full_gc);
}

void ShenandoahHeap::set_has_forwarded_objects(bool cond) {
  set_gc_state_mask(HAS_FORWARDED, cond);
}

void ShenandoahHeap::set_unload_classes(bool uc) {
  _unload_classes.set_cond(uc);
}

bool ShenandoahHeap::unload_classes() const {
  return _unload_classes.is_set();
}

address ShenandoahHeap::in_cset_fast_test_addr() {
  ShenandoahHeap* heap = ShenandoahHeap::heap();
  assert(heap->collection_set() != nullptr, "Sanity");
  return (address) heap->collection_set()->biased_map_address();
}

address ShenandoahHeap::gc_state_addr() {
  return (address) ShenandoahHeap::heap()->_gc_state.addr_of();
}

void ShenandoahHeap::reset_bytes_allocated_since_gc_start() {
  if (mode()->is_generational()) {
    young_generation()->reset_bytes_allocated_since_gc_start();
    old_generation()->reset_bytes_allocated_since_gc_start();
  }

  global_generation()->reset_bytes_allocated_since_gc_start();
}

void ShenandoahHeap::set_degenerated_gc_in_progress(bool in_progress) {
  _degenerated_gc_in_progress.set_cond(in_progress);
}

void ShenandoahHeap::set_full_gc_in_progress(bool in_progress) {
  _full_gc_in_progress.set_cond(in_progress);
}

void ShenandoahHeap::set_full_gc_move_in_progress(bool in_progress) {
  assert (is_full_gc_in_progress(), "should be");
  _full_gc_move_in_progress.set_cond(in_progress);
}

void ShenandoahHeap::set_update_refs_in_progress(bool in_progress) {
  set_gc_state_mask(UPDATEREFS, in_progress);
}

void ShenandoahHeap::register_nmethod(nmethod* nm) {
  ShenandoahCodeRoots::register_nmethod(nm);
}

void ShenandoahHeap::unregister_nmethod(nmethod* nm) {
  ShenandoahCodeRoots::unregister_nmethod(nm);
}

void ShenandoahHeap::pin_object(JavaThread* thr, oop o) {
  heap_region_containing(o)->record_pin();
}

void ShenandoahHeap::unpin_object(JavaThread* thr, oop o) {
  ShenandoahHeapRegion* r = heap_region_containing(o);
  assert(r != nullptr, "Sanity");
  assert(r->pin_count() > 0, "Region " SIZE_FORMAT " should have non-zero pins", r->index());
  r->record_unpin();
}

void ShenandoahHeap::sync_pinned_region_status() {
  ShenandoahHeapLocker locker(lock());

  for (size_t i = 0; i < num_regions(); i++) {
    ShenandoahHeapRegion *r = get_region(i);
    if (r->is_active()) {
      if (r->is_pinned()) {
        if (r->pin_count() == 0) {
          r->make_unpinned();
        }
      } else {
        if (r->pin_count() > 0) {
          r->make_pinned();
        }
      }
    }
  }

  assert_pinned_region_status();
}

#ifdef ASSERT
void ShenandoahHeap::assert_pinned_region_status() {
  for (size_t i = 0; i < num_regions(); i++) {
    ShenandoahHeapRegion* r = get_region(i);
    if (active_generation()->contains(r)) {
      assert((r->is_pinned() && r->pin_count() > 0) || (!r->is_pinned() && r->pin_count() == 0),
             "Region " SIZE_FORMAT " pinning status is inconsistent", i);
    }
  }
}
#endif

ConcurrentGCTimer* ShenandoahHeap::gc_timer() const {
  return _gc_timer;
}

void ShenandoahHeap::prepare_concurrent_roots() {
  assert(SafepointSynchronize::is_at_safepoint(), "Must be at a safepoint");
  assert(!is_stw_gc_in_progress(), "Only concurrent GC");
  set_concurrent_strong_root_in_progress(!collection_set()->is_empty());
  set_concurrent_weak_root_in_progress(true);
  if (unload_classes()) {
    _unloader.prepare();
  }
}

void ShenandoahHeap::finish_concurrent_roots() {
  assert(SafepointSynchronize::is_at_safepoint(), "Must be at a safepoint");
  assert(!is_stw_gc_in_progress(), "Only concurrent GC");
  if (unload_classes()) {
    _unloader.finish();
  }
}

#ifdef ASSERT
void ShenandoahHeap::assert_gc_workers(uint nworkers) {
  assert(nworkers > 0 && nworkers <= max_workers(), "Sanity");

  if (ShenandoahSafepoint::is_at_shenandoah_safepoint()) {
    if (UseDynamicNumberOfGCThreads) {
      assert(nworkers <= ParallelGCThreads, "Cannot use more than it has");
    } else {
      // Use ParallelGCThreads inside safepoints
      assert(nworkers == ParallelGCThreads, "Use ParallelGCThreads within safepoints");
    }
  } else {
    if (UseDynamicNumberOfGCThreads) {
      assert(nworkers <= ConcGCThreads, "Cannot use more than it has");
    } else {
      // Use ConcGCThreads outside safepoints
      assert(nworkers == ConcGCThreads, "Use ConcGCThreads outside safepoints");
    }
  }
}
#endif

ShenandoahVerifier* ShenandoahHeap::verifier() {
  guarantee(ShenandoahVerify, "Should be enabled");
  assert (_verifier != nullptr, "sanity");
  return _verifier;
}

template<bool CONCURRENT>
class ShenandoahUpdateHeapRefsTask : public WorkerTask {
private:
  ShenandoahHeap* _heap;
  ShenandoahRegionIterator* _regions;
  ShenandoahRegionChunkIterator* _work_chunks;

public:
  explicit ShenandoahUpdateHeapRefsTask(ShenandoahRegionIterator* regions,
                                        ShenandoahRegionChunkIterator* work_chunks) :
    WorkerTask("Shenandoah Update References"),
    _heap(ShenandoahHeap::heap()),
    _regions(regions),
    _work_chunks(work_chunks)
  {
  }

  void work(uint worker_id) {
    if (CONCURRENT) {
      ShenandoahConcurrentWorkerSession worker_session(worker_id);
      ShenandoahSuspendibleThreadSetJoiner stsj(ShenandoahSuspendibleWorkers);
      do_work<ShenandoahConcUpdateRefsClosure>(worker_id);
    } else {
      ShenandoahParallelWorkerSession worker_session(worker_id);
      do_work<ShenandoahSTWUpdateRefsClosure>(worker_id);
    }
  }

private:
  template<class T>
  void do_work(uint worker_id) {
    T cl;
    ShenandoahHeapRegion* r = _regions->next();
    // We update references for global, old, and young collections.
    assert(_heap->active_generation()->is_mark_complete(), "Expected complete marking");
    ShenandoahMarkingContext* const ctx = _heap->marking_context();
    bool is_mixed = _heap->collection_set()->has_old_regions();
    while (r != nullptr) {
      HeapWord* update_watermark = r->get_update_watermark();
      assert (update_watermark >= r->bottom(), "sanity");

      log_debug(gc)("ShenandoahUpdateHeapRefsTask::do_work(%u) looking at region " SIZE_FORMAT, worker_id, r->index());
      bool region_progress = false;
      if (r->is_active() && !r->is_cset()) {
        if (!_heap->mode()->is_generational() || r->is_young()) {
          _heap->marked_object_oop_iterate(r, &cl, update_watermark);
          region_progress = true;
        } else if (r->is_old()) {
          if (_heap->active_generation()->is_global()) {
            // Note that GLOBAL collection is not as effectively balanced as young and mixed cycles.  This is because
            // concurrent GC threads are parceled out entire heap regions of work at a time and there
            // is no "catchup phase" consisting of remembered set scanning, during which parcels of work are smaller
            // and more easily distributed more fairly across threads.

            // TODO: Consider an improvement to load balance GLOBAL GC.
            _heap->marked_object_oop_iterate(r, &cl, update_watermark);
            region_progress = true;
          }
          // Otherwise, this is an old region in a young or mixed cycle.  Process it during a second phase, below.
          // Don't bother to report pacing progress in this case.
        } else {
          // Because updating of references runs concurrently, it is possible that a FREE inactive region transitions
          // to a non-free active region while this loop is executing.  Whenever this happens, the changing of a region's
          // active status may propagate at a different speed than the changing of the region's affiliation.

          // When we reach this control point, it is because a race has allowed a region's is_active() status to be seen
          // by this thread before the region's affiliation() is seen by this thread.

          // It's ok for this race to occur because the newly transformed region does not have any references to be
          // updated.

          assert(r->get_update_watermark() == r->bottom(),
                 "%s Region " SIZE_FORMAT " is_active but not recognized as YOUNG or OLD so must be newly transitioned from FREE",
                 r->affiliation_name(), r->index());
        }
      }
      if (region_progress && ShenandoahPacing) {
        _heap->pacer()->report_updaterefs(pointer_delta(update_watermark, r->bottom()));
      }
      if (_heap->check_cancelled_gc_and_yield(CONCURRENT)) {
        return;
      }
      r = _regions->next();
    }

    if (_heap->mode()->is_generational() && !_heap->active_generation()->is_global()) {
      // Since this is generational and not GLOBAL, we have to process the remembered set.  There's no remembered
      // set processing if not in generational mode or if GLOBAL mode.

      // After this thread has exhausted its traditional update-refs work, it continues with updating refs within remembered set.
      // The remembered set workload is better balanced between threads, so threads that are "behind" can catch up with other
      // threads during this phase, allowing all threads to work more effectively in parallel.
      struct ShenandoahRegionChunk assignment;
      RememberedScanner* scanner = _heap->card_scan();

      while (!_heap->check_cancelled_gc_and_yield(CONCURRENT) && _work_chunks->next(&assignment)) {
        // Keep grabbing next work chunk to process until finished, or asked to yield
        ShenandoahHeapRegion* r = assignment._r;
        if (r->is_active() && !r->is_cset() && r->is_old()) {
          HeapWord* start_of_range = r->bottom() + assignment._chunk_offset;
          HeapWord* end_of_range = r->get_update_watermark();
          if (end_of_range > start_of_range + assignment._chunk_size) {
            end_of_range = start_of_range + assignment._chunk_size;
          }

          // Old region in a young cycle or mixed cycle.
          if (is_mixed) {
            // TODO: For mixed evac, consider building an old-gen remembered set that allows restricted updating
            // within old-gen HeapRegions.  This remembered set can be constructed by old-gen concurrent marking
            // and augmented by card marking.  For example, old-gen concurrent marking can remember for each old-gen
            // card which other old-gen regions it refers to: none, one-other specifically, multiple-other non-specific.
            // Update-references when _mixed_evac processess each old-gen memory range that has a traditional DIRTY
            // card or if the "old-gen remembered set" indicates that this card holds pointers specifically to an
            // old-gen region in the most recent collection set, or if this card holds pointers to other non-specific
            // old-gen heap regions.

            if (r->is_humongous()) {
              if (start_of_range < end_of_range) {
                // Need to examine both dirty and clean cards during mixed evac.
                r->oop_iterate_humongous_slice(&cl, false, start_of_range, assignment._chunk_size, true);
              }
            } else {
              // Since this is mixed evacuation, old regions that are candidates for collection have not been coalesced
              // and filled.  Use mark bits to find objects that need to be updated.
              //
              // Future TODO: establish a second remembered set to identify which old-gen regions point to other old-gen
              // regions which are in the collection set for a particular mixed evacuation.
              if (start_of_range < end_of_range) {
                HeapWord* p = nullptr;
                size_t card_index = scanner->card_index_for_addr(start_of_range);
                // In case last object in my range spans boundary of my chunk, I may need to scan all the way to top()
                ShenandoahObjectToOopBoundedClosure<T> objs(&cl, start_of_range, r->top());

                // Any object that begins in a previous range is part of a different scanning assignment.  Any object that
                // starts after end_of_range is also not my responsibility.  (Either allocated during evacuation, so does
                // not hold pointers to from-space, or is beyond the range of my assigned work chunk.)

                // Find the first object that begins in my range, if there is one.
                p = start_of_range;
                oop obj = cast_to_oop(p);
                HeapWord* tams = ctx->top_at_mark_start(r);
                if (p >= tams) {
                  // We cannot use ctx->is_marked(obj) to test whether an object begins at this address.  Instead,
                  // we need to use the remembered set crossing map to advance p to the first object that starts
                  // within the enclosing card.

                  while (true) {
                    HeapWord* first_object = scanner->first_object_in_card(card_index);
                    if (first_object != nullptr) {
                      p = first_object;
                      break;
                    } else if (scanner->addr_for_card_index(card_index + 1) < end_of_range) {
                      card_index++;
                    } else {
                      // Force the loop that follows to immediately terminate.
                      p = end_of_range;
                      break;
                    }
                  }
                  obj = cast_to_oop(p);
                  // Note: p may be >= end_of_range
                } else if (!ctx->is_marked(obj)) {
                  p = ctx->get_next_marked_addr(p, tams);
                  obj = cast_to_oop(p);
                  // If there are no more marked objects before tams, this returns tams.
                  // Note that tams is either >= end_of_range, or tams is the start of an object that is marked.
                }
                while (p < end_of_range) {
                  // p is known to point to the beginning of marked object obj
                  objs.do_object(obj);
                  HeapWord* prev_p = p;
                  p += obj->size();
                  if (p < tams) {
                    p = ctx->get_next_marked_addr(p, tams);
                    // If there are no more marked objects before tams, this returns tams.  Note that tams is
                    // either >= end_of_range, or tams is the start of an object that is marked.
                  }
                  assert(p != prev_p, "Lack of forward progress");
                  obj = cast_to_oop(p);
                }
              }
            }
          } else {
            // This is a young evac..
            if (start_of_range < end_of_range) {
              size_t cluster_size =
                CardTable::card_size_in_words() * ShenandoahCardCluster<ShenandoahDirectCardMarkRememberedSet>::CardsPerCluster;
              size_t clusters = assignment._chunk_size / cluster_size;
              assert(clusters * cluster_size == assignment._chunk_size, "Chunk assignment must align on cluster boundaries");
              scanner->process_region_slice(r, assignment._chunk_offset, clusters, end_of_range, &cl, true, worker_id);
            }
          }
          if (ShenandoahPacing && (start_of_range < end_of_range)) {
            _heap->pacer()->report_updaterefs(pointer_delta(end_of_range, start_of_range));
          }
        }
      }
    }
  }
};

void ShenandoahHeap::update_heap_references(bool concurrent) {
  assert(!is_full_gc_in_progress(), "Only for concurrent and degenerated GC");
  uint nworkers = workers()->active_workers();
  ShenandoahRegionChunkIterator work_list(nworkers);

  if (concurrent) {
    ShenandoahUpdateHeapRefsTask<true> task(&_update_refs_iterator, &work_list);
    workers()->run_task(&task);
  } else {
    ShenandoahUpdateHeapRefsTask<false> task(&_update_refs_iterator, &work_list);
    workers()->run_task(&task);
  }
  if (ShenandoahEnableCardStats && card_scan()!=nullptr) { // generational check proxy
    card_scan()->log_card_stats(nworkers, CARD_STAT_UPDATE_REFS);
  }
}

class ShenandoahFinalUpdateRefsUpdateRegionStateClosure : public ShenandoahHeapRegionClosure {
private:
  ShenandoahMarkingContext* _ctx;
  ShenandoahHeapLock* const _lock;
  bool _is_generational;

public:
  ShenandoahFinalUpdateRefsUpdateRegionStateClosure(
    ShenandoahMarkingContext* ctx) : _ctx(ctx), _lock(ShenandoahHeap::heap()->lock()),
                                     _is_generational(ShenandoahHeap::heap()->mode()->is_generational()) { }

  void heap_region_do(ShenandoahHeapRegion* r) {

    // Maintenance of region age must follow evacuation in order to account for evacuation allocations within survivor
    // regions.  We consult region age during the subsequent evacuation to determine whether certain objects need to
    // be promoted.
    if (_is_generational && r->is_young()) {
      HeapWord *tams = _ctx->top_at_mark_start(r);
      HeapWord *top = r->top();

      // Allocations move the watermark when top moves.  However compacting
      // objects will sometimes lower top beneath the watermark, after which,
      // attempts to read the watermark will assert out (watermark should not be
      // higher than top).
      if (top > tams) {
        // There have been allocations in this region since the start of the cycle.
        // Any objects new to this region must not assimilate elevated age.
        r->reset_age();
      } else if (ShenandoahHeap::heap()->is_aging_cycle()) {
        r->increment_age();
      }
    }

    // Drop unnecessary "pinned" state from regions that does not have CP marks
    // anymore, as this would allow trashing them.
    if (r->is_active()) {
      if (r->is_pinned()) {
        if (r->pin_count() == 0) {
          ShenandoahHeapLocker locker(_lock);
          r->make_unpinned();
        }
      } else {
        if (r->pin_count() > 0) {
          ShenandoahHeapLocker locker(_lock);
          r->make_pinned();
        }
      }
    }
  }

  bool is_thread_safe() { return true; }
};

void ShenandoahHeap::update_heap_region_states(bool concurrent) {
  assert(SafepointSynchronize::is_at_safepoint(), "Must be at a safepoint");
  assert(!is_full_gc_in_progress(), "Only for concurrent and degenerated GC");

  {
    ShenandoahGCPhase phase(concurrent ?
                            ShenandoahPhaseTimings::final_update_refs_update_region_states :
                            ShenandoahPhaseTimings::degen_gc_final_update_refs_update_region_states);
    ShenandoahFinalUpdateRefsUpdateRegionStateClosure cl (active_generation()->complete_marking_context());
    parallel_heap_region_iterate(&cl);

    assert_pinned_region_status();
  }

  {
    ShenandoahGCPhase phase(concurrent ?
                            ShenandoahPhaseTimings::final_update_refs_trash_cset :
                            ShenandoahPhaseTimings::degen_gc_final_update_refs_trash_cset);
    trash_cset_regions();
  }
}

void ShenandoahHeap::rebuild_free_set(bool concurrent) {
  ShenandoahGCPhase phase(concurrent ?
                          ShenandoahPhaseTimings::final_update_refs_rebuild_freeset :
                          ShenandoahPhaseTimings::degen_gc_final_update_refs_rebuild_freeset);
  size_t region_size_bytes = ShenandoahHeapRegion::region_size_bytes();
  ShenandoahHeapLocker locker(lock());
  size_t young_cset_regions, old_cset_regions;
  _free_set->prepare_to_rebuild(young_cset_regions, old_cset_regions);

  if (mode()->is_generational()) {
    // Promote aged humongous regions.  We know that all of the regions to be transferred exist in young.
    size_t humongous_regions_promoted = get_promotable_humongous_regions();
    size_t humongous_bytes_promoted = get_promotable_humongous_usage();
    size_t humongous_waste_promoted =
      humongous_regions_promoted * ShenandoahHeapRegion::region_size_bytes() - humongous_bytes_promoted;
    size_t regular_regions_promoted_in_place = get_regular_regions_promoted_in_place();
    size_t total_regions_promoted = humongous_regions_promoted;
    size_t bytes_promoted_in_place = 0;
    if (total_regions_promoted > 0) {
      bytes_promoted_in_place = humongous_bytes_promoted;
      log_info(gc, ergo)("Promoted " SIZE_FORMAT " humongous and " SIZE_FORMAT " regular regions in place"
                         ", representing total usage of " SIZE_FORMAT,
                         humongous_regions_promoted, regular_regions_promoted_in_place, bytes_promoted_in_place);
      size_t free_old_regions = old_generation()->free_unaffiliated_regions();
      // Decrease usage within young before we transfer capacity to old in order to avoid certain assertion failures.
      young_generation()->decrease_humongous_waste(humongous_waste_promoted);
      young_generation()->decrease_used(bytes_promoted_in_place);
      young_generation()->decrease_affiliated_region_count(total_regions_promoted);
      if (free_old_regions < total_regions_promoted) {
        size_t needed_regions = total_regions_promoted - free_old_regions;
        generation_sizer()->force_transfer_to_old(needed_regions);
      }
      old_generation()->increase_affiliated_region_count(total_regions_promoted);
      old_generation()->increase_used(bytes_promoted_in_place);
      old_generation()->increase_humongous_waste(humongous_waste_promoted);
    }
    assert(verify_generation_usage(true, old_generation()->used_regions(),
                                   old_generation()->used(), old_generation()->get_humongous_waste(),
                                   true, young_generation()->used_regions(),
                                   young_generation()->used(), young_generation()->get_humongous_waste()),
           "Generation accounts are inaccurate");

    // The computation of evac_slack is quite conservative so consider all of this available for transfer to old.
    // Note that transfer of humongous regions does not impact available.
    size_t evac_slack = young_generation()->heuristics()->evac_slack(young_cset_regions);
    adjust_generation_sizes_for_next_cycle(evac_slack, young_cset_regions, old_cset_regions);

    // Total old_available may have been expanded to hold anticipated promotions.  We trigger if the fragmented available
    // memory represents more than 16 regions worth of data.  Note that fragmentation may increase when we promote regular
    // regions in place when many of these regular regions have an abundant amount of available memory within them.  Fragmentation
    // will decrease as promote-by-copy consumes the available memory within these partially consumed regions.
    //
    // We consider old-gen to have excessive fragmentation if more than 12.5% of old-gen is free memory that resides
    // within partially consumed regions of memory.
  }
  // Rebuild free set based on adjusted generation sizes.
  _free_set->rebuild(0);

  if (mode()->is_generational()) {
    size_t old_available = old_generation()->available();
    size_t old_unaffiliated_available = old_generation()->free_unaffiliated_regions() * region_size_bytes;
    size_t old_fragmented_available;
    assert(old_available >= old_unaffiliated_available, "unaffiliated available is a subset of total available");
    if (old_available >= old_unaffiliated_available) {
      old_fragmented_available = old_available - old_unaffiliated_available;
    } else {
      // WE SHOULD NOT NEED THIS CONDITIONAL CODE, BUT KELVIN HAS NOT
      // YET FIGURED OUT HOW THIS CONDITION IS VIOLATED.
      old_fragmented_available = 0;
    }
    size_t old_capacity = old_generation()->max_capacity();
    size_t heap_capacity = capacity();
    if ((old_capacity > heap_capacity / 8) && (old_fragmented_available > old_capacity / 8)) {
      ((ShenandoahOldHeuristics *) old_generation()->heuristics())->trigger_old_is_fragmented();
    }

    size_t old_used = old_generation()->used() + old_generation()->get_humongous_waste();
    size_t trigger_threshold = old_generation()->usage_trigger_threshold();
    // Detects unsigned arithmetic underflow
    assert(old_used < ShenandoahHeap::heap()->capacity(), "Old used must be less than heap capacity");

    if (old_used > trigger_threshold) {
      ((ShenandoahOldHeuristics *) old_generation()->heuristics())->trigger_old_has_grown();
    }
  }
}

void ShenandoahHeap::print_extended_on(outputStream *st) const {
  print_on(st);
  print_heap_regions_on(st);
}

bool ShenandoahHeap::is_bitmap_slice_committed(ShenandoahHeapRegion* r, bool skip_self) {
  size_t slice = r->index() / _bitmap_regions_per_slice;

  size_t regions_from = _bitmap_regions_per_slice * slice;
  size_t regions_to   = MIN2(num_regions(), _bitmap_regions_per_slice * (slice + 1));
  for (size_t g = regions_from; g < regions_to; g++) {
    assert (g / _bitmap_regions_per_slice == slice, "same slice");
    if (skip_self && g == r->index()) continue;
    if (get_region(g)->is_committed()) {
      return true;
    }
  }
  return false;
}

bool ShenandoahHeap::commit_bitmap_slice(ShenandoahHeapRegion* r) {
  shenandoah_assert_heaplocked();

  // Bitmaps in special regions do not need commits
  if (_bitmap_region_special) {
    return true;
  }

  if (is_bitmap_slice_committed(r, true)) {
    // Some other region from the group is already committed, meaning the bitmap
    // slice is already committed, we exit right away.
    return true;
  }

  // Commit the bitmap slice:
  size_t slice = r->index() / _bitmap_regions_per_slice;
  size_t off = _bitmap_bytes_per_slice * slice;
  size_t len = _bitmap_bytes_per_slice;
  char* start = (char*) _bitmap_region.start() + off;

  if (!os::commit_memory(start, len, false)) {
    return false;
  }

  if (AlwaysPreTouch) {
    os::pretouch_memory(start, start + len, _pretouch_bitmap_page_size);
  }

  return true;
}

bool ShenandoahHeap::uncommit_bitmap_slice(ShenandoahHeapRegion *r) {
  shenandoah_assert_heaplocked();

  // Bitmaps in special regions do not need uncommits
  if (_bitmap_region_special) {
    return true;
  }

  if (is_bitmap_slice_committed(r, true)) {
    // Some other region from the group is still committed, meaning the bitmap
    // slice is should stay committed, exit right away.
    return true;
  }

  // Uncommit the bitmap slice:
  size_t slice = r->index() / _bitmap_regions_per_slice;
  size_t off = _bitmap_bytes_per_slice * slice;
  size_t len = _bitmap_bytes_per_slice;
  if (!os::uncommit_memory((char*)_bitmap_region.start() + off, len)) {
    return false;
  }
  return true;
}

void ShenandoahHeap::safepoint_synchronize_begin() {
  if (ShenandoahSuspendibleWorkers || UseStringDeduplication) {
    SuspendibleThreadSet::synchronize();
  }
}

void ShenandoahHeap::safepoint_synchronize_end() {
  if (ShenandoahSuspendibleWorkers || UseStringDeduplication) {
    SuspendibleThreadSet::desynchronize();
  }
}

void ShenandoahHeap::entry_uncommit(double shrink_before, size_t shrink_until) {
  static const char *msg = "Concurrent uncommit";
  ShenandoahConcurrentPhase gc_phase(msg, ShenandoahPhaseTimings::conc_uncommit, true /* log_heap_usage */);
  EventMark em("%s", msg);

  op_uncommit(shrink_before, shrink_until);
}

void ShenandoahHeap::try_inject_alloc_failure() {
  if (ShenandoahAllocFailureALot && !cancelled_gc() && ((os::random() % 1000) > 950)) {
    _inject_alloc_failure.set();
    os::naked_short_sleep(1);
    if (cancelled_gc()) {
      log_info(gc)("Allocation failure was successfully injected");
    }
  }
}

bool ShenandoahHeap::should_inject_alloc_failure() {
  return _inject_alloc_failure.is_set() && _inject_alloc_failure.try_unset();
}

void ShenandoahHeap::initialize_serviceability() {
  if (mode()->is_generational()) {
    _young_gen_memory_pool = new ShenandoahYoungGenMemoryPool(this);
    _old_gen_memory_pool = new ShenandoahOldGenMemoryPool(this);
    _cycle_memory_manager.add_pool(_young_gen_memory_pool);
    _cycle_memory_manager.add_pool(_old_gen_memory_pool);
    _stw_memory_manager.add_pool(_young_gen_memory_pool);
    _stw_memory_manager.add_pool(_old_gen_memory_pool);
  } else {
    _memory_pool = new ShenandoahMemoryPool(this);
    _cycle_memory_manager.add_pool(_memory_pool);
    _stw_memory_manager.add_pool(_memory_pool);
  }
}

GrowableArray<GCMemoryManager*> ShenandoahHeap::memory_managers() {
  GrowableArray<GCMemoryManager*> memory_managers(2);
  memory_managers.append(&_cycle_memory_manager);
  memory_managers.append(&_stw_memory_manager);
  return memory_managers;
}

GrowableArray<MemoryPool*> ShenandoahHeap::memory_pools() {
  GrowableArray<MemoryPool*> memory_pools(1);
  if (mode()->is_generational()) {
    memory_pools.append(_young_gen_memory_pool);
    memory_pools.append(_old_gen_memory_pool);
  } else {
    memory_pools.append(_memory_pool);
  }
  return memory_pools;
}

MemoryUsage ShenandoahHeap::memory_usage() {
  return MemoryUsage(_initial_size, used(), committed(), max_capacity());
}

ShenandoahRegionIterator::ShenandoahRegionIterator() :
  _heap(ShenandoahHeap::heap()),
  _index(0) {}

ShenandoahRegionIterator::ShenandoahRegionIterator(ShenandoahHeap* heap) :
  _heap(heap),
  _index(0) {}

void ShenandoahRegionIterator::reset() {
  _index = 0;
}

bool ShenandoahRegionIterator::has_next() const {
  return _index < _heap->num_regions();
}

char ShenandoahHeap::gc_state() const {
  return _gc_state.raw_value();
}

ShenandoahLiveData* ShenandoahHeap::get_liveness_cache(uint worker_id) {
#ifdef ASSERT
  assert(_liveness_cache != nullptr, "sanity");
  assert(worker_id < _max_workers, "sanity");
  for (uint i = 0; i < num_regions(); i++) {
    assert(_liveness_cache[worker_id][i] == 0, "liveness cache should be empty");
  }
#endif
  return _liveness_cache[worker_id];
}

void ShenandoahHeap::flush_liveness_cache(uint worker_id) {
  assert(worker_id < _max_workers, "sanity");
  assert(_liveness_cache != nullptr, "sanity");
  ShenandoahLiveData* ld = _liveness_cache[worker_id];

  for (uint i = 0; i < num_regions(); i++) {
    ShenandoahLiveData live = ld[i];
    if (live > 0) {
      ShenandoahHeapRegion* r = get_region(i);
      r->increase_live_data_gc_words(live);
      ld[i] = 0;
    }
  }
}

bool ShenandoahHeap::requires_barriers(stackChunkOop obj) const {
  if (is_idle()) return false;

  // Objects allocated after marking start are implicitly alive, don't need any barriers during
  // marking phase.
  if (is_concurrent_mark_in_progress() &&
     !marking_context()->allocated_after_mark_start(obj)) {
    return true;
  }

  // Can not guarantee obj is deeply good.
  if (has_forwarded_objects()) {
    return true;
  }

  return false;
}

void ShenandoahHeap::transfer_old_pointers_from_satb() {
  _old_generation->transfer_pointers_from_satb();
}

template<>
void ShenandoahGenerationRegionClosure<YOUNG>::heap_region_do(ShenandoahHeapRegion* region) {
  // Visit young and free regions
  if (!region->is_old()) {
    _cl->heap_region_do(region);
  }
}

template<>
void ShenandoahGenerationRegionClosure<OLD>::heap_region_do(ShenandoahHeapRegion* region) {
  // Visit old and free regions
  if (!region->is_young()) {
    _cl->heap_region_do(region);
  }
}

template<>
void ShenandoahGenerationRegionClosure<GLOBAL>::heap_region_do(ShenandoahHeapRegion* region) {
  _cl->heap_region_do(region);
}

<<<<<<< HEAD
bool ShenandoahHeap::verify_generation_usage(bool verify_old, size_t old_regions, size_t old_bytes, size_t old_waste,
                                             bool verify_young, size_t young_regions, size_t young_bytes, size_t young_waste) {
  size_t tally_old_regions = 0;
  size_t tally_old_bytes = 0;
  size_t tally_old_waste = 0;
  size_t tally_young_regions = 0;
  size_t tally_young_bytes = 0;
  size_t tally_young_waste = 0;

  shenandoah_assert_heaplocked_or_safepoint();
  for (size_t i = 0; i < num_regions(); i++) {
    ShenandoahHeapRegion* r = get_region(i);
    if (r->is_old()) {
      tally_old_regions++;
      tally_old_bytes += r->used();
      if (r->is_humongous()) {
        ShenandoahHeapRegion* start = r->humongous_start_region();
        HeapWord* obj_addr = start->bottom();
        oop obj = cast_to_oop(obj_addr);
        size_t word_size = obj->size();
        HeapWord* end_addr = obj_addr + word_size;
        if (end_addr <= r->end()) {
          tally_old_waste += (r->end() - end_addr) * HeapWordSize;
        }
      }
    } else if (r->is_young()) {
      tally_young_regions++;
      tally_young_bytes += r->used();
      if (r->is_humongous()) {
        ShenandoahHeapRegion* start = r->humongous_start_region();
        HeapWord* obj_addr = start->bottom();
        oop obj = cast_to_oop(obj_addr);
        size_t word_size = obj->size();
        HeapWord* end_addr = obj_addr + word_size;
        if (end_addr <= r->end()) {
          tally_young_waste += (r->end() - end_addr) * HeapWordSize;
        }
      }
    }
  }
  if (verify_young &&
      ((young_regions != tally_young_regions) || (young_bytes != tally_young_bytes) || (young_waste != tally_young_waste))) {
    return false;
  } else if (verify_old &&
             ((old_regions != tally_old_regions) || (old_bytes != tally_old_bytes) || (old_waste != tally_old_waste))) {
    return false;
  } else {
    return true;
  }
}

// Assure that the remember set has a dirty card everywhere there is an interesting pointer.
// This examines the read_card_table between bottom() and top() since all PLABS are retired
// before the safepoint for init_mark.  Actually, we retire them before update-references and don't
// restore them until the start of evacuation.
void ShenandoahHeap::verify_rem_set_at_mark() {
  shenandoah_assert_safepoint();
  assert(mode()->is_generational(), "Only verify remembered set for generational operational modes");

  ShenandoahRegionIterator iterator;
  RememberedScanner* scanner = card_scan();
  ShenandoahVerifyRemSetClosure check_interesting_pointers(true);
  ShenandoahMarkingContext* ctx;

  log_debug(gc)("Verifying remembered set at %s mark", doing_mixed_evacuations()? "mixed": "young");

  if (is_old_bitmap_stable() || active_generation()->generation_mode() == GLOBAL) {
    ctx = complete_marking_context();
  } else {
    ctx = nullptr;
  }

  while (iterator.has_next()) {
    ShenandoahHeapRegion* r = iterator.next();
    HeapWord* tams = ctx? ctx->top_at_mark_start(r): nullptr;
    if (r == nullptr)
      break;
    if (r->is_old() && r->is_active()) {
      HeapWord* obj_addr = r->bottom();
      if (r->is_humongous_start()) {
        oop obj = cast_to_oop(obj_addr);
        if (!ctx || ctx->is_marked(obj)) {
          // For humongous objects, the typical object is an array, so the following checks may be overkill
          // For regular objects (not object arrays), if the card holding the start of the object is dirty,
          // we do not need to verify that cards spanning interesting pointers within this object are dirty.
          if (!scanner->is_card_dirty(obj_addr) || obj->is_objArray()) {
            obj->oop_iterate(&check_interesting_pointers);
          }
          // else, object's start is marked dirty and obj is not an objArray, so any interesting pointers are covered
        }
        // else, this humongous object is not marked so no need to verify its internal pointers
        if (!scanner->verify_registration(obj_addr, ctx)) {
          ShenandoahAsserts::print_failure(ShenandoahAsserts::_safe_all, obj, nullptr, nullptr,
                                          "Verify init-mark remembered set violation", "object not properly registered", __FILE__, __LINE__);
        }
      } else if (!r->is_humongous()) {
        HeapWord* top = r->top();
        while (obj_addr < top) {
          oop obj = cast_to_oop(obj_addr);
          // ctx->is_marked() returns true if mark bit set (TAMS not relevant during init mark)
          if (!ctx || ctx->is_marked(obj)) {
            // For regular objects (not object arrays), if the card holding the start of the object is dirty,
            // we do not need to verify that cards spanning interesting pointers within this object are dirty.
            if (!scanner->is_card_dirty(obj_addr) || obj->is_objArray()) {
              obj->oop_iterate(&check_interesting_pointers);
            }
            // else, object's start is marked dirty and obj is not an objArray, so any interesting pointers are covered
            if (!scanner->verify_registration(obj_addr, ctx)) {
              ShenandoahAsserts::print_failure(ShenandoahAsserts::_safe_all, obj, nullptr, nullptr,
                                               "Verify init-mark remembered set violation", "object not properly registered", __FILE__, __LINE__);
            }
            obj_addr += obj->size();
          } else {
            // This object is not live so we don't verify dirty cards contained therein
            assert(tams != nullptr, "If object is not live, ctx and tams should be non-null");
            obj_addr = ctx->get_next_marked_addr(obj_addr, tams);
          }
        }
      } // else, we ignore humongous continuation region
    } // else, this is not an OLD region so we ignore it
  } // all regions have been processed
}

void ShenandoahHeap::help_verify_region_rem_set(ShenandoahHeapRegion* r, ShenandoahMarkingContext* ctx, HeapWord* from,
                                                HeapWord* top, HeapWord* registration_watermark, const char* message) {
  RememberedScanner* scanner = card_scan();
  ShenandoahVerifyRemSetClosure check_interesting_pointers(false);

  HeapWord* obj_addr = from;
  if (r->is_humongous_start()) {
    oop obj = cast_to_oop(obj_addr);
    if (!ctx || ctx->is_marked(obj)) {
      size_t card_index = scanner->card_index_for_addr(obj_addr);
      // For humongous objects, the typical object is an array, so the following checks may be overkill
      // For regular objects (not object arrays), if the card holding the start of the object is dirty,
      // we do not need to verify that cards spanning interesting pointers within this object are dirty.
      if (!scanner->is_write_card_dirty(card_index) || obj->is_objArray()) {
        obj->oop_iterate(&check_interesting_pointers);
      }
      // else, object's start is marked dirty and obj is not an objArray, so any interesting pointers are covered
    }
    // else, this humongous object is not live so no need to verify its internal pointers

    if ((obj_addr < registration_watermark) && !scanner->verify_registration(obj_addr, ctx)) {
      ShenandoahAsserts::print_failure(ShenandoahAsserts::_safe_all, obj, obj_addr, nullptr, message,
                                       "object not properly registered", __FILE__, __LINE__);
    }
  } else if (!r->is_humongous()) {
    while (obj_addr < top) {
      oop obj = cast_to_oop(obj_addr);
      // ctx->is_marked() returns true if mark bit set or if obj above TAMS.
      if (!ctx || ctx->is_marked(obj)) {
        size_t card_index = scanner->card_index_for_addr(obj_addr);
        // For regular objects (not object arrays), if the card holding the start of the object is dirty,
        // we do not need to verify that cards spanning interesting pointers within this object are dirty.
        if (!scanner->is_write_card_dirty(card_index) || obj->is_objArray()) {
          obj->oop_iterate(&check_interesting_pointers);
        }
        // else, object's start is marked dirty and obj is not an objArray, so any interesting pointers are covered

        if ((obj_addr < registration_watermark) && !scanner->verify_registration(obj_addr, ctx)) {
          ShenandoahAsserts::print_failure(ShenandoahAsserts::_safe_all, obj, obj_addr, nullptr, message,
                                           "object not properly registered", __FILE__, __LINE__);
        }
        obj_addr += obj->size();
      } else {
        // This object is not live so we don't verify dirty cards contained therein
        HeapWord* tams = ctx->top_at_mark_start(r);
        obj_addr = ctx->get_next_marked_addr(obj_addr, tams);
      }
    }
  }
}

void ShenandoahHeap::verify_rem_set_after_full_gc() {
  shenandoah_assert_safepoint();
  assert(mode()->is_generational(), "Only verify remembered set for generational operational modes");

  ShenandoahRegionIterator iterator;

  while (iterator.has_next()) {
    ShenandoahHeapRegion* r = iterator.next();
    if (r == nullptr)
      break;
    if (r->is_old() && !r->is_cset()) {
      help_verify_region_rem_set(r, nullptr, r->bottom(), r->top(), r->top(), "Remembered set violation at end of Full GC");
    }
  }
}

// Assure that the remember set has a dirty card everywhere there is an interesting pointer.  Even though
// the update-references scan of remembered set only examines cards up to update_watermark, the remembered
// set should be valid through top.  This examines the write_card_table between bottom() and top() because
// all PLABS are retired immediately before the start of update refs.
void ShenandoahHeap::verify_rem_set_at_update_ref() {
  shenandoah_assert_safepoint();
  assert(mode()->is_generational(), "Only verify remembered set for generational operational modes");

  ShenandoahRegionIterator iterator;
  ShenandoahMarkingContext* ctx;

  if (is_old_bitmap_stable() || active_generation()->generation_mode() == GLOBAL) {
    ctx = complete_marking_context();
  } else {
    ctx = nullptr;
  }

  while (iterator.has_next()) {
    ShenandoahHeapRegion* r = iterator.next();
    if (r == nullptr)
      break;
    if (r->is_old() && !r->is_cset()) {
      help_verify_region_rem_set(r, ctx, r->bottom(), r->top(), r->get_update_watermark(),
                                 "Remembered set violation at init-update-references");
    }
  }
}

ShenandoahGeneration* ShenandoahHeap::generation_for(ShenandoahRegionAffiliation affiliation) const {
=======
ShenandoahGeneration* ShenandoahHeap::generation_for(ShenandoahAffiliation affiliation) const {
>>>>>>> 7df41365
  if (!mode()->is_generational()) {
    return global_generation();
  } else if (affiliation == YOUNG_GENERATION) {
    return young_generation();
  } else if (affiliation == OLD_GENERATION) {
    return old_generation();
  }

  ShouldNotReachHere();
  return nullptr;
}

void ShenandoahHeap::log_heap_status(const char* msg) const {
  if (mode()->is_generational()) {
    young_generation()->log_status(msg);
    old_generation()->log_status(msg);
  } else {
    global_generation()->log_status(msg);
  }
}
<|MERGE_RESOLUTION|>--- conflicted
+++ resolved
@@ -1389,12 +1389,11 @@
       }
     } // This ends the is_generational() block
 
-<<<<<<< HEAD
     // First try the original request.  If TLAB request size is greater than available, allocate() will attempt to downsize
     // request to fit within available memory.
     result = (allow_allocation)? _free_set->allocate(req, in_new_region): nullptr;
     if (result != nullptr) {
-      if (req.affiliation() == ShenandoahRegionAffiliation::OLD_GENERATION) {
+      if (req.is_old()) {
         ShenandoahThreadLocalData::reset_plab_promoted(thread);
         if (req.is_gc_alloc()) {
           bool disable_plab_promotions = false;
@@ -1404,26 +1403,11 @@
               // The actual size of the allocation may be larger than the requested bytes (due to alignment on card boundaries).
               // If this puts us over our promotion budget, we need to disable future PLAB promotions for this thread.
               if (get_promoted_expended() + actual_size <= get_promoted_reserve()) {
-=======
-    if (!try_smaller_lab_size) {
-      result = (allow_allocation)? _free_set->allocate(req, in_new_region): nullptr;
-      if (result != nullptr) {
-        if (req.is_old()) {
-          ShenandoahThreadLocalData::reset_plab_promoted(thread);
-          if (req.is_gc_alloc()) {
-            if (req.type() ==  ShenandoahAllocRequest::_alloc_plab) {
-              if (promotion_eligible) {
-                size_t actual_size = req.actual_size() * HeapWordSize;
->>>>>>> 7df41365
                 // Assume the entirety of this PLAB will be used for promotion.  This prevents promotion from overreach.
                 // When we retire this plab, we'll unexpend what we don't really use.
                 ShenandoahThreadLocalData::enable_plab_promotions(thread);
                 expend_promoted(actual_size);
-<<<<<<< HEAD
-=======
-                // This assert has been disabled because we expect this code to be replaced by 05/2023.
-                // assert(get_promoted_expended() <= get_promoted_reserve(), "Do not expend more promotion than budgeted");
->>>>>>> 7df41365
+                assert(get_promoted_expended() <= get_promoted_reserve(), "Do not expend more promotion than budgeted");
                 ShenandoahThreadLocalData::set_plab_preallocated_promoted(thread, actual_size);
               } else {
                 disable_plab_promotions = true;
@@ -1441,36 +1425,6 @@
             expend_promoted(requested_bytes);
             assert(get_promoted_expended() <= get_promoted_reserve(), "Do not expend more promotion than budgeted");
           }
-<<<<<<< HEAD
-=======
-
-          // Register the newly allocated object while we're holding the global lock since there's no synchronization
-          // built in to the implementation of register_object().  There are potential races when multiple independent
-          // threads are allocating objects, some of which might span the same card region.  For example, consider
-          // a card table's memory region within which three objects are being allocated by three different threads:
-          //
-          // objects being "concurrently" allocated:
-          //    [-----a------][-----b-----][--------------c------------------]
-          //            [---- card table memory range --------------]
-          //
-          // Before any objects are allocated, this card's memory range holds no objects.  Note that allocation of object a
-          //   wants to set the has-object, first-start, and last-start attributes of the preceding card region.
-          //   allocation of object b wants to set the has-object, first-start, and last-start attributes of this card region.
-          //   allocation of object c also wants to set the has-object, first-start, and last-start attributes of this card region.
-          //
-          // The thread allocating b and the thread allocating c can "race" in various ways, resulting in confusion, such as
-          // last-start representing object b while first-start represents object c.  This is why we need to require all
-          // register_object() invocations to be "mutually exclusive" with respect to each card's memory range.
-          ShenandoahHeap::heap()->card_scan()->register_object(result);
-        }
-      } else {
-        // The allocation failed.  If this was a plab allocation, We've already retired it and no longer have a plab.
-        if (req.is_old() && req.is_gc_alloc() &&
-            (req.type() == ShenandoahAllocRequest::_alloc_plab)) {
-          // We don't need to disable PLAB promotions because there is no PLAB.  We leave promotions enabled because
-          // this allows the surrounding infrastructure to retry alloc_plab_slow() with a smaller PLAB size.
-          ShenandoahThreadLocalData::set_plab_preallocated_promoted(thread, 0);
->>>>>>> 7df41365
         }
 
         // Register the newly allocated object while we're holding the global lock since there's no synchronization
@@ -1495,8 +1449,7 @@
       }
     } else {
       // The allocation failed.  If this was a plab allocation, We've already retired it and no longer have a plab.
-      if ((req.affiliation() == ShenandoahRegionAffiliation::OLD_GENERATION) && req.is_gc_alloc() &&
-          (req.type() == ShenandoahAllocRequest::_alloc_plab)) {
+      if (req.is_old() && req.is_gc_alloc() && (req.type() == ShenandoahAllocRequest::_alloc_plab)) {
         // We don't need to disable PLAB promotions because there is no PLAB.  We leave promotions enabled because
         // this allows the surrounding infrastructure to retry alloc_plab_slow() with a smaller PLAB size.
         ShenandoahThreadLocalData::set_plab_preallocated_promoted(thread, 0);
@@ -2025,13 +1978,7 @@
 
 void ShenandoahHeap::on_cycle_end(ShenandoahGeneration* generation) {
   generation->heuristics()->record_cycle_end();
-<<<<<<< HEAD
-  if (mode()->is_generational() &&
-      ((generation->generation_mode() == GLOBAL) || upgraded_to_full())) {
-=======
-
   if (mode()->is_generational() && (generation->is_global() || upgraded_to_full())) {
->>>>>>> 7df41365
     // If we just completed a GLOBAL GC, claim credit for completion of young-gen and old-gen GC as well
     young_generation()->heuristics()->record_cycle_end();
     old_generation()->heuristics()->record_cycle_end();
@@ -3386,7 +3333,6 @@
   _cl->heap_region_do(region);
 }
 
-<<<<<<< HEAD
 bool ShenandoahHeap::verify_generation_usage(bool verify_old, size_t old_regions, size_t old_bytes, size_t old_waste,
                                              bool verify_young, size_t young_regions, size_t young_bytes, size_t young_waste) {
   size_t tally_old_regions = 0;
@@ -3438,177 +3384,7 @@
   }
 }
 
-// Assure that the remember set has a dirty card everywhere there is an interesting pointer.
-// This examines the read_card_table between bottom() and top() since all PLABS are retired
-// before the safepoint for init_mark.  Actually, we retire them before update-references and don't
-// restore them until the start of evacuation.
-void ShenandoahHeap::verify_rem_set_at_mark() {
-  shenandoah_assert_safepoint();
-  assert(mode()->is_generational(), "Only verify remembered set for generational operational modes");
-
-  ShenandoahRegionIterator iterator;
-  RememberedScanner* scanner = card_scan();
-  ShenandoahVerifyRemSetClosure check_interesting_pointers(true);
-  ShenandoahMarkingContext* ctx;
-
-  log_debug(gc)("Verifying remembered set at %s mark", doing_mixed_evacuations()? "mixed": "young");
-
-  if (is_old_bitmap_stable() || active_generation()->generation_mode() == GLOBAL) {
-    ctx = complete_marking_context();
-  } else {
-    ctx = nullptr;
-  }
-
-  while (iterator.has_next()) {
-    ShenandoahHeapRegion* r = iterator.next();
-    HeapWord* tams = ctx? ctx->top_at_mark_start(r): nullptr;
-    if (r == nullptr)
-      break;
-    if (r->is_old() && r->is_active()) {
-      HeapWord* obj_addr = r->bottom();
-      if (r->is_humongous_start()) {
-        oop obj = cast_to_oop(obj_addr);
-        if (!ctx || ctx->is_marked(obj)) {
-          // For humongous objects, the typical object is an array, so the following checks may be overkill
-          // For regular objects (not object arrays), if the card holding the start of the object is dirty,
-          // we do not need to verify that cards spanning interesting pointers within this object are dirty.
-          if (!scanner->is_card_dirty(obj_addr) || obj->is_objArray()) {
-            obj->oop_iterate(&check_interesting_pointers);
-          }
-          // else, object's start is marked dirty and obj is not an objArray, so any interesting pointers are covered
-        }
-        // else, this humongous object is not marked so no need to verify its internal pointers
-        if (!scanner->verify_registration(obj_addr, ctx)) {
-          ShenandoahAsserts::print_failure(ShenandoahAsserts::_safe_all, obj, nullptr, nullptr,
-                                          "Verify init-mark remembered set violation", "object not properly registered", __FILE__, __LINE__);
-        }
-      } else if (!r->is_humongous()) {
-        HeapWord* top = r->top();
-        while (obj_addr < top) {
-          oop obj = cast_to_oop(obj_addr);
-          // ctx->is_marked() returns true if mark bit set (TAMS not relevant during init mark)
-          if (!ctx || ctx->is_marked(obj)) {
-            // For regular objects (not object arrays), if the card holding the start of the object is dirty,
-            // we do not need to verify that cards spanning interesting pointers within this object are dirty.
-            if (!scanner->is_card_dirty(obj_addr) || obj->is_objArray()) {
-              obj->oop_iterate(&check_interesting_pointers);
-            }
-            // else, object's start is marked dirty and obj is not an objArray, so any interesting pointers are covered
-            if (!scanner->verify_registration(obj_addr, ctx)) {
-              ShenandoahAsserts::print_failure(ShenandoahAsserts::_safe_all, obj, nullptr, nullptr,
-                                               "Verify init-mark remembered set violation", "object not properly registered", __FILE__, __LINE__);
-            }
-            obj_addr += obj->size();
-          } else {
-            // This object is not live so we don't verify dirty cards contained therein
-            assert(tams != nullptr, "If object is not live, ctx and tams should be non-null");
-            obj_addr = ctx->get_next_marked_addr(obj_addr, tams);
-          }
-        }
-      } // else, we ignore humongous continuation region
-    } // else, this is not an OLD region so we ignore it
-  } // all regions have been processed
-}
-
-void ShenandoahHeap::help_verify_region_rem_set(ShenandoahHeapRegion* r, ShenandoahMarkingContext* ctx, HeapWord* from,
-                                                HeapWord* top, HeapWord* registration_watermark, const char* message) {
-  RememberedScanner* scanner = card_scan();
-  ShenandoahVerifyRemSetClosure check_interesting_pointers(false);
-
-  HeapWord* obj_addr = from;
-  if (r->is_humongous_start()) {
-    oop obj = cast_to_oop(obj_addr);
-    if (!ctx || ctx->is_marked(obj)) {
-      size_t card_index = scanner->card_index_for_addr(obj_addr);
-      // For humongous objects, the typical object is an array, so the following checks may be overkill
-      // For regular objects (not object arrays), if the card holding the start of the object is dirty,
-      // we do not need to verify that cards spanning interesting pointers within this object are dirty.
-      if (!scanner->is_write_card_dirty(card_index) || obj->is_objArray()) {
-        obj->oop_iterate(&check_interesting_pointers);
-      }
-      // else, object's start is marked dirty and obj is not an objArray, so any interesting pointers are covered
-    }
-    // else, this humongous object is not live so no need to verify its internal pointers
-
-    if ((obj_addr < registration_watermark) && !scanner->verify_registration(obj_addr, ctx)) {
-      ShenandoahAsserts::print_failure(ShenandoahAsserts::_safe_all, obj, obj_addr, nullptr, message,
-                                       "object not properly registered", __FILE__, __LINE__);
-    }
-  } else if (!r->is_humongous()) {
-    while (obj_addr < top) {
-      oop obj = cast_to_oop(obj_addr);
-      // ctx->is_marked() returns true if mark bit set or if obj above TAMS.
-      if (!ctx || ctx->is_marked(obj)) {
-        size_t card_index = scanner->card_index_for_addr(obj_addr);
-        // For regular objects (not object arrays), if the card holding the start of the object is dirty,
-        // we do not need to verify that cards spanning interesting pointers within this object are dirty.
-        if (!scanner->is_write_card_dirty(card_index) || obj->is_objArray()) {
-          obj->oop_iterate(&check_interesting_pointers);
-        }
-        // else, object's start is marked dirty and obj is not an objArray, so any interesting pointers are covered
-
-        if ((obj_addr < registration_watermark) && !scanner->verify_registration(obj_addr, ctx)) {
-          ShenandoahAsserts::print_failure(ShenandoahAsserts::_safe_all, obj, obj_addr, nullptr, message,
-                                           "object not properly registered", __FILE__, __LINE__);
-        }
-        obj_addr += obj->size();
-      } else {
-        // This object is not live so we don't verify dirty cards contained therein
-        HeapWord* tams = ctx->top_at_mark_start(r);
-        obj_addr = ctx->get_next_marked_addr(obj_addr, tams);
-      }
-    }
-  }
-}
-
-void ShenandoahHeap::verify_rem_set_after_full_gc() {
-  shenandoah_assert_safepoint();
-  assert(mode()->is_generational(), "Only verify remembered set for generational operational modes");
-
-  ShenandoahRegionIterator iterator;
-
-  while (iterator.has_next()) {
-    ShenandoahHeapRegion* r = iterator.next();
-    if (r == nullptr)
-      break;
-    if (r->is_old() && !r->is_cset()) {
-      help_verify_region_rem_set(r, nullptr, r->bottom(), r->top(), r->top(), "Remembered set violation at end of Full GC");
-    }
-  }
-}
-
-// Assure that the remember set has a dirty card everywhere there is an interesting pointer.  Even though
-// the update-references scan of remembered set only examines cards up to update_watermark, the remembered
-// set should be valid through top.  This examines the write_card_table between bottom() and top() because
-// all PLABS are retired immediately before the start of update refs.
-void ShenandoahHeap::verify_rem_set_at_update_ref() {
-  shenandoah_assert_safepoint();
-  assert(mode()->is_generational(), "Only verify remembered set for generational operational modes");
-
-  ShenandoahRegionIterator iterator;
-  ShenandoahMarkingContext* ctx;
-
-  if (is_old_bitmap_stable() || active_generation()->generation_mode() == GLOBAL) {
-    ctx = complete_marking_context();
-  } else {
-    ctx = nullptr;
-  }
-
-  while (iterator.has_next()) {
-    ShenandoahHeapRegion* r = iterator.next();
-    if (r == nullptr)
-      break;
-    if (r->is_old() && !r->is_cset()) {
-      help_verify_region_rem_set(r, ctx, r->bottom(), r->top(), r->get_update_watermark(),
-                                 "Remembered set violation at init-update-references");
-    }
-  }
-}
-
-ShenandoahGeneration* ShenandoahHeap::generation_for(ShenandoahRegionAffiliation affiliation) const {
-=======
 ShenandoahGeneration* ShenandoahHeap::generation_for(ShenandoahAffiliation affiliation) const {
->>>>>>> 7df41365
   if (!mode()->is_generational()) {
     return global_generation();
   } else if (affiliation == YOUNG_GENERATION) {
