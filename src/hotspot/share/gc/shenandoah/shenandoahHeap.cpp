--- conflicted
+++ resolved
@@ -888,15 +888,6 @@
   return _initial_size;
 }
 
-<<<<<<< HEAD
-
-void ShenandoahHeap::entry_uncommit(double shrink_before, size_t shrink_until) {
-  static const char *msg = "Concurrent uncommit";
-  ShenandoahConcurrentPhase gc_phase(msg, ShenandoahPhaseTimings::conc_uncommit, true /* log_heap_usage */);
-  EventMark em("%s", msg);
-
-  op_uncommit(shrink_before, shrink_until);
-=======
 void ShenandoahHeap::maybe_uncommit(double shrink_before, size_t shrink_until) {
   assert (ShenandoahUncommit, "should be enabled");
 
@@ -922,7 +913,6 @@
 
     op_uncommit(shrink_before, shrink_until);
   }
->>>>>>> 55068c2e
 }
 
 void ShenandoahHeap::op_uncommit(double shrink_before, size_t shrink_until) {
@@ -955,32 +945,6 @@
   }
 }
 
-<<<<<<< HEAD
-void ShenandoahHeap::service_uncommit(double shrink_before, size_t shrink_until) {
-  assert (ShenandoahUncommit, "should be enabled");
-
-  // Determine if there is work to do. This avoids taking heap lock if there is
-  // no work available, avoids spamming logs with superfluous logging messages,
-  // and minimises the amount of work while locks are taken.
-
-  if (committed() <= shrink_until) return;
-
-  bool has_work = false;
-  for (size_t i = 0; i < num_regions(); i++) {
-    ShenandoahHeapRegion* r = get_region(i);
-    if (r->is_empty_committed() && (r->empty_time() < shrink_before)) {
-      has_work = true;
-      break;
-    }
-  }
-
-  if (has_work) {
-    entry_uncommit(shrink_before, shrink_until);
-  }
-}
-
-=======
->>>>>>> 55068c2e
 bool ShenandoahHeap::check_soft_max_changed() {
   size_t new_soft_max = Atomic::load(&SoftMaxHeapSize);
   size_t old_soft_max = soft_max_capacity();
@@ -999,7 +963,6 @@
   return false;
 }
 
-<<<<<<< HEAD
 void ShenandoahHeap::notify_heap_changed() {
   // Update monitoring counters when we took a new region. This amortizes the
   // update costs on slow path.
@@ -1015,8 +978,6 @@
   monitoring_support()->handle_force_counters_update();
 }
 
-=======
->>>>>>> 55068c2e
 void ShenandoahHeap::handle_old_evacuation(HeapWord* obj, size_t words, bool promotion) {
   // Only register the copy of the object that won the evacuation race.
   card_scan()->register_object_without_lock(obj);
