--- conflicted
+++ resolved
@@ -819,19 +819,6 @@
          "Should be in bounds: " SIZE_FORMAT " <= " SIZE_FORMAT " <= " SIZE_FORMAT,
          min_capacity(), v, max_capacity());
   Atomic::store(&_soft_max_size, v);
-<<<<<<< HEAD
-
-#ifdef KELVIN_DEPRECATE
-  // soft_max affects heuristic triggers, but has no impact on generation sizes
-  if (mode()->is_generational()) {
-    size_t max_capacity_young = _generation_sizer.max_young_size();
-    size_t min_capacity_young = _generation_sizer.min_young_size();
-    size_t new_capacity_young = clamp(v, min_capacity_young, max_capacity_young);
-    _young_generation->set_soft_max_capacity(new_capacity_young);
-  }
-#endif
-=======
->>>>>>> aa5e40b4
 }
 
 size_t ShenandoahHeap::min_capacity() const {
@@ -1478,21 +1465,12 @@
               }
             } else {
               disable_plab_promotions = true;
-<<<<<<< HEAD
             }
             if (disable_plab_promotions) {
               // Disable promotions in this thread because entirety of this PLAB must be available to hold old-gen evacuations.
               ShenandoahThreadLocalData::disable_plab_promotions(thread);
               ShenandoahThreadLocalData::set_plab_preallocated_promoted(thread, 0);
             }
-=======
-            }
-            if (disable_plab_promotions) {
-              // Disable promotions in this thread because entirety of this PLAB must be available to hold old-gen evacuations.
-              ShenandoahThreadLocalData::disable_plab_promotions(thread);
-              ShenandoahThreadLocalData::set_plab_preallocated_promoted(thread, 0);
-            }
->>>>>>> aa5e40b4
           } else if (is_promotion) {
             // Shared promotion.  Assume size is requested_bytes.
             expend_promoted(requested_bytes);
@@ -1519,7 +1497,6 @@
         // last-start representing object b while first-start represents object c.  This is why we need to require all
         // register_object() invocations to be "mutually exclusive" with respect to each card's memory range.
         ShenandoahHeap::heap()->card_scan()->register_object(result);
-<<<<<<< HEAD
       }
     } else {
       // The allocation failed.  If this was a plab allocation, We've already retired it and no longer have a plab.
@@ -1528,16 +1505,6 @@
         // this allows the surrounding infrastructure to retry alloc_plab_slow() with a smaller PLAB size.
         ShenandoahThreadLocalData::set_plab_preallocated_promoted(thread, 0);
       }
-=======
-      }
-    } else {
-      // The allocation failed.  If this was a plab allocation, We've already retired it and no longer have a plab.
-      if (req.is_old() && req.is_gc_alloc() && (req.type() == ShenandoahAllocRequest::_alloc_plab)) {
-        // We don't need to disable PLAB promotions because there is no PLAB.  We leave promotions enabled because
-        // this allows the surrounding infrastructure to retry alloc_plab_slow() with a smaller PLAB size.
-        ShenandoahThreadLocalData::set_plab_preallocated_promoted(thread, 0);
-      }
->>>>>>> aa5e40b4
     }
     if ((result != nullptr) || !try_smaller_lab_size) {
       return result;
@@ -3104,17 +3071,10 @@
                                    young_generation()->used(), young_generation()->get_humongous_waste()),
            "Generation accounts are inaccurate");
 
-<<<<<<< HEAD
-    // The computation of evac_slack is quite conservative so consider all of this available for transfer to old.
-    // Note that transfer of humongous regions does not impact available.
-    size_t evac_slack = young_generation()->heuristics()->evac_slack(young_cset_regions);
-    adjust_generation_sizes_for_next_cycle(evac_slack, young_cset_regions, old_cset_regions);
-=======
     // The computation of bytes_of_allocation_runway_before_gc_trigger is quite conservative so consider all of this
     // available for transfer to old. Note that transfer of humongous regions does not impact available.
     size_t allocation_runway = young_generation()->heuristics()->bytes_of_allocation_runway_before_gc_trigger(young_cset_regions);
     adjust_generation_sizes_for_next_cycle(allocation_runway, young_cset_regions, old_cset_regions);
->>>>>>> aa5e40b4
 
     // Total old_available may have been expanded to hold anticipated promotions.  We trigger if the fragmented available
     // memory represents more than 16 regions worth of data.  Note that fragmentation may increase when we promote regular
