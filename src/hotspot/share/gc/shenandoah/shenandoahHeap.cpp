/*
 * Copyright (c) 2023, Oracle and/or its affiliates. All rights reserved.
 * Copyright (c) 2013, 2022, Red Hat, Inc. All rights reserved.
 * DO NOT ALTER OR REMOVE COPYRIGHT NOTICES OR THIS FILE HEADER.
 *
 * This code is free software; you can redistribute it and/or modify it
 * under the terms of the GNU General Public License version 2 only, as
 * published by the Free Software Foundation.
 *
 * This code is distributed in the hope that it will be useful, but WITHOUT
 * ANY WARRANTY; without even the implied warranty of MERCHANTABILITY or
 * FITNESS FOR A PARTICULAR PURPOSE.  See the GNU General Public License
 * version 2 for more details (a copy is included in the LICENSE file that
 * accompanied this code).
 *
 * You should have received a copy of the GNU General Public License version
 * 2 along with this work; if not, write to the Free Software Foundation,
 * Inc., 51 Franklin St, Fifth Floor, Boston, MA 02110-1301 USA.
 *
 * Please contact Oracle, 500 Oracle Parkway, Redwood Shores, CA 94065 USA
 * or visit www.oracle.com if you need additional information or have any
 * questions.
 *
 */

#include "precompiled.hpp"
#include "memory/allocation.hpp"
#include "memory/universe.hpp"

#include "gc/shared/gcArguments.hpp"
#include "gc/shared/gcTimer.hpp"
#include "gc/shared/gcTraceTime.inline.hpp"
#include "gc/shared/locationPrinter.inline.hpp"
#include "gc/shared/memAllocator.hpp"
#include "gc/shared/plab.hpp"
#include "gc/shared/tlab_globals.hpp"

#include "gc/shenandoah/shenandoahBarrierSet.hpp"
#include "gc/shenandoah/shenandoahCardTable.hpp"
#include "gc/shenandoah/shenandoahClosures.inline.hpp"
#include "gc/shenandoah/shenandoahCollectionSet.hpp"
#include "gc/shenandoah/shenandoahCollectorPolicy.hpp"
#include "gc/shenandoah/shenandoahConcurrentMark.hpp"
#include "gc/shenandoah/shenandoahMarkingContext.inline.hpp"
#include "gc/shenandoah/shenandoahControlThread.hpp"
#include "gc/shenandoah/shenandoahRegulatorThread.hpp"
#include "gc/shenandoah/shenandoahFreeSet.hpp"
#include "gc/shenandoah/shenandoahGlobalGeneration.hpp"
#include "gc/shenandoah/shenandoahPhaseTimings.hpp"
#include "gc/shenandoah/shenandoahHeap.inline.hpp"
#include "gc/shenandoah/shenandoahHeapRegion.inline.hpp"
#include "gc/shenandoah/shenandoahHeapRegionSet.hpp"
#include "gc/shenandoah/shenandoahInitLogger.hpp"
#include "gc/shenandoah/shenandoahMarkingContext.inline.hpp"
#include "gc/shenandoah/shenandoahMemoryPool.hpp"
#include "gc/shenandoah/shenandoahMetrics.hpp"
#include "gc/shenandoah/shenandoahMonitoringSupport.hpp"
#include "gc/shenandoah/shenandoahOldGeneration.hpp"
#include "gc/shenandoah/shenandoahOopClosures.inline.hpp"
#include "gc/shenandoah/shenandoahPacer.inline.hpp"
#include "gc/shenandoah/shenandoahPadding.hpp"
#include "gc/shenandoah/shenandoahParallelCleaning.inline.hpp"
#include "gc/shenandoah/shenandoahReferenceProcessor.hpp"
#include "gc/shenandoah/shenandoahRootProcessor.inline.hpp"
#include "gc/shenandoah/shenandoahScanRemembered.inline.hpp"
#include "gc/shenandoah/shenandoahStringDedup.hpp"
#include "gc/shenandoah/shenandoahSTWMark.hpp"
#include "gc/shenandoah/shenandoahUtils.hpp"
#include "gc/shenandoah/shenandoahVerifier.hpp"
#include "gc/shenandoah/shenandoahCodeRoots.hpp"
#include "gc/shenandoah/shenandoahVMOperations.hpp"
#include "gc/shenandoah/shenandoahWorkGroup.hpp"
#include "gc/shenandoah/shenandoahWorkerPolicy.hpp"
#include "gc/shenandoah/shenandoahYoungGeneration.hpp"
#include "gc/shenandoah/mode/shenandoahGenerationalMode.hpp"
#include "gc/shenandoah/mode/shenandoahIUMode.hpp"
#include "gc/shenandoah/mode/shenandoahPassiveMode.hpp"
#include "gc/shenandoah/mode/shenandoahSATBMode.hpp"

#if INCLUDE_JFR
#include "gc/shenandoah/shenandoahJfrSupport.hpp"
#endif

#include "gc/shenandoah/heuristics/shenandoahOldHeuristics.hpp"

#include "classfile/systemDictionary.hpp"
#include "code/codeCache.hpp"
#include "memory/classLoaderMetaspace.hpp"
#include "memory/metaspaceUtils.hpp"
#include "oops/compressedOops.inline.hpp"
#include "prims/jvmtiTagMap.hpp"
#include "runtime/atomic.hpp"
#include "runtime/globals.hpp"
#include "runtime/interfaceSupport.inline.hpp"
#include "runtime/java.hpp"
#include "runtime/orderAccess.hpp"
#include "runtime/safepointMechanism.hpp"
#include "runtime/vmThread.hpp"
#include "services/mallocTracker.hpp"
#include "services/memTracker.hpp"
#include "utilities/events.hpp"
#include "utilities/powerOfTwo.hpp"

class ShenandoahPretouchHeapTask : public WorkerTask {
private:
  ShenandoahRegionIterator _regions;
  const size_t _page_size;
public:
  ShenandoahPretouchHeapTask(size_t page_size) :
    WorkerTask("Shenandoah Pretouch Heap"),
    _page_size(page_size) {}

  virtual void work(uint worker_id) {
    ShenandoahHeapRegion* r = _regions.next();
    while (r != NULL) {
      if (r->is_committed()) {
        os::pretouch_memory(r->bottom(), r->end(), _page_size);
      }
      r = _regions.next();
    }
  }
};

class ShenandoahPretouchBitmapTask : public WorkerTask {
private:
  ShenandoahRegionIterator _regions;
  char* _bitmap_base;
  const size_t _bitmap_size;
  const size_t _page_size;
public:
  ShenandoahPretouchBitmapTask(char* bitmap_base, size_t bitmap_size, size_t page_size) :
    WorkerTask("Shenandoah Pretouch Bitmap"),
    _bitmap_base(bitmap_base),
    _bitmap_size(bitmap_size),
    _page_size(page_size) {}

  virtual void work(uint worker_id) {
    ShenandoahHeapRegion* r = _regions.next();
    while (r != NULL) {
      size_t start = r->index()       * ShenandoahHeapRegion::region_size_bytes() / MarkBitMap::heap_map_factor();
      size_t end   = (r->index() + 1) * ShenandoahHeapRegion::region_size_bytes() / MarkBitMap::heap_map_factor();
      assert (end <= _bitmap_size, "end is sane: " SIZE_FORMAT " < " SIZE_FORMAT, end, _bitmap_size);

      if (r->is_committed()) {
        os::pretouch_memory(_bitmap_base + start, _bitmap_base + end, _page_size);
      }

      r = _regions.next();
    }
  }
};

jint ShenandoahHeap::initialize() {
  //
  // Figure out heap sizing
  //

  size_t init_byte_size = InitialHeapSize;
  size_t min_byte_size  = MinHeapSize;
  size_t max_byte_size  = MaxHeapSize;
  size_t heap_alignment = HeapAlignment;

  size_t reg_size_bytes = ShenandoahHeapRegion::region_size_bytes();

  Universe::check_alignment(max_byte_size,  reg_size_bytes, "Shenandoah heap");
  Universe::check_alignment(init_byte_size, reg_size_bytes, "Shenandoah heap");

  _num_regions = ShenandoahHeapRegion::region_count();
  assert(_num_regions == (max_byte_size / reg_size_bytes),
         "Regions should cover entire heap exactly: " SIZE_FORMAT " != " SIZE_FORMAT "/" SIZE_FORMAT,
         _num_regions, max_byte_size, reg_size_bytes);

  size_t num_committed_regions = init_byte_size / reg_size_bytes;
  num_committed_regions = MIN2(num_committed_regions, _num_regions);
  assert(num_committed_regions <= _num_regions, "sanity");
  _initial_size = num_committed_regions * reg_size_bytes;

  size_t num_min_regions = min_byte_size / reg_size_bytes;
  num_min_regions = MIN2(num_min_regions, _num_regions);
  assert(num_min_regions <= _num_regions, "sanity");
  _minimum_size = num_min_regions * reg_size_bytes;

  // Default to max heap size.
  _soft_max_size = _num_regions * reg_size_bytes;

  _committed = _initial_size;

<<<<<<< HEAD
  // Now we know the number of regions and heap sizes, initialize the heuristics.
  initialize_generations();
  initialize_heuristics();

  size_t heap_page_size   = UseLargePages ? (size_t)os::large_page_size() : (size_t)os::vm_page_size();
  size_t bitmap_page_size = UseLargePages ? (size_t)os::large_page_size() : (size_t)os::vm_page_size();
  size_t region_page_size = UseLargePages ? (size_t)os::large_page_size() : (size_t)os::vm_page_size();
=======
  size_t heap_page_size   = UseLargePages ? os::large_page_size() : os::vm_page_size();
  size_t bitmap_page_size = UseLargePages ? os::large_page_size() : os::vm_page_size();
  size_t region_page_size = UseLargePages ? os::large_page_size() : os::vm_page_size();
>>>>>>> 638d612c

  //
  // Reserve and commit memory for heap
  //

  ReservedHeapSpace heap_rs = Universe::reserve_heap(max_byte_size, heap_alignment);
  initialize_reserved_region(heap_rs);
  _heap_region = MemRegion((HeapWord*)heap_rs.base(), heap_rs.size() / HeapWordSize);
  _heap_region_special = heap_rs.special();

  assert((((size_t) base()) & ShenandoahHeapRegion::region_size_bytes_mask()) == 0,
         "Misaligned heap: " PTR_FORMAT, p2i(base()));

#if SHENANDOAH_OPTIMIZED_MARKTASK
  // The optimized ShenandoahMarkTask takes some bits away from the full object bits.
  // Fail if we ever attempt to address more than we can.
  if ((uintptr_t)heap_rs.end() >= ShenandoahMarkTask::max_addressable()) {
    FormatBuffer<512> buf("Shenandoah reserved [" PTR_FORMAT ", " PTR_FORMAT") for the heap, \n"
                          "but max object address is " PTR_FORMAT ". Try to reduce heap size, or try other \n"
                          "VM options that allocate heap at lower addresses (HeapBaseMinAddress, AllocateHeapAt, etc).",
                p2i(heap_rs.base()), p2i(heap_rs.end()), ShenandoahMarkTask::max_addressable());
    vm_exit_during_initialization("Fatal Error", buf);
  }
#endif

  ReservedSpace sh_rs = heap_rs.first_part(max_byte_size);
  if (!_heap_region_special) {
    os::commit_memory_or_exit(sh_rs.base(), _initial_size, heap_alignment, false,
                              "Cannot commit heap memory");
  }

  BarrierSet::set_barrier_set(new ShenandoahBarrierSet(this, _heap_region));

  //
  // After reserving the Java heap, create the card table, barriers, and workers, in dependency order
  //
  if (mode()->is_generational()) {
    ShenandoahDirectCardMarkRememberedSet *rs;
    ShenandoahCardTable* card_table = ShenandoahBarrierSet::barrier_set()->card_table();
    size_t card_count = card_table->cards_required(heap_rs.size() / HeapWordSize);
    rs = new ShenandoahDirectCardMarkRememberedSet(ShenandoahBarrierSet::barrier_set()->card_table(), card_count);
    _card_scan = new ShenandoahScanRemembered<ShenandoahDirectCardMarkRememberedSet>(rs);
  }

  _workers = new ShenandoahWorkerThreads("Shenandoah GC Threads", _max_workers);
  if (_workers == NULL) {
    vm_exit_during_initialization("Failed necessary allocation.");
  } else {
    _workers->initialize_workers();
  }

  if (ParallelGCThreads > 1) {
    _safepoint_workers = new ShenandoahWorkerThreads("Safepoint Cleanup Thread", ParallelGCThreads);
    _safepoint_workers->initialize_workers();
  }

  //
  // Reserve and commit memory for bitmap(s)
  //

  _bitmap_size = ShenandoahMarkBitMap::compute_size(heap_rs.size());
  _bitmap_size = align_up(_bitmap_size, bitmap_page_size);

  size_t bitmap_bytes_per_region = reg_size_bytes / ShenandoahMarkBitMap::heap_map_factor();

  guarantee(bitmap_bytes_per_region != 0,
            "Bitmap bytes per region should not be zero");
  guarantee(is_power_of_2(bitmap_bytes_per_region),
            "Bitmap bytes per region should be power of two: " SIZE_FORMAT, bitmap_bytes_per_region);

  if (bitmap_page_size > bitmap_bytes_per_region) {
    _bitmap_regions_per_slice = bitmap_page_size / bitmap_bytes_per_region;
    _bitmap_bytes_per_slice = bitmap_page_size;
  } else {
    _bitmap_regions_per_slice = 1;
    _bitmap_bytes_per_slice = bitmap_bytes_per_region;
  }

  guarantee(_bitmap_regions_per_slice >= 1,
            "Should have at least one region per slice: " SIZE_FORMAT,
            _bitmap_regions_per_slice);

  guarantee(((_bitmap_bytes_per_slice) % bitmap_page_size) == 0,
            "Bitmap slices should be page-granular: bps = " SIZE_FORMAT ", page size = " SIZE_FORMAT,
            _bitmap_bytes_per_slice, bitmap_page_size);

  ReservedSpace bitmap(_bitmap_size, bitmap_page_size);
  MemTracker::record_virtual_memory_type(bitmap.base(), mtGC);
  _bitmap_region = MemRegion((HeapWord*) bitmap.base(), bitmap.size() / HeapWordSize);
  _bitmap_region_special = bitmap.special();

  size_t bitmap_init_commit = _bitmap_bytes_per_slice *
                              align_up(num_committed_regions, _bitmap_regions_per_slice) / _bitmap_regions_per_slice;
  bitmap_init_commit = MIN2(_bitmap_size, bitmap_init_commit);
  if (!_bitmap_region_special) {
    os::commit_memory_or_exit((char *) _bitmap_region.start(), bitmap_init_commit, bitmap_page_size, false,
                              "Cannot commit bitmap memory");
  }

  _marking_context = new ShenandoahMarkingContext(_heap_region, _bitmap_region, _num_regions);

  if (ShenandoahVerify) {
    ReservedSpace verify_bitmap(_bitmap_size, bitmap_page_size);
    if (!verify_bitmap.special()) {
      os::commit_memory_or_exit(verify_bitmap.base(), verify_bitmap.size(), bitmap_page_size, false,
                                "Cannot commit verification bitmap memory");
    }
    MemTracker::record_virtual_memory_type(verify_bitmap.base(), mtGC);
    MemRegion verify_bitmap_region = MemRegion((HeapWord *) verify_bitmap.base(), verify_bitmap.size() / HeapWordSize);
    _verification_bit_map.initialize(_heap_region, verify_bitmap_region);
    _verifier = new ShenandoahVerifier(this, &_verification_bit_map);
  }

  // Reserve aux bitmap for use in object_iterate(). We don't commit it here.
  ReservedSpace aux_bitmap(_bitmap_size, bitmap_page_size);
  MemTracker::record_virtual_memory_type(aux_bitmap.base(), mtGC);
  _aux_bitmap_region = MemRegion((HeapWord*) aux_bitmap.base(), aux_bitmap.size() / HeapWordSize);
  _aux_bitmap_region_special = aux_bitmap.special();
  _aux_bit_map.initialize(_heap_region, _aux_bitmap_region);

  //
  // Create regions and region sets
  //
  size_t region_align = align_up(sizeof(ShenandoahHeapRegion), SHENANDOAH_CACHE_LINE_SIZE);
  size_t region_storage_size = align_up(region_align * _num_regions, region_page_size);
  region_storage_size = align_up(region_storage_size, os::vm_allocation_granularity());

  ReservedSpace region_storage(region_storage_size, region_page_size);
  MemTracker::record_virtual_memory_type(region_storage.base(), mtGC);
  if (!region_storage.special()) {
    os::commit_memory_or_exit(region_storage.base(), region_storage_size, region_page_size, false,
                              "Cannot commit region memory");
  }

  // Try to fit the collection set bitmap at lower addresses. This optimizes code generation for cset checks.
  // Go up until a sensible limit (subject to encoding constraints) and try to reserve the space there.
  // If not successful, bite a bullet and allocate at whatever address.
  {
    size_t cset_align = MAX2<size_t>(os::vm_page_size(), os::vm_allocation_granularity());
    size_t cset_size = align_up(((size_t) sh_rs.base() + sh_rs.size()) >> ShenandoahHeapRegion::region_size_bytes_shift(), cset_align);

    uintptr_t min = round_up_power_of_2(cset_align);
    uintptr_t max = (1u << 30u);

    for (uintptr_t addr = min; addr <= max; addr <<= 1u) {
      char* req_addr = (char*)addr;
      assert(is_aligned(req_addr, cset_align), "Should be aligned");
      ReservedSpace cset_rs(cset_size, cset_align, os::vm_page_size(), req_addr);
      if (cset_rs.is_reserved()) {
        assert(cset_rs.base() == req_addr, "Allocated where requested: " PTR_FORMAT ", " PTR_FORMAT, p2i(cset_rs.base()), addr);
        _collection_set = new ShenandoahCollectionSet(this, cset_rs, sh_rs.base());
        break;
      }
    }

    if (_collection_set == NULL) {
      ReservedSpace cset_rs(cset_size, cset_align, os::vm_page_size());
      _collection_set = new ShenandoahCollectionSet(this, cset_rs, sh_rs.base());
    }
  }

  _regions = NEW_C_HEAP_ARRAY(ShenandoahHeapRegion*, _num_regions, mtGC);
  _affiliations = NEW_C_HEAP_ARRAY(uint8_t, _num_regions, mtGC);
  _free_set = new ShenandoahFreeSet(this, _num_regions);

  {
    ShenandoahHeapLocker locker(lock());


    for (size_t i = 0; i < _num_regions; i++) {
      HeapWord* start = (HeapWord*)sh_rs.base() + ShenandoahHeapRegion::region_size_words() * i;
      bool is_committed = i < num_committed_regions;
      void* loc = region_storage.base() + i * region_align;

      ShenandoahHeapRegion* r = new (loc) ShenandoahHeapRegion(start, i, is_committed);
      assert(is_aligned(r, SHENANDOAH_CACHE_LINE_SIZE), "Sanity");

      _marking_context->initialize_top_at_mark_start(r);
      _regions[i] = r;
      assert(!collection_set()->is_in(i), "New region should not be in collection set");

      _affiliations[i] = ShenandoahRegionAffiliation::FREE;
    }

    // Initialize to complete
    _marking_context->mark_complete();

    _free_set->rebuild();
  }

  if (AlwaysPreTouch) {
    // For NUMA, it is important to pre-touch the storage under bitmaps with worker threads,
    // before initialize() below zeroes it with initializing thread. For any given region,
    // we touch the region and the corresponding bitmaps from the same thread.
    ShenandoahPushWorkerScope scope(workers(), _max_workers, false);

    _pretouch_heap_page_size = heap_page_size;
    _pretouch_bitmap_page_size = bitmap_page_size;

#ifdef LINUX
    // UseTransparentHugePages would madvise that backing memory can be coalesced into huge
    // pages. But, the kernel needs to know that every small page is used, in order to coalesce
    // them into huge one. Therefore, we need to pretouch with smaller pages.
    if (UseTransparentHugePages) {
      _pretouch_heap_page_size = (size_t)os::vm_page_size();
      _pretouch_bitmap_page_size = (size_t)os::vm_page_size();
    }
#endif

    // OS memory managers may want to coalesce back-to-back pages. Make their jobs
    // simpler by pre-touching continuous spaces (heap and bitmap) separately.

    ShenandoahPretouchBitmapTask bcl(bitmap.base(), _bitmap_size, _pretouch_bitmap_page_size);
    _workers->run_task(&bcl);

    ShenandoahPretouchHeapTask hcl(_pretouch_heap_page_size);
    _workers->run_task(&hcl);
  }

  //
  // Initialize the rest of GC subsystems
  //

  _liveness_cache = NEW_C_HEAP_ARRAY(ShenandoahLiveData*, _max_workers, mtGC);
  for (uint worker = 0; worker < _max_workers; worker++) {
    _liveness_cache[worker] = NEW_C_HEAP_ARRAY(ShenandoahLiveData, _num_regions, mtGC);
    Copy::fill_to_bytes(_liveness_cache[worker], _num_regions * sizeof(ShenandoahLiveData));
  }

  // There should probably be Shenandoah-specific options for these,
  // just as there are G1-specific options.
  {
    ShenandoahSATBMarkQueueSet& satbqs = ShenandoahBarrierSet::satb_mark_queue_set();
    satbqs.set_process_completed_buffers_threshold(20); // G1SATBProcessCompletedThreshold
    satbqs.set_buffer_enqueue_threshold_percentage(60); // G1SATBBufferEnqueueingThresholdPercent
  }

  _monitoring_support = new ShenandoahMonitoringSupport(this);
  _phase_timings = new ShenandoahPhaseTimings(max_workers());
  ShenandoahCodeRoots::initialize();

  if (ShenandoahPacing) {
    _pacer = new ShenandoahPacer(this);
    _pacer->setup_for_idle();
  } else {
    _pacer = NULL;
  }

  _control_thread = new ShenandoahControlThread();
  _regulator_thread = new ShenandoahRegulatorThread(_control_thread);

  ShenandoahInitLogger::print();

  return JNI_OK;
}

size_t ShenandoahHeap::max_size_for(ShenandoahGeneration* generation) const {
  switch (generation->generation_mode()) {
    case YOUNG:  return _generation_sizer.max_young_size();
    case OLD:    return max_capacity() - _generation_sizer.min_young_size();
    case GLOBAL: return max_capacity();
    default:
      ShouldNotReachHere();
      return 0;
  }
}

size_t ShenandoahHeap::min_size_for(ShenandoahGeneration* generation) const {
  switch (generation->generation_mode()) {
    case YOUNG:  return _generation_sizer.min_young_size();
    case OLD:    return max_capacity() - _generation_sizer.max_young_size();
    case GLOBAL: return min_capacity();
    default:
      ShouldNotReachHere();
      return 0;
  }
}

void ShenandoahHeap::initialize_generations() {
  // Max capacity is the maximum _allowed_ capacity. That is, the maximum allowed capacity
  // for old would be total heap - minimum capacity of young. This means the sum of the maximum
  // allowed for old and young could exceed the total heap size. It remains the case that the
  // _actual_ capacity of young + old = total.
  _generation_sizer.heap_size_changed(soft_max_capacity());
  size_t initial_capacity_young = _generation_sizer.max_young_size();
  size_t max_capacity_young = _generation_sizer.max_young_size();
  size_t initial_capacity_old = max_capacity() - max_capacity_young;
  size_t max_capacity_old = max_capacity() - initial_capacity_young;

  _young_generation = new ShenandoahYoungGeneration(_max_workers, max_capacity_young, initial_capacity_young);
  _old_generation = new ShenandoahOldGeneration(_max_workers, max_capacity_old, initial_capacity_old);
  _global_generation = new ShenandoahGlobalGeneration(_max_workers, soft_max_capacity(), soft_max_capacity());
}

void ShenandoahHeap::initialize_heuristics() {
  if (ShenandoahGCMode != NULL) {
    if (strcmp(ShenandoahGCMode, "satb") == 0) {
      _gc_mode = new ShenandoahSATBMode();
    } else if (strcmp(ShenandoahGCMode, "iu") == 0) {
      _gc_mode = new ShenandoahIUMode();
    } else if (strcmp(ShenandoahGCMode, "passive") == 0) {
      _gc_mode = new ShenandoahPassiveMode();
    } else if (strcmp(ShenandoahGCMode, "generational") == 0) {
      _gc_mode = new ShenandoahGenerationalMode();
    } else {
      vm_exit_during_initialization("Unknown -XX:ShenandoahGCMode option");
    }
  } else {
    vm_exit_during_initialization("Unknown -XX:ShenandoahGCMode option (null)");
  }
  _gc_mode->initialize_flags();
  if (_gc_mode->is_diagnostic() && !UnlockDiagnosticVMOptions) {
    vm_exit_during_initialization(
            err_msg("GC mode \"%s\" is diagnostic, and must be enabled via -XX:+UnlockDiagnosticVMOptions.",
                    _gc_mode->name()));
  }
  if (_gc_mode->is_experimental() && !UnlockExperimentalVMOptions) {
    vm_exit_during_initialization(
            err_msg("GC mode \"%s\" is experimental, and must be enabled via -XX:+UnlockExperimentalVMOptions.",
                    _gc_mode->name()));
  }

  _global_generation->initialize_heuristics(_gc_mode);
  if (mode()->is_generational()) {
    _young_generation->initialize_heuristics(_gc_mode);
    _old_generation->initialize_heuristics(_gc_mode);

    ShenandoahEvacWaste = ShenandoahGenerationalEvacWaste;
  }
}

#ifdef _MSC_VER
#pragma warning( push )
#pragma warning( disable:4355 ) // 'this' : used in base member initializer list
#endif

ShenandoahHeap::ShenandoahHeap(ShenandoahCollectorPolicy* policy) :
  CollectedHeap(),
  _gc_generation(NULL),
  _prepare_for_old_mark(false),
  _initial_size(0),
  _used(0),
  _committed(0),
  _max_workers(MAX3(ConcGCThreads, ParallelGCThreads, 1U)),
  _workers(NULL),
  _safepoint_workers(NULL),
  _heap_region_special(false),
  _num_regions(0),
  _regions(NULL),
  _affiliations(NULL),
  _update_refs_iterator(this),
  _alloc_supplement_reserve(0),
  _promoted_reserve(0),
  _old_evac_reserve(0),
  _old_evac_expended(0),
  _young_evac_reserve(0),
  _captured_old_usage(0),
  _previous_promotion(0),
  _cancel_requested_time(0),
  _young_generation(NULL),
  _global_generation(NULL),
  _old_generation(NULL),
  _control_thread(NULL),
  _regulator_thread(NULL),
  _shenandoah_policy(policy),
  _free_set(NULL),
  _pacer(NULL),
  _verifier(NULL),
  _phase_timings(NULL),
  _evac_tracker(new ShenandoahEvacuationTracker()),
  _mmu_tracker(),
  _generation_sizer(&_mmu_tracker),
  _monitoring_support(NULL),
  _memory_pool(NULL),
  _young_gen_memory_pool(NULL),
  _old_gen_memory_pool(NULL),
  _stw_memory_manager("Shenandoah Pauses", "end of GC pause"),
  _cycle_memory_manager("Shenandoah Cycles", "end of GC cycle"),
  _gc_timer(new ConcurrentGCTimer()),
  _soft_ref_policy(),
  _log_min_obj_alignment_in_bytes(LogMinObjAlignmentInBytes),
  _marking_context(NULL),
  _bitmap_size(0),
  _bitmap_regions_per_slice(0),
  _bitmap_bytes_per_slice(0),
  _bitmap_region_special(false),
  _aux_bitmap_region_special(false),
  _liveness_cache(NULL),
  _collection_set(NULL),
  _card_scan(NULL)
{
}

#ifdef _MSC_VER
#pragma warning( pop )
#endif

void ShenandoahHeap::print_on(outputStream* st) const {
  st->print_cr("Shenandoah Heap");
  st->print_cr(" " SIZE_FORMAT "%s max, " SIZE_FORMAT "%s soft max, " SIZE_FORMAT "%s committed, " SIZE_FORMAT "%s used",
               byte_size_in_proper_unit(max_capacity()), proper_unit_for_byte_size(max_capacity()),
               byte_size_in_proper_unit(soft_max_capacity()), proper_unit_for_byte_size(soft_max_capacity()),
               byte_size_in_proper_unit(committed()),    proper_unit_for_byte_size(committed()),
               byte_size_in_proper_unit(used()),         proper_unit_for_byte_size(used()));
  st->print_cr(" " SIZE_FORMAT " x " SIZE_FORMAT"%s regions",
               num_regions(),
               byte_size_in_proper_unit(ShenandoahHeapRegion::region_size_bytes()),
               proper_unit_for_byte_size(ShenandoahHeapRegion::region_size_bytes()));

  st->print("Status: ");
  if (has_forwarded_objects())                 st->print("has forwarded objects, ");
  if (is_concurrent_old_mark_in_progress())    st->print("old marking, ");
  if (is_concurrent_young_mark_in_progress())  st->print("young marking, ");
  if (is_evacuation_in_progress())             st->print("evacuating, ");
  if (is_update_refs_in_progress())            st->print("updating refs, ");
  if (is_degenerated_gc_in_progress())         st->print("degenerated gc, ");
  if (is_full_gc_in_progress())                st->print("full gc, ");
  if (is_full_gc_move_in_progress())           st->print("full gc move, ");
  if (is_concurrent_weak_root_in_progress())   st->print("concurrent weak roots, ");
  if (is_concurrent_strong_root_in_progress() &&
      !is_concurrent_weak_root_in_progress())  st->print("concurrent strong roots, ");

  if (cancelled_gc()) {
    st->print("cancelled");
  } else {
    st->print("not cancelled");
  }
  st->cr();

  st->print_cr("Reserved region:");
  st->print_cr(" - [" PTR_FORMAT ", " PTR_FORMAT ") ",
               p2i(reserved_region().start()),
               p2i(reserved_region().end()));

  ShenandoahCollectionSet* cset = collection_set();
  st->print_cr("Collection set:");
  if (cset != NULL) {
    st->print_cr(" - map (vanilla): " PTR_FORMAT, p2i(cset->map_address()));
    st->print_cr(" - map (biased):  " PTR_FORMAT, p2i(cset->biased_map_address()));
  } else {
    st->print_cr(" (NULL)");
  }

  st->cr();
  MetaspaceUtils::print_on(st);

  if (Verbose) {
    print_heap_regions_on(st);
  }
}

class ShenandoahInitWorkerGCLABClosure : public ThreadClosure {
public:
  void do_thread(Thread* thread) {
    assert(thread != NULL, "Sanity");
    assert(thread->is_Worker_thread(), "Only worker thread expected");
    ShenandoahThreadLocalData::initialize_gclab(thread);
  }
};

void ShenandoahHeap::post_initialize() {
  CollectedHeap::post_initialize();
  _mmu_tracker.initialize();

  MutexLocker ml(Threads_lock);

  ShenandoahInitWorkerGCLABClosure init_gclabs;
  _workers->threads_do(&init_gclabs);

  // gclab can not be initialized early during VM startup, as it can not determinate its max_size.
  // Now, we will let WorkerThreads to initialize gclab when new worker is created.
  _workers->set_initialize_gclab();
  if (_safepoint_workers != NULL) {
    _safepoint_workers->threads_do(&init_gclabs);
    _safepoint_workers->set_initialize_gclab();
  }

  JFR_ONLY(ShenandoahJFRSupport::register_jfr_type_serializers());
}


ShenandoahOldHeuristics* ShenandoahHeap::old_heuristics() {
  return (ShenandoahOldHeuristics*) _old_generation->heuristics();
}

bool ShenandoahHeap::doing_mixed_evacuations() {
  return old_heuristics()->unprocessed_old_collection_candidates() > 0;
}

bool ShenandoahHeap::is_old_bitmap_stable() const {
  ShenandoahOldGeneration::State state = _old_generation->state();
  return state != ShenandoahOldGeneration::MARKING
      && state != ShenandoahOldGeneration::BOOTSTRAPPING;
}

bool ShenandoahHeap::is_gc_generation_young() const {
  return _gc_generation != NULL && _gc_generation->generation_mode() == YOUNG;
}

size_t ShenandoahHeap::used() const {
  return Atomic::load(&_used);
}

size_t ShenandoahHeap::committed() const {
  return Atomic::load(&_committed);
}

void ShenandoahHeap::increase_committed(size_t bytes) {
  shenandoah_assert_heaplocked_or_safepoint();
  _committed += bytes;
}

void ShenandoahHeap::decrease_committed(size_t bytes) {
  shenandoah_assert_heaplocked_or_safepoint();
  _committed -= bytes;
}

void ShenandoahHeap::increase_used(size_t bytes) {
  Atomic::add(&_used, bytes, memory_order_relaxed);
}

void ShenandoahHeap::set_used(size_t bytes) {
  Atomic::store(&_used, bytes);
}

void ShenandoahHeap::decrease_used(size_t bytes) {
  assert(used() >= bytes, "never decrease heap size by more than we've left");
  Atomic::sub(&_used, bytes, memory_order_relaxed);
}

void ShenandoahHeap::notify_mutator_alloc_words(size_t words, bool waste) {
  size_t bytes = words * HeapWordSize;
  if (!waste) {
    increase_used(bytes);
  }

  if (ShenandoahPacing) {
    control_thread()->pacing_notify_alloc(words);
    if (waste) {
      pacer()->claim_for_alloc(words, true);
    }
  }
}

size_t ShenandoahHeap::capacity() const {
  return committed();
}

size_t ShenandoahHeap::max_capacity() const {
  return _num_regions * ShenandoahHeapRegion::region_size_bytes();
}

size_t ShenandoahHeap::soft_max_capacity() const {
  size_t v = Atomic::load(&_soft_max_size);
  assert(min_capacity() <= v && v <= max_capacity(),
         "Should be in bounds: " SIZE_FORMAT " <= " SIZE_FORMAT " <= " SIZE_FORMAT,
         min_capacity(), v, max_capacity());
  return v;
}

void ShenandoahHeap::set_soft_max_capacity(size_t v) {
  assert(min_capacity() <= v && v <= max_capacity(),
         "Should be in bounds: " SIZE_FORMAT " <= " SIZE_FORMAT " <= " SIZE_FORMAT,
         min_capacity(), v, max_capacity());
  Atomic::store(&_soft_max_size, v);

  if (mode()->is_generational()) {
    _generation_sizer.heap_size_changed(_soft_max_size);
    size_t soft_max_capacity_young = _generation_sizer.max_young_size();
    size_t soft_max_capacity_old = _soft_max_size - soft_max_capacity_young;
    _young_generation->set_soft_max_capacity(soft_max_capacity_young);
    _old_generation->set_soft_max_capacity(soft_max_capacity_old);
  }
}

size_t ShenandoahHeap::min_capacity() const {
  return _minimum_size;
}

size_t ShenandoahHeap::initial_capacity() const {
  return _initial_size;
}

void ShenandoahHeap::op_uncommit(double shrink_before, size_t shrink_until) {
  assert (ShenandoahUncommit, "should be enabled");

  // Application allocates from the beginning of the heap, and GC allocates at
  // the end of it. It is more efficient to uncommit from the end, so that applications
  // could enjoy the near committed regions. GC allocations are much less frequent,
  // and therefore can accept the committing costs.

  size_t count = 0;
  for (size_t i = num_regions(); i > 0; i--) { // care about size_t underflow
    ShenandoahHeapRegion* r = get_region(i - 1);
    if (r->is_empty_committed() && (r->empty_time() < shrink_before)) {
      ShenandoahHeapLocker locker(lock());
      if (r->is_empty_committed()) {
        if (committed() < shrink_until + ShenandoahHeapRegion::region_size_bytes()) {
          break;
        }

        r->make_uncommitted();
        count++;
      }
    }
    SpinPause(); // allow allocators to take the lock
  }

  if (count > 0) {
    control_thread()->notify_heap_changed();
    regulator_thread()->notify_heap_changed();
  }
}

void ShenandoahHeap::handle_old_evacuation(HeapWord* obj, size_t words, bool promotion) {
  // Only register the copy of the object that won the evacuation race.
  card_scan()->register_object_wo_lock(obj);

  // Mark the entire range of the evacuated object as dirty.  At next remembered set scan,
  // we will clear dirty bits that do not hold interesting pointers.  It's more efficient to
  // do this in batch, in a background GC thread than to try to carefully dirty only cards
  // that hold interesting pointers right now.
  card_scan()->mark_range_as_dirty(obj, words);

  if (promotion) {
    // This evacuation was a promotion, track this as allocation against old gen
    old_generation()->increase_allocated(words * HeapWordSize);
  }
}

void ShenandoahHeap::handle_old_evacuation_failure() {
  if (_old_gen_oom_evac.try_set()) {
    log_info(gc)("Old gen evac failure.");
  }
}

void ShenandoahHeap::handle_promotion_failure() {
  old_heuristics()->handle_promotion_failure();
}

void ShenandoahHeap::report_promotion_failure(Thread* thread, size_t size) {
  // We squelch excessive reports to reduce noise in logs.  Squelch enforcement is not "perfect" because
  // this same code can be in-lined in multiple contexts, and each context will have its own copy of the static
  // last_report_epoch and this_epoch_report_count variables.
  const size_t MaxReportsPerEpoch = 4;
  static size_t last_report_epoch = 0;
  static size_t epoch_report_count = 0;

  size_t promotion_reserve;
  size_t promotion_expended;

  size_t gc_id = control_thread()->get_gc_id();

  if ((gc_id != last_report_epoch) || (epoch_report_count++ < MaxReportsPerEpoch)) {
    {
      // Promotion failures should be very rare.  Invest in providing useful diagnostic info.
      ShenandoahHeapLocker locker(lock());
      promotion_reserve = get_promoted_reserve();
      promotion_expended = get_promoted_expended();
    }
    PLAB* plab = ShenandoahThreadLocalData::plab(thread);
    size_t words_remaining = (plab == nullptr)? 0: plab->words_remaining();
    const char* promote_enabled = ShenandoahThreadLocalData::allow_plab_promotions(thread)? "enabled": "disabled";

    log_info(gc, ergo)("Promotion failed, size " SIZE_FORMAT ", has plab? %s, PLAB remaining: " SIZE_FORMAT
                       ", plab promotions %s, promotion reserve: " SIZE_FORMAT ", promotion expended: " SIZE_FORMAT,
                       size, plab == nullptr? "no": "yes",
                       words_remaining, promote_enabled, promotion_reserve, promotion_expended);
    if ((gc_id == last_report_epoch) && (epoch_report_count >= MaxReportsPerEpoch)) {
      log_info(gc, ergo)("Squelching additional promotion failure reports for current epoch");
    } else if (gc_id != last_report_epoch) {
      last_report_epoch = gc_id;;
      epoch_report_count = 1;
    }
  }
}

HeapWord* ShenandoahHeap::allocate_from_gclab_slow(Thread* thread, size_t size) {
  // New object should fit the GCLAB size
  size_t min_size = MAX2(size, PLAB::min_size());

  // Figure out size of new GCLAB, looking back at heuristics. Expand aggressively.
  size_t new_size = ShenandoahThreadLocalData::gclab_size(thread) * 2;

  // Limit growth of GCLABs to ShenandoahMaxEvacLABRatio * the minimum size.  This enables more equitable distribution of
  // available evacuation buidget between the many threads that are coordinating in the evacuation effort.
  if (ShenandoahMaxEvacLABRatio > 0) {
    new_size = MIN2(new_size, PLAB::min_size() * ShenandoahMaxEvacLABRatio);
  }
  new_size = MIN2(new_size, PLAB::max_size());
  new_size = MAX2(new_size, PLAB::min_size());

  // Record new heuristic value even if we take any shortcut. This captures
  // the case when moderately-sized objects always take a shortcut. At some point,
  // heuristics should catch up with them.
  ShenandoahThreadLocalData::set_gclab_size(thread, new_size);

  if (new_size < size) {
    // New size still does not fit the object. Fall back to shared allocation.
    // This avoids retiring perfectly good GCLABs, when we encounter a large object.
    return NULL;
  }

  // Retire current GCLAB, and allocate a new one.
  PLAB* gclab = ShenandoahThreadLocalData::gclab(thread);
  gclab->retire();

  size_t actual_size = 0;
  HeapWord* gclab_buf = allocate_new_gclab(min_size, new_size, &actual_size);
  if (gclab_buf == NULL) {
    return NULL;
  }

  assert (size <= actual_size, "allocation should fit");

  if (ZeroTLAB) {
    // ..and clear it.
    Copy::zero_to_words(gclab_buf, actual_size);
  } else {
    // ...and zap just allocated object.
#ifdef ASSERT
    // Skip mangling the space corresponding to the object header to
    // ensure that the returned space is not considered parsable by
    // any concurrent GC thread.
    size_t hdr_size = oopDesc::header_size();
    Copy::fill_to_words(gclab_buf + hdr_size, actual_size - hdr_size, badHeapWordVal);
#endif // ASSERT
  }
  gclab->set_buf(gclab_buf, actual_size);
  return gclab->allocate(size);
}

// Establish a new PLAB and allocate size HeapWords within it.
HeapWord* ShenandoahHeap::allocate_from_plab_slow(Thread* thread, size_t size, bool is_promotion) {
  // New object should fit the PLAB size
  size_t min_size = MAX2(size, PLAB::min_size());

  // Figure out size of new PLAB, looking back at heuristics. Expand aggressively.
  size_t cur_size = ShenandoahThreadLocalData::plab_size(thread);
  if (cur_size == 0) {
    cur_size = PLAB::min_size();
  }
  size_t future_size = cur_size * 2;
  // Limit growth of PLABs to ShenandoahMaxEvacLABRatio * the minimum size.  This enables more equitable distribution of
  // available evacuation buidget between the many threads that are coordinating in the evacuation effort.
  if (ShenandoahMaxEvacLABRatio > 0) {
    future_size = MIN2(future_size, PLAB::min_size() * ShenandoahMaxEvacLABRatio);
  }
  future_size = MIN2(future_size, PLAB::max_size());
  future_size = MAX2(future_size, PLAB::min_size());

  size_t unalignment = future_size % CardTable::card_size_in_words();
  if (unalignment != 0) {
    future_size = future_size - unalignment + CardTable::card_size_in_words();
  }

  // Record new heuristic value even if we take any shortcut. This captures
  // the case when moderately-sized objects always take a shortcut. At some point,
  // heuristics should catch up with them.  Note that the requested cur_size may
  // not be honored, but we remember that this is the preferred size.
  ShenandoahThreadLocalData::set_plab_size(thread, future_size);
  if (cur_size < size) {
    // The PLAB to be allocated is still not large enough to hold the object. Fall back to shared allocation.
    // This avoids retiring perfectly good PLABs in order to represent a single large object allocation.
    return nullptr;
  }

  // Retire current PLAB, and allocate a new one.
  PLAB* plab = ShenandoahThreadLocalData::plab(thread);
  if (plab->words_remaining() < PLAB::min_size()) {
    // Retire current PLAB, and allocate a new one.
    // CAUTION: retire_plab may register the remnant filler object with the remembered set scanner without a lock.  This
    // is safe iff it is assured that each PLAB is a whole-number multiple of card-mark memory size and each PLAB is
    // aligned with the start of a card's memory range.

    retire_plab(plab, thread);

    size_t actual_size = 0;
    // allocate_new_plab resets plab_evacuated and plab_promoted and disables promotions if old-gen available is
    // less than the remaining evacuation need.  It also adjusts plab_preallocated and expend_promoted if appropriate.
    HeapWord* plab_buf = allocate_new_plab(min_size, cur_size, &actual_size);
    if (plab_buf == NULL) {
      return NULL;
    } else {
      ShenandoahThreadLocalData::enable_plab_retries(thread);
    }
    assert (size <= actual_size, "allocation should fit");
    if (ZeroTLAB) {
      // ..and clear it.
      Copy::zero_to_words(plab_buf, actual_size);
    } else {
      // ...and zap just allocated object.
#ifdef ASSERT
      // Skip mangling the space corresponding to the object header to
      // ensure that the returned space is not considered parsable by
      // any concurrent GC thread.
      size_t hdr_size = oopDesc::header_size();
      Copy::fill_to_words(plab_buf + hdr_size, actual_size - hdr_size, badHeapWordVal);
#endif // ASSERT
    }
    plab->set_buf(plab_buf, actual_size);

    if (is_promotion && !ShenandoahThreadLocalData::allow_plab_promotions(thread)) {
      return nullptr;
    }
    return plab->allocate(size);
  } else {
    // If there's still at least min_size() words available within the current plab, don't retire it.  Let's gnaw
    // away on this plab as long as we can.  Meanwhile, return nullptr to force this particular allocation request
    // to be satisfied with a shared allocation.  By packing more promotions into the previously allocated PLAB, we
    // reduce the likelihood of evacuation failures, and we we reduce the need for downsizing our PLABs.
    return nullptr;
  }
}

// TODO: It is probably most efficient to register all objects (both promotions and evacuations) that were allocated within
// this plab at the time we retire the plab.  A tight registration loop will run within both code and data caches.  This change
// would allow smaller and faster in-line implementation of alloc_from_plab().  Since plabs are aligned on card-table boundaries,
// this object registration loop can be performed without acquiring a lock.
void ShenandoahHeap::retire_plab(PLAB* plab, Thread* thread) {
  // We don't enforce limits on plab_evacuated.  We let it consume all available old-gen memory in order to reduce
  // probability of an evacuation failure.  We do enforce limits on promotion, to make sure that excessive promotion
  // does not result in an old-gen evacuation failure.  Note that a failed promotion is relatively harmless.  Any
  // object that fails to promote in the current cycle will be eligible for promotion in a subsequent cycle.

  // When the plab was instantiated, its entirety was treated as if the entire buffer was going to be dedicated to
  // promotions.  Now that we are retiring the buffer, we adjust for the reality that the plab is not entirely promotions.
  //  1. Some of the plab may have been dedicated to evacuations.
  //  2. Some of the plab may have been abandoned due to waste (at the end of the plab).
  size_t not_promoted =
    ShenandoahThreadLocalData::get_plab_preallocated_promoted(thread) - ShenandoahThreadLocalData::get_plab_promoted(thread);
  ShenandoahThreadLocalData::reset_plab_promoted(thread);
  ShenandoahThreadLocalData::reset_plab_evacuated(thread);
  ShenandoahThreadLocalData::set_plab_preallocated_promoted(thread, 0);
  if (not_promoted > 0) {
    unexpend_promoted(not_promoted);
  }
  size_t waste = plab->waste();
  HeapWord* top = plab->top();
  plab->retire();
  if (top != NULL && plab->waste() > waste && is_in_old(top)) {
    // If retiring the plab created a filler object, then we
    // need to register it with our card scanner so it can
    // safely walk the region backing the plab.
    log_debug(gc)("retire_plab() is registering remnant of size " SIZE_FORMAT " at " PTR_FORMAT,
                  plab->waste() - waste, p2i(top));
    card_scan()->register_object_wo_lock(top);
  }
}

void ShenandoahHeap::retire_plab(PLAB* plab) {
  Thread* thread = Thread::current();
  retire_plab(plab, thread);
}

void ShenandoahHeap::cancel_old_gc() {
  shenandoah_assert_safepoint();
  assert(_old_generation != NULL, "Should only have mixed collections in generation mode.");
  log_info(gc)("Terminating old gc cycle.");

  // Stop marking
  old_generation()->cancel_marking();
  // Stop coalescing undead objects
  set_prepare_for_old_mark_in_progress(false);
  // Stop tracking old regions
  old_heuristics()->abandon_collection_candidates();
  // Remove old generation access to young generation mark queues
  young_generation()->set_old_gen_task_queues(nullptr);
  // Transition to IDLE now.
  _old_generation->transition_to(ShenandoahOldGeneration::IDLE);
}

bool ShenandoahHeap::is_old_gc_active() {
  return is_concurrent_old_mark_in_progress()
         || is_prepare_for_old_mark_in_progress()
         || old_heuristics()->unprocessed_old_collection_candidates() > 0
         || young_generation()->old_gen_task_queues() != nullptr;
}

void ShenandoahHeap::coalesce_and_fill_old_regions() {
  class ShenandoahGlobalCoalesceAndFill : public ShenandoahHeapRegionClosure {
   public:
    virtual void heap_region_do(ShenandoahHeapRegion* region) override {
      // old region is not in the collection set and was not immediately trashed
      if (region->is_old() && region->is_active() && !region->is_humongous()) {
        // Reset the coalesce and fill boundary because this is a global collect
        // and cannot be preempted by young collects. We want to be sure the entire
        // region is coalesced here and does not resume from a previously interrupted
        // or completed coalescing.
        region->begin_preemptible_coalesce_and_fill();
        region->oop_fill_and_coalesce();
      }
    }

    virtual bool is_thread_safe() override {
      return true;
    }
  };
  ShenandoahGlobalCoalesceAndFill coalesce;
  parallel_heap_region_iterate(&coalesce);
}

bool ShenandoahHeap::adjust_generation_sizes() {
  if (mode()->is_generational()) {
    return _generation_sizer.adjust_generation_sizes();
  }
  return false;
}

// Called from stubs in JIT code or interpreter
HeapWord* ShenandoahHeap::allocate_new_tlab(size_t min_size,
                                            size_t requested_size,
                                            size_t* actual_size) {
  ShenandoahAllocRequest req = ShenandoahAllocRequest::for_tlab(min_size, requested_size);
  HeapWord* res = allocate_memory(req, false);
  if (res != NULL) {
    *actual_size = req.actual_size();
  } else {
    *actual_size = 0;
  }
  return res;
}

HeapWord* ShenandoahHeap::allocate_new_gclab(size_t min_size,
                                             size_t word_size,
                                             size_t* actual_size) {
  ShenandoahAllocRequest req = ShenandoahAllocRequest::for_gclab(min_size, word_size);
  HeapWord* res = allocate_memory(req, false);
  if (res != NULL) {
    *actual_size = req.actual_size();
  } else {
    *actual_size = 0;
  }
  return res;
}

HeapWord* ShenandoahHeap::allocate_new_plab(size_t min_size,
                                            size_t word_size,
                                            size_t* actual_size) {
  ShenandoahAllocRequest req = ShenandoahAllocRequest::for_plab(min_size, word_size);
  // Note that allocate_memory() sets a thread-local flag to prohibit further promotions by this thread
  // if we are at risk of exceeding the old-gen evacuation budget.
  HeapWord* res = allocate_memory(req, false);
  if (res != NULL) {
    *actual_size = req.actual_size();
  } else {
    *actual_size = 0;
  }
  return res;
}

// is_promotion is true iff this allocation is known for sure to hold the result of young-gen evacuation
// to old-gen.  plab allocates are not known as such, since they may hold old-gen evacuations.
HeapWord* ShenandoahHeap::allocate_memory(ShenandoahAllocRequest& req, bool is_promotion) {
  intptr_t pacer_epoch = 0;
  bool in_new_region = false;
  HeapWord* result = NULL;

  if (req.is_mutator_alloc()) {
    if (ShenandoahPacing) {
      pacer()->pace_for_alloc(req.size());
      pacer_epoch = pacer()->epoch();
    }

    if (!ShenandoahAllocFailureALot || !should_inject_alloc_failure()) {
      result = allocate_memory_under_lock(req, in_new_region, is_promotion);
    }

    // Allocation failed, block until control thread reacted, then retry allocation.
    //
    // It might happen that one of the threads requesting allocation would unblock
    // way later after GC happened, only to fail the second allocation, because
    // other threads have already depleted the free storage. In this case, a better
    // strategy is to try again, as long as GC makes progress.
    //
    // Then, we need to make sure the allocation was retried after at least one
    // Full GC, which means we want to try more than ShenandoahFullGCThreshold times.
    size_t tries = 0;
    while (result == NULL && _progress_last_gc.is_set()) {
      tries++;
      control_thread()->handle_alloc_failure(req);
      result = allocate_memory_under_lock(req, in_new_region, is_promotion);
    }
    while (result == NULL && tries <= ShenandoahFullGCThreshold) {
      tries++;
      control_thread()->handle_alloc_failure(req);
      result = allocate_memory_under_lock(req, in_new_region, is_promotion);
    }
  } else {
    assert(req.is_gc_alloc(), "Can only accept GC allocs here");
    result = allocate_memory_under_lock(req, in_new_region, is_promotion);
    // Do not call handle_alloc_failure() here, because we cannot block.
    // The allocation failure would be handled by the LRB slowpath with handle_alloc_failure_evac().
  }

  if (in_new_region) {
    control_thread()->notify_heap_changed();
    regulator_thread()->notify_heap_changed();
  }

  if (result != NULL) {
    ShenandoahGeneration* alloc_generation = generation_for(req.affiliation());
    size_t requested = req.size();
    size_t actual = req.actual_size();
    size_t actual_bytes = actual * HeapWordSize;

    assert (req.is_lab_alloc() || (requested == actual),
            "Only LAB allocations are elastic: %s, requested = " SIZE_FORMAT ", actual = " SIZE_FORMAT,
            ShenandoahAllocRequest::alloc_type_to_string(req.type()), requested, actual);

    if (req.is_mutator_alloc()) {
      notify_mutator_alloc_words(actual, false);
      alloc_generation->increase_allocated(actual_bytes);

      // If we requested more than we were granted, give the rest back to pacer.
      // This only matters if we are in the same pacing epoch: do not try to unpace
      // over the budget for the other phase.
      if (ShenandoahPacing && (pacer_epoch > 0) && (requested > actual)) {
        pacer()->unpace_for_alloc(pacer_epoch, requested - actual);
      }
    } else {
      increase_used(actual_bytes);
    }
  }

  return result;
}

HeapWord* ShenandoahHeap::allocate_memory_under_lock(ShenandoahAllocRequest& req, bool& in_new_region, bool is_promotion) {
  bool try_smaller_lab_size = false;
  size_t smaller_lab_size;
  {
    // promotion_eligible pertains only to PLAB allocations, denoting that the PLAB is allowed to allocate for promotions.
    bool promotion_eligible = false;
    bool allow_allocation = true;
    bool plab_alloc = false;
    size_t requested_bytes = req.size() * HeapWordSize;
    HeapWord* result = nullptr;
    ShenandoahHeapLocker locker(lock());
    Thread* thread = Thread::current();

    if (mode()->is_generational()) {
      if (req.affiliation() == YOUNG_GENERATION) {
        if (req.is_mutator_alloc()) {
          size_t young_available = young_generation()->adjusted_available();
          if (requested_bytes > young_available) {
            // We know this is not a GCLAB.  This must be a TLAB or a shared allocation.
            if (req.is_lab_alloc() && (young_available >= req.min_size())) {
              try_smaller_lab_size = true;
              smaller_lab_size = young_available / HeapWordSize;
            } else {
              // Can't allocate because even min_size() is larger than remaining young_available
              log_info(gc, ergo)("Unable to shrink %s alloc request of minimum size: " SIZE_FORMAT
                                 ", young available: " SIZE_FORMAT,
                                 req.is_lab_alloc()? "TLAB": "shared",
                                 HeapWordSize * (req.is_lab_alloc()? req.min_size(): req.size()), young_available);
              return nullptr;
            }
          }
        }
      } else {                    // reg.affiliation() == OLD_GENERATION
        assert(req.type() != ShenandoahAllocRequest::_alloc_gclab, "GCLAB pertains only to young-gen memory");
        if (req.type() ==  ShenandoahAllocRequest::_alloc_plab) {
          plab_alloc = true;
          size_t promotion_avail = get_promoted_reserve();
          size_t promotion_expended = get_promoted_expended();
          if (promotion_expended + requested_bytes > promotion_avail) {
            promotion_avail = 0;
            if (get_old_evac_reserve() == 0) {
              // There are no old-gen evacuations in this pass.  There's no value in creating a plab that cannot
              // be used for promotions.
              allow_allocation = false;
            }
          } else {
            promotion_avail = promotion_avail - (promotion_expended + requested_bytes);
            promotion_eligible = true;
          }
        } else if (is_promotion) {
          // This is a shared alloc for promotion
          size_t promotion_avail = get_promoted_reserve();
          size_t promotion_expended = get_promoted_expended();
          if (promotion_expended + requested_bytes > promotion_avail) {
            promotion_avail = 0;
          } else {
            promotion_avail = promotion_avail - (promotion_expended + requested_bytes);
          }
          if (promotion_avail == 0) {
            // We need to reserve the remaining memory for evacuation.  Reject this allocation.  The object will be
            // evacuated to young-gen memory and promoted during a future GC pass.
            return nullptr;
          }
          // Else, we'll allow the allocation to proceed.  (Since we hold heap lock, the tested condition remains true.)
        } else {
          // This is a shared allocation for evacuation.  Memory has already been reserved for this purpose.
        }
      }
    } // This ends the is_generational() block

    if (!try_smaller_lab_size) {
      result = (allow_allocation)? _free_set->allocate(req, in_new_region): nullptr;
      if (result != NULL) {
        if (req.affiliation() == ShenandoahRegionAffiliation::OLD_GENERATION) {
          ShenandoahThreadLocalData::reset_plab_promoted(thread);
          if (req.is_gc_alloc()) {
            if (req.type() ==  ShenandoahAllocRequest::_alloc_plab) {
              if (promotion_eligible) {
                size_t actual_size = req.actual_size() * HeapWordSize;
                // Assume the entirety of this PLAB will be used for promotion.  This prevents promotion from overreach.
                // When we retire this plab, we'll unexpend what we don't really use.
                ShenandoahThreadLocalData::enable_plab_promotions(thread);
                expend_promoted(actual_size);
                assert(get_promoted_expended() <= get_promoted_reserve(), "Do not expend more promotion than budgeted");
                ShenandoahThreadLocalData::set_plab_preallocated_promoted(thread, actual_size);
              } else {
                // Disable promotions in this thread because entirety of this PLAB must be available to hold old-gen evacuations.
                ShenandoahThreadLocalData::disable_plab_promotions(thread);
                ShenandoahThreadLocalData::set_plab_preallocated_promoted(thread, 0);
              }
            } else if (is_promotion) {
              // Shared promotion.  Assume size is requested_bytes.
              expend_promoted(requested_bytes);
              assert(get_promoted_expended() <= get_promoted_reserve(), "Do not expend more promotion than budgeted");
            }
          }

          // Register the newly allocated object while we're holding the global lock since there's no synchronization
          // built in to the implementation of register_object().  There are potential races when multiple independent
          // threads are allocating objects, some of which might span the same card region.  For example, consider
          // a card table's memory region within which three objects are being allocated by three different threads:
          //
          // objects being "concurrently" allocated:
          //    [-----a------][-----b-----][--------------c------------------]
          //            [---- card table memory range --------------]
          //
          // Before any objects are allocated, this card's memory range holds no objects.  Note that allocation of object a
          //   wants to set the has-object, first-start, and last-start attributes of the preceding card region.
          //   allocation of object b wants to set the has-object, first-start, and last-start attributes of this card region.
          //   allocation of object c also wants to set the has-object, first-start, and last-start attributes of this card region.
          //
          // The thread allocating b and the thread allocating c can "race" in various ways, resulting in confusion, such as
          // last-start representing object b while first-start represents object c.  This is why we need to require all
          // register_object() invocations to be "mutually exclusive" with respect to each card's memory range.
          ShenandoahHeap::heap()->card_scan()->register_object(result);
        }
      } else {
        // The allocation failed.  If this was a plab allocation, We've already retired it and no longer have a plab.
        if ((req.affiliation() == ShenandoahRegionAffiliation::OLD_GENERATION) && req.is_gc_alloc() &&
            (req.type() == ShenandoahAllocRequest::_alloc_plab)) {
          // We don't need to disable PLAB promotions because there is no PLAB.  We leave promotions enabled because
          // this allows the surrounding infrastructure to retry alloc_plab_slow() with a smaller PLAB size.
          ShenandoahThreadLocalData::set_plab_preallocated_promoted(thread, 0);
        }
      }
      return result;
    }
    // else, try_smaller_lab_size is true so we fall through and recurse with a smaller lab size
  } // This closes the block that holds the heap lock.  This releases the lock.

  // We arrive here if the tlab allocation request can be resized to fit within young_available
  assert((req.affiliation() == YOUNG_GENERATION) && req.is_lab_alloc() && req.is_mutator_alloc() &&
         (smaller_lab_size < req.size()), "Only shrink allocation request size for TLAB allocations");

  // By convention, ShenandoahAllocationRequest is primarily read-only.  The only mutable instance data is represented by
  // actual_size(), which is overwritten with the size of the allocaion when the allocation request is satisfied.  We use a
  // recursive call here rather than introducing new methods to mutate the existing ShenandoahAllocationRequest argument.
  // Mutation of the existing object might result in astonishing results if calling contexts assume the content of immutable
  // fields remain constant.  The original TLAB allocation request was for memory that exceeded the current capacity.  We'll
  // attempt to allocate a smaller TLAB.  If this is successful, we'll update actual_size() of our incoming
  // ShenandoahAllocRequest.  If the recursive request fails, we'll simply return nullptr.

  // Note that we've relinquished the HeapLock and some other thread may perform additional allocation before our recursive
  // call reacquires the lock.  If that happens, we will need another recursive call to further reduce the size of our request
  // for each time another thread allocates young memory during the brief intervals that the heap lock is available to
  // interfering threads.  We expect this interference to be rare.  The recursion bottoms out when young_available is
  // smaller than req.min_size().  The inner-nested call to allocate_memory_under_lock() uses the same min_size() value
  // as this call, but it uses a preferred size() that is smaller than our preferred size, and is no larger than what we most
  // recently saw as the memory currently available within the young generation.

  // TODO: At the expense of code clarity, we could rewrite this recursive solution to use iteration.  We need at most one
  // extra instance of the ShenandoahAllocRequest, which we can re-initialize multiple times inside a loop, with one iteration
  // of the loop required for each time the existing solution would recurse.  An iterative solution would be more efficient
  // in CPU time and stack memory utilization.  The expectation is that it is very rare that we would recurse more than once
  // so making this change is not currently seen as a high priority.

  ShenandoahAllocRequest smaller_req = ShenandoahAllocRequest::for_tlab(req.min_size(), smaller_lab_size);

  // Note that shrinking the preferred size gets us past the gatekeeper that checks whether there's available memory to
  // satisfy the allocation request.  The reality is the actual TLAB size is likely to be even smaller, because it will
  // depend on how much memory is available within mutator regions that are not yet fully used.
  HeapWord* result = allocate_memory_under_lock(smaller_req, in_new_region, is_promotion);
  if (result != nullptr) {
    req.set_actual_size(smaller_req.actual_size());
  }
  return result;
}

HeapWord* ShenandoahHeap::mem_allocate(size_t size,
                                        bool*  gc_overhead_limit_was_exceeded) {
  ShenandoahAllocRequest req = ShenandoahAllocRequest::for_shared(size);
  return allocate_memory(req, false);
}

MetaWord* ShenandoahHeap::satisfy_failed_metadata_allocation(ClassLoaderData* loader_data,
                                                             size_t size,
                                                             Metaspace::MetadataType mdtype) {
  MetaWord* result;

  // Inform metaspace OOM to GC heuristics if class unloading is possible.
  ShenandoahHeuristics* h = global_generation()->heuristics();
  if (h->can_unload_classes()) {
    h->record_metaspace_oom();
  }

  // Expand and retry allocation
  result = loader_data->metaspace_non_null()->expand_and_allocate(size, mdtype);
  if (result != NULL) {
    return result;
  }

  // Start full GC
  collect(GCCause::_metadata_GC_clear_soft_refs);

  // Retry allocation
  result = loader_data->metaspace_non_null()->allocate(size, mdtype);
  if (result != NULL) {
    return result;
  }

  // Expand and retry allocation
  result = loader_data->metaspace_non_null()->expand_and_allocate(size, mdtype);
  if (result != NULL) {
    return result;
  }

  // Out of memory
  return NULL;
}

class ShenandoahConcurrentEvacuateRegionObjectClosure : public ObjectClosure {
private:
  ShenandoahHeap* const _heap;
  Thread* const _thread;
public:
  ShenandoahConcurrentEvacuateRegionObjectClosure(ShenandoahHeap* heap) :
    _heap(heap), _thread(Thread::current()) {}

  void do_object(oop p) {
    shenandoah_assert_marked(NULL, p);
    if (!p->is_forwarded()) {
      _heap->evacuate_object(p, _thread);
    }
  }
};

class ShenandoahEvacuationTask : public WorkerTask {
private:
  ShenandoahHeap* const _sh;
  ShenandoahCollectionSet* const _cs;
  bool _concurrent;
public:
  ShenandoahEvacuationTask(ShenandoahHeap* sh,
                           ShenandoahCollectionSet* cs,
                           bool concurrent) :
    WorkerTask("Shenandoah Evacuation"),
    _sh(sh),
    _cs(cs),
    _concurrent(concurrent)
  {}

  void work(uint worker_id) {
    if (_concurrent) {
      ShenandoahConcurrentWorkerSession worker_session(worker_id);
      ShenandoahSuspendibleThreadSetJoiner stsj(ShenandoahSuspendibleWorkers);
      ShenandoahEvacOOMScope oom_evac_scope;
      do_work();
    } else {
      ShenandoahParallelWorkerSession worker_session(worker_id);
      ShenandoahEvacOOMScope oom_evac_scope;
      do_work();
    }
  }

private:
  void do_work() {
    ShenandoahConcurrentEvacuateRegionObjectClosure cl(_sh);
    ShenandoahHeapRegion* r;
    while ((r =_cs->claim_next()) != NULL) {
      assert(r->has_live(), "Region " SIZE_FORMAT " should have been reclaimed early", r->index());

      _sh->marked_object_iterate(r, &cl);

      if (ShenandoahPacing) {
        _sh->pacer()->report_evac(r->used() >> LogHeapWordSize);
      }
      if (_sh->check_cancelled_gc_and_yield(_concurrent)) {
        break;
      }
    }
  }
};

// Unlike ShenandoahEvacuationTask, this iterates over all regions rather than just the collection set.
// This is needed in order to promote humongous start regions if age() >= tenure threshold.
class ShenandoahGenerationalEvacuationTask : public WorkerTask {
private:
  ShenandoahHeap* const _sh;
  ShenandoahRegionIterator *_regions;
  bool _concurrent;
public:
  ShenandoahGenerationalEvacuationTask(ShenandoahHeap* sh,
                                       ShenandoahRegionIterator* iterator,
                                       bool concurrent) :
    WorkerTask("Shenandoah Evacuation"),
    _sh(sh),
    _regions(iterator),
    _concurrent(concurrent)
  {}

  void work(uint worker_id) {
    if (_concurrent) {
      ShenandoahConcurrentWorkerSession worker_session(worker_id);
      ShenandoahSuspendibleThreadSetJoiner stsj(ShenandoahSuspendibleWorkers);
      ShenandoahEvacOOMScope oom_evac_scope;
      do_work();
    } else {
      ShenandoahParallelWorkerSession worker_session(worker_id);
      ShenandoahEvacOOMScope oom_evac_scope;
      do_work();
    }
  }

private:
  void do_work() {
    ShenandoahConcurrentEvacuateRegionObjectClosure cl(_sh);
    ShenandoahHeapRegion* r;
    while ((r = _regions->next()) != nullptr) {
      log_debug(gc)("GenerationalEvacuationTask do_work(), looking at %s region " SIZE_FORMAT ", (age: %d) [%s, %s]",
                    r->is_old()? "old": r->is_young()? "young": "free", r->index(), r->age(),
                    r->is_active()? "active": "inactive",
                    r->is_humongous()? (r->is_humongous_start()? "humongous_start": "humongous_continuation"): "regular");
      if (r->is_cset()) {
        assert(r->has_live(), "Region " SIZE_FORMAT " should have been reclaimed early", r->index());
        _sh->marked_object_iterate(r, &cl);
        if (ShenandoahPacing) {
          _sh->pacer()->report_evac(r->used() >> LogHeapWordSize);
        }
      } else if (r->is_young() && r->is_active() && r->is_humongous_start() && (r->age() > InitialTenuringThreshold)) {
        // We promote humongous_start regions along with their affiliated continuations during evacuation rather than
        // doing this work during a safepoint.  We cannot put humongous regions into the collection set because that
        // triggers the load-reference barrier (LRB) to copy on reference fetch.
        if (r->promote_humongous() == 0) {
          // We chose not to promote because old-gen is out of memory.  Report and handle the promotion failure because
          // this suggests need for expanding old-gen and/or performing collection of old-gen.
          ShenandoahHeap* heap = ShenandoahHeap::heap();
          oop obj = cast_to_oop(r->bottom());
          size_t size = obj->size();
          Thread* thread = Thread::current();
          heap->report_promotion_failure(thread, size);
          heap->handle_promotion_failure();
        }
      }
      // else, region is free, or OLD, or not in collection set, or humongous_continuation,
      // or is young humongous_start that is too young to be promoted

      if (_sh->check_cancelled_gc_and_yield(_concurrent)) {
        break;
      }
    }
  }
};

void ShenandoahHeap::evacuate_collection_set(bool concurrent) {
  if (ShenandoahHeap::heap()->mode()->is_generational()) {
    ShenandoahRegionIterator regions;
    ShenandoahGenerationalEvacuationTask task(this, &regions, concurrent);
    workers()->run_task(&task);
  } else {
    ShenandoahEvacuationTask task(this, _collection_set, concurrent);
    workers()->run_task(&task);
  }
}

void ShenandoahHeap::trash_cset_regions() {
  ShenandoahHeapLocker locker(lock());

  ShenandoahCollectionSet* set = collection_set();
  ShenandoahHeapRegion* r;
  set->clear_current_index();
  while ((r = set->next()) != NULL) {
    r->make_trash();
  }
  collection_set()->clear();
}

void ShenandoahHeap::print_heap_regions_on(outputStream* st) const {
  st->print_cr("Heap Regions:");
  st->print_cr("EU=empty-uncommitted, EC=empty-committed, R=regular, H=humongous start, HC=humongous continuation, CS=collection set, T=trash, P=pinned");
  st->print_cr("BTE=bottom/top/end, U=used, T=TLAB allocs, G=GCLAB allocs, S=shared allocs, L=live data");
  st->print_cr("R=root, CP=critical pins, TAMS=top-at-mark-start, UWM=update watermark");
  st->print_cr("SN=alloc sequence number");

  for (size_t i = 0; i < num_regions(); i++) {
    get_region(i)->print_on(st);
  }
}

size_t ShenandoahHeap::trash_humongous_region_at(ShenandoahHeapRegion* start) {
  assert(start->is_humongous_start(), "reclaim regions starting with the first one");

  oop humongous_obj = cast_to_oop(start->bottom());
  size_t size = humongous_obj->size();
  size_t required_regions = ShenandoahHeapRegion::required_regions(size * HeapWordSize);
  size_t index = start->index() + required_regions - 1;

  assert(!start->has_live(), "liveness must be zero");

  for(size_t i = 0; i < required_regions; i++) {
    // Reclaim from tail. Otherwise, assertion fails when printing region to trace log,
    // as it expects that every region belongs to a humongous region starting with a humongous start region.
    ShenandoahHeapRegion* region = get_region(index --);

    assert(region->is_humongous(), "expect correct humongous start or continuation");
    assert(!region->is_cset(), "Humongous region should not be in collection set");

    region->make_trash_immediate();
  }
  return required_regions;
}

class ShenandoahCheckCleanGCLABClosure : public ThreadClosure {
public:
  ShenandoahCheckCleanGCLABClosure() {}
  void do_thread(Thread* thread) {
    PLAB* gclab = ShenandoahThreadLocalData::gclab(thread);
    assert(gclab != NULL, "GCLAB should be initialized for %s", thread->name());
    assert(gclab->words_remaining() == 0, "GCLAB should not need retirement");

    PLAB* plab = ShenandoahThreadLocalData::plab(thread);
    assert(plab != NULL, "PLAB should be initialized for %s", thread->name());
    assert(plab->words_remaining() == 0, "PLAB should not need retirement");
  }
};

class ShenandoahRetireGCLABClosure : public ThreadClosure {
private:
  bool const _resize;
public:
  ShenandoahRetireGCLABClosure(bool resize) : _resize(resize) {}
  void do_thread(Thread* thread) {
    PLAB* gclab = ShenandoahThreadLocalData::gclab(thread);
    assert(gclab != NULL, "GCLAB should be initialized for %s", thread->name());
    gclab->retire();
    if (_resize && ShenandoahThreadLocalData::gclab_size(thread) > 0) {
      ShenandoahThreadLocalData::set_gclab_size(thread, 0);
    }

    PLAB* plab = ShenandoahThreadLocalData::plab(thread);
    assert(plab != NULL, "PLAB should be initialized for %s", thread->name());

    // There are two reasons to retire all plabs between old-gen evacuation passes.
    //  1. We need to make the plab memory parseable by remembered-set scanning.
    //  2. We need to establish a trustworthy UpdateWaterMark value within each old-gen heap region
    ShenandoahHeap::heap()->retire_plab(plab, thread);
    if (_resize && ShenandoahThreadLocalData::plab_size(thread) > 0) {
      ShenandoahThreadLocalData::set_plab_size(thread, 0);
    }
  }
};

void ShenandoahHeap::labs_make_parsable() {
  assert(UseTLAB, "Only call with UseTLAB");

  ShenandoahRetireGCLABClosure cl(false);

  for (JavaThreadIteratorWithHandle jtiwh; JavaThread *t = jtiwh.next(); ) {
    ThreadLocalAllocBuffer& tlab = t->tlab();
    tlab.make_parsable();
    cl.do_thread(t);
  }

  workers()->threads_do(&cl);
}

void ShenandoahHeap::tlabs_retire(bool resize) {
  assert(UseTLAB, "Only call with UseTLAB");
  assert(!resize || ResizeTLAB, "Only call for resize when ResizeTLAB is enabled");

  ThreadLocalAllocStats stats;

  for (JavaThreadIteratorWithHandle jtiwh; JavaThread *t = jtiwh.next(); ) {
    ThreadLocalAllocBuffer& tlab = t->tlab();
    tlab.retire(&stats);
    if (resize) {
      tlab.resize();
    }
  }

  stats.publish();

#ifdef ASSERT
  ShenandoahCheckCleanGCLABClosure cl;
  for (JavaThreadIteratorWithHandle jtiwh; JavaThread *t = jtiwh.next(); ) {
    cl.do_thread(t);
  }
  workers()->threads_do(&cl);
#endif
}

void ShenandoahHeap::gclabs_retire(bool resize) {
  assert(UseTLAB, "Only call with UseTLAB");
  assert(!resize || ResizeTLAB, "Only call for resize when ResizeTLAB is enabled");

  ShenandoahRetireGCLABClosure cl(resize);
  for (JavaThreadIteratorWithHandle jtiwh; JavaThread *t = jtiwh.next(); ) {
    cl.do_thread(t);
  }
  workers()->threads_do(&cl);

  if (safepoint_workers() != NULL) {
    safepoint_workers()->threads_do(&cl);
  }
}

class ShenandoahTagGCLABClosure : public ThreadClosure {
public:
  void do_thread(Thread* thread) {
    PLAB* gclab = ShenandoahThreadLocalData::gclab(thread);
    assert(gclab != NULL, "GCLAB should be initialized for %s", thread->name());
    if (gclab->words_remaining() > 0) {
      ShenandoahHeapRegion* r = ShenandoahHeap::heap()->heap_region_containing(gclab->allocate(0));
      r->set_young_lab_flag();
    }
  }
};

void ShenandoahHeap::set_young_lab_region_flags() {
  if (!UseTLAB) {
    return;
  }
  for (size_t i = 0; i < _num_regions; i++) {
    _regions[i]->clear_young_lab_flags();
  }
  ShenandoahTagGCLABClosure cl;
  workers()->threads_do(&cl);
  for (JavaThreadIteratorWithHandle jtiwh; JavaThread *t = jtiwh.next(); ) {
    cl.do_thread(t);
    ThreadLocalAllocBuffer& tlab = t->tlab();
    if (tlab.end() != NULL) {
      ShenandoahHeapRegion* r = heap_region_containing(tlab.start());
      r->set_young_lab_flag();
    }
  }
}

// Returns size in bytes
size_t ShenandoahHeap::unsafe_max_tlab_alloc(Thread *thread) const {
  if (ShenandoahElasticTLAB) {
    if (mode()->is_generational()) {
      return MIN2(ShenandoahHeapRegion::max_tlab_size_bytes(), young_generation()->adjusted_available());
    } else {
      // With Elastic TLABs, return the max allowed size, and let the allocation path
      // figure out the safe size for current allocation.
      return ShenandoahHeapRegion::max_tlab_size_bytes();
    }
  } else {
    return MIN2(_free_set->unsafe_peek_free(), ShenandoahHeapRegion::max_tlab_size_bytes());
  }
}

size_t ShenandoahHeap::max_tlab_size() const {
  // Returns size in words
  return ShenandoahHeapRegion::max_tlab_size_words();
}

void ShenandoahHeap::collect(GCCause::Cause cause) {
  control_thread()->request_gc(cause);
}

void ShenandoahHeap::do_full_collection(bool clear_all_soft_refs) {
  //assert(false, "Shouldn't need to do full collections");
}

HeapWord* ShenandoahHeap::block_start(const void* addr) const {
  ShenandoahHeapRegion* r = heap_region_containing(addr);
  if (r != NULL) {
    return r->block_start(addr);
  }
  return NULL;
}

bool ShenandoahHeap::block_is_obj(const HeapWord* addr) const {
  ShenandoahHeapRegion* r = heap_region_containing(addr);
  return r->block_is_obj(addr);
}

bool ShenandoahHeap::print_location(outputStream* st, void* addr) const {
  return BlockLocationPrinter<ShenandoahHeap>::print_location(st, addr);
}

void ShenandoahHeap::prepare_for_verify() {
  if (SafepointSynchronize::is_at_safepoint() && UseTLAB) {
    labs_make_parsable();
  }
}

void ShenandoahHeap::gc_threads_do(ThreadClosure* tcl) const {
  tcl->do_thread(_control_thread);
  tcl->do_thread(_regulator_thread);
  workers()->threads_do(tcl);
  if (_safepoint_workers != NULL) {
    _safepoint_workers->threads_do(tcl);
  }
  if (ShenandoahStringDedup::is_enabled()) {
    ShenandoahStringDedup::threads_do(tcl);
  }
}

void ShenandoahHeap::print_tracing_info() const {
  LogTarget(Info, gc, stats) lt;
  if (lt.is_enabled()) {
    ResourceMark rm;
    LogStream ls(lt);

    phase_timings()->print_global_on(&ls);

    ls.cr();
    ls.cr();

    shenandoah_policy()->print_gc_stats(&ls);

    ls.cr();

    evac_tracker()->print_global_on(&ls);

    ls.cr();
    ls.cr();
  }
}

void ShenandoahHeap::on_cycle_start(GCCause::Cause cause, ShenandoahGeneration* generation) {
  set_gc_cause(cause);
  set_gc_generation(generation);

  shenandoah_policy()->record_cycle_start();
  generation->heuristics()->record_cycle_start();

  // When a cycle starts, attribute any thread activity when the collector
  // is idle to the global generation.
  _mmu_tracker.record(global_generation());
}

void ShenandoahHeap::on_cycle_end(ShenandoahGeneration* generation) {
  generation->heuristics()->record_cycle_end();

  if (mode()->is_generational() &&
      ((generation->generation_mode() == GLOBAL) || upgraded_to_full())) {
    // If we just completed a GLOBAL GC, claim credit for completion of young-gen and old-gen GC as well
    young_generation()->heuristics()->record_cycle_end();
    old_generation()->heuristics()->record_cycle_end();
  }
  set_gc_cause(GCCause::_no_gc);

  // When a cycle ends, the thread activity is attributed to the respective generation
  _mmu_tracker.record(generation);
}

void ShenandoahHeap::verify(VerifyOption vo) {
  if (ShenandoahSafepoint::is_at_shenandoah_safepoint()) {
    if (ShenandoahVerify) {
      verifier()->verify_generic(vo);
    } else {
      // TODO: Consider allocating verification bitmaps on demand,
      // and turn this on unconditionally.
    }
  }
}
size_t ShenandoahHeap::tlab_capacity(Thread *thr) const {
  return _free_set->capacity();
}

class ObjectIterateScanRootClosure : public BasicOopIterateClosure {
private:
  MarkBitMap* _bitmap;
  ShenandoahScanObjectStack* _oop_stack;
  ShenandoahHeap* const _heap;
  ShenandoahMarkingContext* const _marking_context;

  template <class T>
  void do_oop_work(T* p) {
    T o = RawAccess<>::oop_load(p);
    if (!CompressedOops::is_null(o)) {
      oop obj = CompressedOops::decode_not_null(o);
      if (_heap->is_concurrent_weak_root_in_progress() && !_marking_context->is_marked(obj)) {
        // There may be dead oops in weak roots in concurrent root phase, do not touch them.
        return;
      }
      obj = ShenandoahBarrierSet::barrier_set()->load_reference_barrier(obj);

      assert(oopDesc::is_oop(obj), "must be a valid oop");
      if (!_bitmap->is_marked(obj)) {
        _bitmap->mark(obj);
        _oop_stack->push(obj);
      }
    }
  }
public:
  ObjectIterateScanRootClosure(MarkBitMap* bitmap, ShenandoahScanObjectStack* oop_stack) :
    _bitmap(bitmap), _oop_stack(oop_stack), _heap(ShenandoahHeap::heap()),
    _marking_context(_heap->marking_context()) {}
  void do_oop(oop* p)       { do_oop_work(p); }
  void do_oop(narrowOop* p) { do_oop_work(p); }
};

/*
 * This is public API, used in preparation of object_iterate().
 * Since we don't do linear scan of heap in object_iterate() (see comment below), we don't
 * need to make the heap parsable. For Shenandoah-internal linear heap scans that we can
 * control, we call SH::tlabs_retire, SH::gclabs_retire.
 */
void ShenandoahHeap::ensure_parsability(bool retire_tlabs) {
  // No-op.
}

/*
 * Iterates objects in the heap. This is public API, used for, e.g., heap dumping.
 *
 * We cannot safely iterate objects by doing a linear scan at random points in time. Linear
 * scanning needs to deal with dead objects, which may have dead Klass* pointers (e.g.
 * calling oopDesc::size() would crash) or dangling reference fields (crashes) etc. Linear
 * scanning therefore depends on having a valid marking bitmap to support it. However, we only
 * have a valid marking bitmap after successful marking. In particular, we *don't* have a valid
 * marking bitmap during marking, after aborted marking or during/after cleanup (when we just
 * wiped the bitmap in preparation for next marking).
 *
 * For all those reasons, we implement object iteration as a single marking traversal, reporting
 * objects as we mark+traverse through the heap, starting from GC roots. JVMTI IterateThroughHeap
 * is allowed to report dead objects, but is not required to do so.
 */
void ShenandoahHeap::object_iterate(ObjectClosure* cl) {
  // Reset bitmap
  if (!prepare_aux_bitmap_for_iteration())
    return;

  ShenandoahScanObjectStack oop_stack;
  ObjectIterateScanRootClosure oops(&_aux_bit_map, &oop_stack);
  // Seed the stack with root scan
  scan_roots_for_iteration(&oop_stack, &oops);

  // Work through the oop stack to traverse heap
  while (! oop_stack.is_empty()) {
    oop obj = oop_stack.pop();
    assert(oopDesc::is_oop(obj), "must be a valid oop");
    cl->do_object(obj);
    obj->oop_iterate(&oops);
  }

  assert(oop_stack.is_empty(), "should be empty");
  // Reclaim bitmap
  reclaim_aux_bitmap_for_iteration();
}

bool ShenandoahHeap::prepare_aux_bitmap_for_iteration() {
  assert(SafepointSynchronize::is_at_safepoint(), "safe iteration is only available during safepoints");

  if (!_aux_bitmap_region_special && !os::commit_memory((char*)_aux_bitmap_region.start(), _aux_bitmap_region.byte_size(), false)) {
    log_warning(gc)("Could not commit native memory for auxiliary marking bitmap for heap iteration");
    return false;
  }
  // Reset bitmap
  _aux_bit_map.clear();
  return true;
}

void ShenandoahHeap::scan_roots_for_iteration(ShenandoahScanObjectStack* oop_stack, ObjectIterateScanRootClosure* oops) {
  // Process GC roots according to current GC cycle
  // This populates the work stack with initial objects
  // It is important to relinquish the associated locks before diving
  // into heap dumper
  uint n_workers = safepoint_workers() != NULL ? safepoint_workers()->active_workers() : 1;
  ShenandoahHeapIterationRootScanner rp(n_workers);
  rp.roots_do(oops);
}

void ShenandoahHeap::reclaim_aux_bitmap_for_iteration() {
  if (!_aux_bitmap_region_special && !os::uncommit_memory((char*)_aux_bitmap_region.start(), _aux_bitmap_region.byte_size())) {
    log_warning(gc)("Could not uncommit native memory for auxiliary marking bitmap for heap iteration");
  }
}

// Closure for parallelly iterate objects
class ShenandoahObjectIterateParScanClosure : public BasicOopIterateClosure {
private:
  MarkBitMap* _bitmap;
  ShenandoahObjToScanQueue* _queue;
  ShenandoahHeap* const _heap;
  ShenandoahMarkingContext* const _marking_context;

  template <class T>
  void do_oop_work(T* p) {
    T o = RawAccess<>::oop_load(p);
    if (!CompressedOops::is_null(o)) {
      oop obj = CompressedOops::decode_not_null(o);
      if (_heap->is_concurrent_weak_root_in_progress() && !_marking_context->is_marked(obj)) {
        // There may be dead oops in weak roots in concurrent root phase, do not touch them.
        return;
      }
      obj = ShenandoahBarrierSet::barrier_set()->load_reference_barrier(obj);

      assert(oopDesc::is_oop(obj), "Must be a valid oop");
      if (_bitmap->par_mark(obj)) {
        _queue->push(ShenandoahMarkTask(obj));
      }
    }
  }
public:
  ShenandoahObjectIterateParScanClosure(MarkBitMap* bitmap, ShenandoahObjToScanQueue* q) :
    _bitmap(bitmap), _queue(q), _heap(ShenandoahHeap::heap()),
    _marking_context(_heap->marking_context()) {}
  void do_oop(oop* p)       { do_oop_work(p); }
  void do_oop(narrowOop* p) { do_oop_work(p); }
};

// Object iterator for parallel heap iteraion.
// The root scanning phase happenes in construction as a preparation of
// parallel marking queues.
// Every worker processes it's own marking queue. work-stealing is used
// to balance workload.
class ShenandoahParallelObjectIterator : public ParallelObjectIteratorImpl {
private:
  uint                         _num_workers;
  bool                         _init_ready;
  MarkBitMap*                  _aux_bit_map;
  ShenandoahHeap*              _heap;
  ShenandoahScanObjectStack    _roots_stack; // global roots stack
  ShenandoahObjToScanQueueSet* _task_queues;
public:
  ShenandoahParallelObjectIterator(uint num_workers, MarkBitMap* bitmap) :
        _num_workers(num_workers),
        _init_ready(false),
        _aux_bit_map(bitmap),
        _heap(ShenandoahHeap::heap()) {
    // Initialize bitmap
    _init_ready = _heap->prepare_aux_bitmap_for_iteration();
    if (!_init_ready) {
      return;
    }

    ObjectIterateScanRootClosure oops(_aux_bit_map, &_roots_stack);
    _heap->scan_roots_for_iteration(&_roots_stack, &oops);

    _init_ready = prepare_worker_queues();
  }

  ~ShenandoahParallelObjectIterator() {
    // Reclaim bitmap
    _heap->reclaim_aux_bitmap_for_iteration();
    // Reclaim queue for workers
    if (_task_queues!= NULL) {
      for (uint i = 0; i < _num_workers; ++i) {
        ShenandoahObjToScanQueue* q = _task_queues->queue(i);
        if (q != NULL) {
          delete q;
          _task_queues->register_queue(i, NULL);
        }
      }
      delete _task_queues;
      _task_queues = NULL;
    }
  }

  virtual void object_iterate(ObjectClosure* cl, uint worker_id) {
    if (_init_ready) {
      object_iterate_parallel(cl, worker_id, _task_queues);
    }
  }

private:
  // Divide global root_stack into worker queues
  bool prepare_worker_queues() {
    _task_queues = new ShenandoahObjToScanQueueSet((int) _num_workers);
    // Initialize queues for every workers
    for (uint i = 0; i < _num_workers; ++i) {
      ShenandoahObjToScanQueue* task_queue = new ShenandoahObjToScanQueue();
      _task_queues->register_queue(i, task_queue);
    }
    // Divide roots among the workers. Assume that object referencing distribution
    // is related with root kind, use round-robin to make every worker have same chance
    // to process every kind of roots
    size_t roots_num = _roots_stack.size();
    if (roots_num == 0) {
      // No work to do
      return false;
    }

    for (uint j = 0; j < roots_num; j++) {
      uint stack_id = j % _num_workers;
      oop obj = _roots_stack.pop();
      _task_queues->queue(stack_id)->push(ShenandoahMarkTask(obj));
    }
    return true;
  }

  void object_iterate_parallel(ObjectClosure* cl,
                               uint worker_id,
                               ShenandoahObjToScanQueueSet* queue_set) {
    assert(SafepointSynchronize::is_at_safepoint(), "safe iteration is only available during safepoints");
    assert(queue_set != NULL, "task queue must not be NULL");

    ShenandoahObjToScanQueue* q = queue_set->queue(worker_id);
    assert(q != NULL, "object iterate queue must not be NULL");

    ShenandoahMarkTask t;
    ShenandoahObjectIterateParScanClosure oops(_aux_bit_map, q);

    // Work through the queue to traverse heap.
    // Steal when there is no task in queue.
    while (q->pop(t) || queue_set->steal(worker_id, t)) {
      oop obj = t.obj();
      assert(oopDesc::is_oop(obj), "must be a valid oop");
      cl->do_object(obj);
      obj->oop_iterate(&oops);
    }
    assert(q->is_empty(), "should be empty");
  }
};

ParallelObjectIteratorImpl* ShenandoahHeap::parallel_object_iterator(uint workers) {
  return new ShenandoahParallelObjectIterator(workers, &_aux_bit_map);
}

// Keep alive an object that was loaded with AS_NO_KEEPALIVE.
void ShenandoahHeap::keep_alive(oop obj) {
  if (is_concurrent_mark_in_progress() && (obj != NULL)) {
    ShenandoahBarrierSet::barrier_set()->enqueue(obj);
  }
}

void ShenandoahHeap::heap_region_iterate(ShenandoahHeapRegionClosure* blk) const {
  for (size_t i = 0; i < num_regions(); i++) {
    ShenandoahHeapRegion* current = get_region(i);
    blk->heap_region_do(current);
  }
}

class ShenandoahParallelHeapRegionTask : public WorkerTask {
private:
  ShenandoahHeap* const _heap;
  ShenandoahHeapRegionClosure* const _blk;

  shenandoah_padding(0);
  volatile size_t _index;
  shenandoah_padding(1);

public:
  ShenandoahParallelHeapRegionTask(ShenandoahHeapRegionClosure* blk) :
          WorkerTask("Shenandoah Parallel Region Operation"),
          _heap(ShenandoahHeap::heap()), _blk(blk), _index(0) {}

  void work(uint worker_id) {
    ShenandoahParallelWorkerSession worker_session(worker_id);
    size_t stride = ShenandoahParallelRegionStride;

    size_t max = _heap->num_regions();
    while (Atomic::load(&_index) < max) {
      size_t cur = Atomic::fetch_and_add(&_index, stride, memory_order_relaxed);
      size_t start = cur;
      size_t end = MIN2(cur + stride, max);
      if (start >= max) break;

      for (size_t i = cur; i < end; i++) {
        ShenandoahHeapRegion* current = _heap->get_region(i);
        _blk->heap_region_do(current);
      }
    }
  }
};

void ShenandoahHeap::parallel_heap_region_iterate(ShenandoahHeapRegionClosure* blk) const {
  assert(blk->is_thread_safe(), "Only thread-safe closures here");
  if (num_regions() > ShenandoahParallelRegionStride) {
    ShenandoahParallelHeapRegionTask task(blk);
    workers()->run_task(&task);
  } else {
    heap_region_iterate(blk);
  }
}

class ShenandoahRendezvousClosure : public HandshakeClosure {
public:
  inline ShenandoahRendezvousClosure() : HandshakeClosure("ShenandoahRendezvous") {}
  inline void do_thread(Thread* thread) {}
};

void ShenandoahHeap::rendezvous_threads() {
  ShenandoahRendezvousClosure cl;
  Handshake::execute(&cl);
}

void ShenandoahHeap::recycle_trash() {
  free_set()->recycle_trash();
}

void ShenandoahHeap::do_class_unloading() {
  _unloader.unload();
}

void ShenandoahHeap::stw_weak_refs(bool full_gc) {
  // Weak refs processing
  ShenandoahPhaseTimings::Phase phase = full_gc ? ShenandoahPhaseTimings::full_gc_weakrefs
                                                : ShenandoahPhaseTimings::degen_gc_weakrefs;
  ShenandoahTimingsTracker t(phase);
  ShenandoahGCWorkerPhase worker_phase(phase);
  active_generation()->ref_processor()->process_references(phase, workers(), false /* concurrent */);
}

void ShenandoahHeap::prepare_update_heap_references(bool concurrent) {
  assert(ShenandoahSafepoint::is_at_shenandoah_safepoint(), "must be at safepoint");

  // Evacuation is over, no GCLABs are needed anymore. GCLABs are under URWM, so we need to
  // make them parsable for update code to work correctly. Plus, we can compute new sizes
  // for future GCLABs here.
  if (UseTLAB) {
    ShenandoahGCPhase phase(concurrent ?
                            ShenandoahPhaseTimings::init_update_refs_manage_gclabs :
                            ShenandoahPhaseTimings::degen_gc_init_update_refs_manage_gclabs);
    gclabs_retire(ResizeTLAB);
  }

  _update_refs_iterator.reset();
}

void ShenandoahHeap::set_gc_state_all_threads(char state) {
  for (JavaThreadIteratorWithHandle jtiwh; JavaThread *t = jtiwh.next(); ) {
    ShenandoahThreadLocalData::set_gc_state(t, state);
  }
}

void ShenandoahHeap::set_gc_state_mask(uint mask, bool value) {
  assert(ShenandoahSafepoint::is_at_shenandoah_safepoint(), "Should really be Shenandoah safepoint");
  _gc_state.set_cond(mask, value);
  set_gc_state_all_threads(_gc_state.raw_value());
}

void ShenandoahHeap::set_concurrent_young_mark_in_progress(bool in_progress) {
  if (has_forwarded_objects()) {
    set_gc_state_mask(YOUNG_MARKING | UPDATEREFS, in_progress);
  } else {
    set_gc_state_mask(YOUNG_MARKING, in_progress);
  }

  manage_satb_barrier(in_progress);
}

void ShenandoahHeap::set_concurrent_old_mark_in_progress(bool in_progress) {
  if (has_forwarded_objects()) {
    set_gc_state_mask(OLD_MARKING | UPDATEREFS, in_progress);
  } else {
    set_gc_state_mask(OLD_MARKING, in_progress);
  }

  manage_satb_barrier(in_progress);
}

void ShenandoahHeap::set_prepare_for_old_mark_in_progress(bool in_progress) {
  // Unlike other set-gc-state functions, this may happen outside safepoint.
  // Is only set and queried by control thread, so no coherence issues.
  _prepare_for_old_mark = in_progress;
}

void ShenandoahHeap::set_aging_cycle(bool in_progress) {
  _is_aging_cycle.set_cond(in_progress);
}

void ShenandoahHeap::manage_satb_barrier(bool active) {
  if (is_concurrent_mark_in_progress()) {
    // Ignore request to deactivate barrier while concurrent mark is in progress.
    // Do not attempt to re-activate the barrier if it is already active.
    if (active && !ShenandoahBarrierSet::satb_mark_queue_set().is_active()) {
      ShenandoahBarrierSet::satb_mark_queue_set().set_active_all_threads(active, !active);
    }
  } else {
    // No concurrent marking is in progress so honor request to deactivate,
    // but only if the barrier is already active.
    if (!active && ShenandoahBarrierSet::satb_mark_queue_set().is_active()) {
      ShenandoahBarrierSet::satb_mark_queue_set().set_active_all_threads(active, !active);
    }
  }
}

void ShenandoahHeap::set_evacuation_in_progress(bool in_progress) {
  assert(ShenandoahSafepoint::is_at_shenandoah_safepoint(), "Only call this at safepoint");
  set_gc_state_mask(EVACUATION, in_progress);
}

void ShenandoahHeap::set_concurrent_strong_root_in_progress(bool in_progress) {
  if (in_progress) {
    _concurrent_strong_root_in_progress.set();
  } else {
    _concurrent_strong_root_in_progress.unset();
  }
}

void ShenandoahHeap::set_concurrent_weak_root_in_progress(bool cond) {
  set_gc_state_mask(WEAK_ROOTS, cond);
}

GCTracer* ShenandoahHeap::tracer() {
  return shenandoah_policy()->tracer();
}

size_t ShenandoahHeap::tlab_used(Thread* thread) const {
  return _free_set->used();
}

bool ShenandoahHeap::try_cancel_gc() {
  while (true) {
    jbyte prev = _cancelled_gc.cmpxchg(CANCELLED, CANCELLABLE);
    if (prev == CANCELLABLE) return true;
    else if (prev == CANCELLED) return false;
    assert(ShenandoahSuspendibleWorkers, "should not get here when not using suspendible workers");
    assert(prev == NOT_CANCELLED, "must be NOT_CANCELLED");
    Thread* thread = Thread::current();
    if (thread->is_Java_thread()) {
      // We need to provide a safepoint here, otherwise we might
      // spin forever if a SP is pending.
      ThreadBlockInVM sp(JavaThread::cast(thread));
      SpinPause();
    }
  }
}

void ShenandoahHeap::cancel_concurrent_mark() {
  _young_generation->cancel_marking();
  _old_generation->cancel_marking();
  _global_generation->cancel_marking();

  ShenandoahBarrierSet::satb_mark_queue_set().abandon_partial_marking();
}

void ShenandoahHeap::cancel_gc(GCCause::Cause cause) {
  if (try_cancel_gc()) {
    FormatBuffer<> msg("Cancelling GC: %s", GCCause::to_string(cause));
    log_info(gc)("%s", msg.buffer());
    Events::log(Thread::current(), "%s", msg.buffer());
    _cancel_requested_time = os::elapsedTime();
    if (cause == GCCause::_shenandoah_upgrade_to_full_gc) {
      _upgraded_to_full = true;
    }
  }
}

uint ShenandoahHeap::max_workers() {
  return _max_workers;
}

void ShenandoahHeap::stop() {
  // The shutdown sequence should be able to terminate when GC is running.

  // Step 0a. Stop requesting collections.
  regulator_thread()->stop();

  // Step 0. Notify policy to disable event recording.
  _shenandoah_policy->record_shutdown();

  // Step 1. Notify control thread that we are in shutdown.
  // Note that we cannot do that with stop(), because stop() is blocking and waits for the actual shutdown.
  // Doing stop() here would wait for the normal GC cycle to complete, never falling through to cancel below.
  control_thread()->prepare_for_graceful_shutdown();

  // Step 2. Notify GC workers that we are cancelling GC.
  cancel_gc(GCCause::_shenandoah_stop_vm);

  // Step 3. Wait until GC worker exits normally.
  control_thread()->stop();
}

void ShenandoahHeap::stw_unload_classes(bool full_gc) {
  if (!unload_classes()) return;
  // Unload classes and purge SystemDictionary.
  {
    ShenandoahPhaseTimings::Phase phase = full_gc ?
                                          ShenandoahPhaseTimings::full_gc_purge_class_unload :
                                          ShenandoahPhaseTimings::degen_gc_purge_class_unload;
    ShenandoahIsAliveSelector is_alive;
    CodeCache::UnloadingScope scope(is_alive.is_alive_closure());
    ShenandoahGCPhase gc_phase(phase);
    ShenandoahGCWorkerPhase worker_phase(phase);
    bool purged_class = SystemDictionary::do_unloading(gc_timer());

    uint num_workers = _workers->active_workers();
    ShenandoahClassUnloadingTask unlink_task(phase, num_workers, purged_class);
    _workers->run_task(&unlink_task);
  }

  {
    ShenandoahGCPhase phase(full_gc ?
                            ShenandoahPhaseTimings::full_gc_purge_cldg :
                            ShenandoahPhaseTimings::degen_gc_purge_cldg);
    ClassLoaderDataGraph::purge(/*at_safepoint*/true);
  }
  // Resize and verify metaspace
  MetaspaceGC::compute_new_size();
  DEBUG_ONLY(MetaspaceUtils::verify();)
}

// Weak roots are either pre-evacuated (final mark) or updated (final updaterefs),
// so they should not have forwarded oops.
// However, we do need to "null" dead oops in the roots, if can not be done
// in concurrent cycles.
void ShenandoahHeap::stw_process_weak_roots(bool full_gc) {
  uint num_workers = _workers->active_workers();
  ShenandoahPhaseTimings::Phase timing_phase = full_gc ?
                                               ShenandoahPhaseTimings::full_gc_purge_weak_par :
                                               ShenandoahPhaseTimings::degen_gc_purge_weak_par;
  ShenandoahGCPhase phase(timing_phase);
  ShenandoahGCWorkerPhase worker_phase(timing_phase);
  // Cleanup weak roots
  if (has_forwarded_objects()) {
    ShenandoahForwardedIsAliveClosure is_alive;
    ShenandoahUpdateRefsClosure keep_alive;
    ShenandoahParallelWeakRootsCleaningTask<ShenandoahForwardedIsAliveClosure, ShenandoahUpdateRefsClosure>
      cleaning_task(timing_phase, &is_alive, &keep_alive, num_workers);
    _workers->run_task(&cleaning_task);
  } else {
    ShenandoahIsAliveClosure is_alive;
#ifdef ASSERT
    ShenandoahAssertNotForwardedClosure verify_cl;
    ShenandoahParallelWeakRootsCleaningTask<ShenandoahIsAliveClosure, ShenandoahAssertNotForwardedClosure>
      cleaning_task(timing_phase, &is_alive, &verify_cl, num_workers);
#else
    ShenandoahParallelWeakRootsCleaningTask<ShenandoahIsAliveClosure, DoNothingClosure>
      cleaning_task(timing_phase, &is_alive, &do_nothing_cl, num_workers);
#endif
    _workers->run_task(&cleaning_task);
  }
}

void ShenandoahHeap::parallel_cleaning(bool full_gc) {
  assert(SafepointSynchronize::is_at_safepoint(), "Must be at a safepoint");
  assert(is_stw_gc_in_progress(), "Only for Degenerated and Full GC");
  ShenandoahGCPhase phase(full_gc ?
                          ShenandoahPhaseTimings::full_gc_purge :
                          ShenandoahPhaseTimings::degen_gc_purge);
  stw_weak_refs(full_gc);
  stw_process_weak_roots(full_gc);
  stw_unload_classes(full_gc);
}

void ShenandoahHeap::set_has_forwarded_objects(bool cond) {
  set_gc_state_mask(HAS_FORWARDED, cond);
}

void ShenandoahHeap::set_unload_classes(bool uc) {
  _unload_classes.set_cond(uc);
}

bool ShenandoahHeap::unload_classes() const {
  return _unload_classes.is_set();
}

address ShenandoahHeap::in_cset_fast_test_addr() {
  ShenandoahHeap* heap = ShenandoahHeap::heap();
  assert(heap->collection_set() != NULL, "Sanity");
  return (address) heap->collection_set()->biased_map_address();
}

address ShenandoahHeap::gc_state_addr() {
  return (address) ShenandoahHeap::heap()->_gc_state.addr_of();
}

void ShenandoahHeap::reset_bytes_allocated_since_gc_start() {
  if (mode()->is_generational()) {
    young_generation()->reset_bytes_allocated_since_gc_start();
    old_generation()->reset_bytes_allocated_since_gc_start();
  }

  global_generation()->reset_bytes_allocated_since_gc_start();
}

void ShenandoahHeap::set_degenerated_gc_in_progress(bool in_progress) {
  _degenerated_gc_in_progress.set_cond(in_progress);
}

void ShenandoahHeap::set_full_gc_in_progress(bool in_progress) {
  _full_gc_in_progress.set_cond(in_progress);
}

void ShenandoahHeap::set_full_gc_move_in_progress(bool in_progress) {
  assert (is_full_gc_in_progress(), "should be");
  _full_gc_move_in_progress.set_cond(in_progress);
}

void ShenandoahHeap::set_update_refs_in_progress(bool in_progress) {
  set_gc_state_mask(UPDATEREFS, in_progress);
}

void ShenandoahHeap::register_nmethod(nmethod* nm) {
  ShenandoahCodeRoots::register_nmethod(nm);
}

void ShenandoahHeap::unregister_nmethod(nmethod* nm) {
  ShenandoahCodeRoots::unregister_nmethod(nm);
}

void ShenandoahHeap::pin_object(JavaThread* thr, oop o) {
  heap_region_containing(o)->record_pin();
}

void ShenandoahHeap::unpin_object(JavaThread* thr, oop o) {
  ShenandoahHeapRegion* r = heap_region_containing(o);
  assert(r != NULL, "Sanity");
  assert(r->pin_count() > 0, "Region " SIZE_FORMAT " should have non-zero pins", r->index());
  r->record_unpin();
}

void ShenandoahHeap::sync_pinned_region_status() {
  ShenandoahHeapLocker locker(lock());

  for (size_t i = 0; i < num_regions(); i++) {
    ShenandoahHeapRegion *r = get_region(i);
    if (r->is_active()) {
      if (r->is_pinned()) {
        if (r->pin_count() == 0) {
          r->make_unpinned();
        }
      } else {
        if (r->pin_count() > 0) {
          r->make_pinned();
        }
      }
    }
  }

  assert_pinned_region_status();
}

#ifdef ASSERT
void ShenandoahHeap::assert_pinned_region_status() {
  for (size_t i = 0; i < num_regions(); i++) {
    ShenandoahHeapRegion* r = get_region(i);
    if (active_generation()->contains(r)) {
      assert((r->is_pinned() && r->pin_count() > 0) || (!r->is_pinned() && r->pin_count() == 0),
             "Region " SIZE_FORMAT " pinning status is inconsistent", i);
    }
  }
}
#endif

ConcurrentGCTimer* ShenandoahHeap::gc_timer() const {
  return _gc_timer;
}

void ShenandoahHeap::prepare_concurrent_roots() {
  assert(SafepointSynchronize::is_at_safepoint(), "Must be at a safepoint");
  assert(!is_stw_gc_in_progress(), "Only concurrent GC");
  set_concurrent_strong_root_in_progress(!collection_set()->is_empty());
  set_concurrent_weak_root_in_progress(true);
  if (unload_classes()) {
    _unloader.prepare();
  }
}

void ShenandoahHeap::finish_concurrent_roots() {
  assert(SafepointSynchronize::is_at_safepoint(), "Must be at a safepoint");
  assert(!is_stw_gc_in_progress(), "Only concurrent GC");
  if (unload_classes()) {
    _unloader.finish();
  }
}

#ifdef ASSERT
void ShenandoahHeap::assert_gc_workers(uint nworkers) {
  assert(nworkers > 0 && nworkers <= max_workers(), "Sanity");

  if (ShenandoahSafepoint::is_at_shenandoah_safepoint()) {
    if (UseDynamicNumberOfGCThreads) {
      assert(nworkers <= ParallelGCThreads, "Cannot use more than it has");
    } else {
      // Use ParallelGCThreads inside safepoints
      assert(nworkers == ParallelGCThreads, "Use ParallelGCThreads within safepoints");
    }
  } else {
    if (UseDynamicNumberOfGCThreads) {
      assert(nworkers <= ConcGCThreads, "Cannot use more than it has");
    } else {
      // Use ConcGCThreads outside safepoints
      assert(nworkers == ConcGCThreads, "Use ConcGCThreads outside safepoints");
    }
  }
}
#endif

ShenandoahVerifier* ShenandoahHeap::verifier() {
  guarantee(ShenandoahVerify, "Should be enabled");
  assert (_verifier != NULL, "sanity");
  return _verifier;
}

template<bool CONCURRENT>
class ShenandoahUpdateHeapRefsTask : public WorkerTask {
private:
  ShenandoahHeap* _heap;
  ShenandoahRegionIterator* _regions;
  ShenandoahRegionChunkIterator* _work_chunks;

public:
  explicit ShenandoahUpdateHeapRefsTask(ShenandoahRegionIterator* regions,
                                        ShenandoahRegionChunkIterator* work_chunks) :
    WorkerTask("Shenandoah Update References"),
    _heap(ShenandoahHeap::heap()),
    _regions(regions),
    _work_chunks(work_chunks)
  {
  }

  void work(uint worker_id) {
    if (CONCURRENT) {
      ShenandoahConcurrentWorkerSession worker_session(worker_id);
      ShenandoahSuspendibleThreadSetJoiner stsj(ShenandoahSuspendibleWorkers);
      do_work<ShenandoahConcUpdateRefsClosure>(worker_id);
    } else {
      ShenandoahParallelWorkerSession worker_session(worker_id);
      do_work<ShenandoahSTWUpdateRefsClosure>(worker_id);
    }
  }

private:
  template<class T>
  void do_work(uint worker_id) {
    T cl;
    ShenandoahHeapRegion* r = _regions->next();
    // We update references for global, old, and young collections.
    assert(_heap->active_generation()->is_mark_complete(), "Expected complete marking");
    ShenandoahMarkingContext* const ctx = _heap->marking_context();
    bool is_mixed = _heap->collection_set()->has_old_regions();
    while (r != NULL) {
      HeapWord* update_watermark = r->get_update_watermark();
      assert (update_watermark >= r->bottom(), "sanity");

      log_debug(gc)("ShenandoahUpdateHeapRefsTask::do_work(%u) looking at region " SIZE_FORMAT, worker_id, r->index());
      bool region_progress = false;
      if (r->is_active() && !r->is_cset()) {
        if (!_heap->mode()->is_generational() || (r->affiliation() == ShenandoahRegionAffiliation::YOUNG_GENERATION)) {
          _heap->marked_object_oop_iterate(r, &cl, update_watermark);
          region_progress = true;
        } else if (r->affiliation() == ShenandoahRegionAffiliation::OLD_GENERATION) {
          if (_heap->active_generation()->generation_mode() == GLOBAL) {
            // Note that GLOBAL collection is not as effectively balanced as young and mixed cycles.  This is because
            // concurrent GC threads are parceled out entire heap regions of work at a time and there
            // is no "catchup phase" consisting of remembered set scanning, during which parcels of work are smaller
            // and more easily distributed more fairly across threads.

            // TODO: Consider an improvement to load balance GLOBAL GC.
            _heap->marked_object_oop_iterate(r, &cl, update_watermark);
            region_progress = true;
          }
          // Otherwise, this is an old region in a young or mixed cycle.  Process it during a second phase, below.
          // Don't bother to report pacing progress in this case.
        } else {
          // Because updating of references runs concurrently, it is possible that a FREE inactive region transitions
          // to a non-free active region while this loop is executing.  Whenever this happens, the changing of a region's
          // active status may propagate at a different speed than the changing of the region's affiliation.

          // When we reach this control point, it is because a race has allowed a region's is_active() status to be seen
          // by this thread before the region's affiliation() is seen by this thread.

          // It's ok for this race to occur because the newly transformed region does not have any references to be
          // updated.

          assert(r->get_update_watermark() == r->bottom(),
                 "%s Region " SIZE_FORMAT " is_active but not recognized as YOUNG or OLD so must be newly transitioned from FREE",
                 affiliation_name(r->affiliation()), r->index());
        }
      }
      if (region_progress && ShenandoahPacing) {
        _heap->pacer()->report_updaterefs(pointer_delta(update_watermark, r->bottom()));
      }
      if (_heap->check_cancelled_gc_and_yield(CONCURRENT)) {
        return;
      }
      r = _regions->next();
    }

    if (_heap->mode()->is_generational() && (_heap->active_generation()->generation_mode() != GLOBAL)) {
      // Since this is generational and not GLOBAL, we have to process the remembered set.  There's no remembered
      // set processing if not in generational mode or if GLOBAL mode.

      // After this thread has exhausted its traditional update-refs work, it continues with updating refs within remembered set.
      // The remembered set workload is better balanced between threads, so threads that are "behind" can catch up with other
      // threads during this phase, allowing all threads to work more effectively in parallel.
      struct ShenandoahRegionChunk assignment;
      RememberedScanner* scanner = _heap->card_scan();

      while (!_heap->check_cancelled_gc_and_yield(CONCURRENT) && _work_chunks->next(&assignment)) {
        // Keep grabbing next work chunk to process until finished, or asked to yield
        ShenandoahHeapRegion* r = assignment._r;
        if (r->is_active() && !r->is_cset() && (r->affiliation() == ShenandoahRegionAffiliation::OLD_GENERATION)) {
          HeapWord* start_of_range = r->bottom() + assignment._chunk_offset;
          HeapWord* end_of_range = r->get_update_watermark();
          if (end_of_range > start_of_range + assignment._chunk_size) {
            end_of_range = start_of_range + assignment._chunk_size;
          }

          // Old region in a young cycle or mixed cycle.
          if (is_mixed) {
            // TODO: For mixed evac, consider building an old-gen remembered set that allows restricted updating
            // within old-gen HeapRegions.  This remembered set can be constructed by old-gen concurrent marking
            // and augmented by card marking.  For example, old-gen concurrent marking can remember for each old-gen
            // card which other old-gen regions it refers to: none, one-other specifically, multiple-other non-specific.
            // Update-references when _mixed_evac processess each old-gen memory range that has a traditional DIRTY
            // card or if the "old-gen remembered set" indicates that this card holds pointers specifically to an
            // old-gen region in the most recent collection set, or if this card holds pointers to other non-specific
            // old-gen heap regions.

            if (r->is_humongous()) {
              if (start_of_range < end_of_range) {
                // Need to examine both dirty and clean cards during mixed evac.
                r->oop_iterate_humongous_slice(&cl, false, start_of_range, assignment._chunk_size, true);
              }
            } else {
              // Since this is mixed evacuation, old regions that are candidates for collection have not been coalesced
              // and filled.  Use mark bits to find objects that need to be updated.
              //
              // Future TODO: establish a second remembered set to identify which old-gen regions point to other old-gen
              // regions which are in the collection set for a particular mixed evacuation.
              if (start_of_range < end_of_range) {
                HeapWord* p = nullptr;
                size_t card_index = scanner->card_index_for_addr(start_of_range);
                // In case last object in my range spans boundary of my chunk, I may need to scan all the way to top()
                ShenandoahObjectToOopBoundedClosure<T> objs(&cl, start_of_range, r->top());

                // Any object that begins in a previous range is part of a different scanning assignment.  Any object that
                // starts after end_of_range is also not my responsibility.  (Either allocated during evacuation, so does
                // not hold pointers to from-space, or is beyond the range of my assigned work chunk.)

                // Find the first object that begins in my range, if there is one.
                p = start_of_range;
                oop obj = cast_to_oop(p);
                HeapWord* tams = ctx->top_at_mark_start(r);
                if (p >= tams) {
                  // We cannot use ctx->is_marked(obj) to test whether an object begins at this address.  Instead,
                  // we need to use the remembered set crossing map to advance p to the first object that starts
                  // within the enclosing card.

                  while (true) {
                    HeapWord* first_object = scanner->first_object_in_card(card_index);
                    if (first_object != nullptr) {
                      p = first_object;
                      break;
                    } else if (scanner->addr_for_card_index(card_index + 1) < end_of_range) {
                      card_index++;
                    } else {
                      // Force the loop that follows to immediately terminate.
                      p = end_of_range;
                      break;
                    }
                  }
                  obj = cast_to_oop(p);
                  // Note: p may be >= end_of_range
                } else if (!ctx->is_marked(obj)) {
                  p = ctx->get_next_marked_addr(p, tams);
                  obj = cast_to_oop(p);
                  // If there are no more marked objects before tams, this returns tams.
                  // Note that tams is either >= end_of_range, or tams is the start of an object that is marked.
                }
                while (p < end_of_range) {
                  // p is known to point to the beginning of marked object obj
                  objs.do_object(obj);
                  HeapWord* prev_p = p;
                  p += obj->size();
                  if (p < tams) {
                    p = ctx->get_next_marked_addr(p, tams);
                    // If there are no more marked objects before tams, this returns tams.  Note that tams is
                    // either >= end_of_range, or tams is the start of an object that is marked.
                  }
                  assert(p != prev_p, "Lack of forward progress");
                  obj = cast_to_oop(p);
                }
              }
            }
          } else {
            // This is a young evac..
            if (start_of_range < end_of_range) {
              size_t cluster_size =
                CardTable::card_size_in_words() * ShenandoahCardCluster<ShenandoahDirectCardMarkRememberedSet>::CardsPerCluster;
              size_t clusters = assignment._chunk_size / cluster_size;
              assert(clusters * cluster_size == assignment._chunk_size, "Chunk assignment must align on cluster boundaries");
              scanner->process_region_slice(r, assignment._chunk_offset, clusters, end_of_range, &cl, true, worker_id);
            }
          }
          if (ShenandoahPacing && (start_of_range < end_of_range)) {
            _heap->pacer()->report_updaterefs(pointer_delta(end_of_range, start_of_range));
          }
        }
      }
    }
  }
};

void ShenandoahHeap::update_heap_references(bool concurrent) {
  assert(!is_full_gc_in_progress(), "Only for concurrent and degenerated GC");
  uint nworkers = workers()->active_workers();
  ShenandoahRegionChunkIterator work_list(nworkers);

  if (concurrent) {
    ShenandoahUpdateHeapRefsTask<true> task(&_update_refs_iterator, &work_list);
    workers()->run_task(&task);
  } else {
    ShenandoahUpdateHeapRefsTask<false> task(&_update_refs_iterator, &work_list);
    workers()->run_task(&task);
  }
  if (ShenandoahEnableCardStats && card_scan()!=NULL) { // generational check proxy
    card_scan()->log_card_stats(nworkers, CARD_STAT_UPDATE_REFS);
  }
}

class ShenandoahFinalUpdateRefsUpdateRegionStateClosure : public ShenandoahHeapRegionClosure {
private:
  ShenandoahMarkingContext* _ctx;
  ShenandoahHeapLock* const _lock;
  bool _is_generational;

public:
  ShenandoahFinalUpdateRefsUpdateRegionStateClosure(
    ShenandoahMarkingContext* ctx) : _ctx(ctx), _lock(ShenandoahHeap::heap()->lock()),
                                     _is_generational(ShenandoahHeap::heap()->mode()->is_generational()) { }

  void heap_region_do(ShenandoahHeapRegion* r) {

    // Maintenance of region age must follow evacuation in order to account for evacuation allocations within survivor
    // regions.  We consult region age during the subsequent evacuation to determine whether certain objects need to
    // be promoted.
    if (_is_generational && r->is_young()) {
      HeapWord *tams = _ctx->top_at_mark_start(r);
      HeapWord *top = r->top();

      // Allocations move the watermark when top moves.  However compacting
      // objects will sometimes lower top beneath the watermark, after which,
      // attempts to read the watermark will assert out (watermark should not be
      // higher than top).
      if (top > tams) {
        // There have been allocations in this region since the start of the cycle.
        // Any objects new to this region must not assimilate elevated age.
        r->reset_age();
      } else if (ShenandoahHeap::heap()->is_aging_cycle()) {
        r->increment_age();
      }
    }

    // Drop unnecessary "pinned" state from regions that does not have CP marks
    // anymore, as this would allow trashing them.
    if (r->is_active()) {
      if (r->is_pinned()) {
        if (r->pin_count() == 0) {
          ShenandoahHeapLocker locker(_lock);
          r->make_unpinned();
        }
      } else {
        if (r->pin_count() > 0) {
          ShenandoahHeapLocker locker(_lock);
          r->make_pinned();
        }
      }
    }
  }

  bool is_thread_safe() { return true; }
};

void ShenandoahHeap::update_heap_region_states(bool concurrent) {
  assert(SafepointSynchronize::is_at_safepoint(), "Must be at a safepoint");
  assert(!is_full_gc_in_progress(), "Only for concurrent and degenerated GC");

  {
    ShenandoahGCPhase phase(concurrent ?
                            ShenandoahPhaseTimings::final_update_refs_update_region_states :
                            ShenandoahPhaseTimings::degen_gc_final_update_refs_update_region_states);
    ShenandoahFinalUpdateRefsUpdateRegionStateClosure cl (active_generation()->complete_marking_context());
    parallel_heap_region_iterate(&cl);

    assert_pinned_region_status();
  }

  {
    ShenandoahGCPhase phase(concurrent ?
                            ShenandoahPhaseTimings::final_update_refs_trash_cset :
                            ShenandoahPhaseTimings::degen_gc_final_update_refs_trash_cset);
    trash_cset_regions();
  }
}

void ShenandoahHeap::rebuild_free_set(bool concurrent) {
  {
    ShenandoahGCPhase phase(concurrent ?
                            ShenandoahPhaseTimings::final_update_refs_rebuild_freeset :
                            ShenandoahPhaseTimings::degen_gc_final_update_refs_rebuild_freeset);
    ShenandoahHeapLocker locker(lock());
    _free_set->rebuild();
  }
}

void ShenandoahHeap::print_extended_on(outputStream *st) const {
  print_on(st);
  print_heap_regions_on(st);
}

bool ShenandoahHeap::is_bitmap_slice_committed(ShenandoahHeapRegion* r, bool skip_self) {
  size_t slice = r->index() / _bitmap_regions_per_slice;

  size_t regions_from = _bitmap_regions_per_slice * slice;
  size_t regions_to   = MIN2(num_regions(), _bitmap_regions_per_slice * (slice + 1));
  for (size_t g = regions_from; g < regions_to; g++) {
    assert (g / _bitmap_regions_per_slice == slice, "same slice");
    if (skip_self && g == r->index()) continue;
    if (get_region(g)->is_committed()) {
      return true;
    }
  }
  return false;
}

bool ShenandoahHeap::commit_bitmap_slice(ShenandoahHeapRegion* r) {
  shenandoah_assert_heaplocked();

  // Bitmaps in special regions do not need commits
  if (_bitmap_region_special) {
    return true;
  }

  if (is_bitmap_slice_committed(r, true)) {
    // Some other region from the group is already committed, meaning the bitmap
    // slice is already committed, we exit right away.
    return true;
  }

  // Commit the bitmap slice:
  size_t slice = r->index() / _bitmap_regions_per_slice;
  size_t off = _bitmap_bytes_per_slice * slice;
  size_t len = _bitmap_bytes_per_slice;
  char* start = (char*) _bitmap_region.start() + off;

  if (!os::commit_memory(start, len, false)) {
    return false;
  }

  if (AlwaysPreTouch) {
    os::pretouch_memory(start, start + len, _pretouch_bitmap_page_size);
  }

  return true;
}

bool ShenandoahHeap::uncommit_bitmap_slice(ShenandoahHeapRegion *r) {
  shenandoah_assert_heaplocked();

  // Bitmaps in special regions do not need uncommits
  if (_bitmap_region_special) {
    return true;
  }

  if (is_bitmap_slice_committed(r, true)) {
    // Some other region from the group is still committed, meaning the bitmap
    // slice is should stay committed, exit right away.
    return true;
  }

  // Uncommit the bitmap slice:
  size_t slice = r->index() / _bitmap_regions_per_slice;
  size_t off = _bitmap_bytes_per_slice * slice;
  size_t len = _bitmap_bytes_per_slice;
  if (!os::uncommit_memory((char*)_bitmap_region.start() + off, len)) {
    return false;
  }
  return true;
}

void ShenandoahHeap::safepoint_synchronize_begin() {
  if (ShenandoahSuspendibleWorkers || UseStringDeduplication) {
    SuspendibleThreadSet::synchronize();
  }
}

void ShenandoahHeap::safepoint_synchronize_end() {
  if (ShenandoahSuspendibleWorkers || UseStringDeduplication) {
    SuspendibleThreadSet::desynchronize();
  }
}

void ShenandoahHeap::entry_uncommit(double shrink_before, size_t shrink_until) {
  static const char *msg = "Concurrent uncommit";
  ShenandoahConcurrentPhase gc_phase(msg, ShenandoahPhaseTimings::conc_uncommit, true /* log_heap_usage */);
  EventMark em("%s", msg);

  op_uncommit(shrink_before, shrink_until);
}

void ShenandoahHeap::try_inject_alloc_failure() {
  if (ShenandoahAllocFailureALot && !cancelled_gc() && ((os::random() % 1000) > 950)) {
    _inject_alloc_failure.set();
    os::naked_short_sleep(1);
    if (cancelled_gc()) {
      log_info(gc)("Allocation failure was successfully injected");
    }
  }
}

bool ShenandoahHeap::should_inject_alloc_failure() {
  return _inject_alloc_failure.is_set() && _inject_alloc_failure.try_unset();
}

void ShenandoahHeap::initialize_serviceability() {
  if (mode()->is_generational()) {
    _young_gen_memory_pool = new ShenandoahYoungGenMemoryPool(this);
    _old_gen_memory_pool = new ShenandoahOldGenMemoryPool(this);
    _cycle_memory_manager.add_pool(_young_gen_memory_pool);
    _cycle_memory_manager.add_pool(_old_gen_memory_pool);
    _stw_memory_manager.add_pool(_young_gen_memory_pool);
    _stw_memory_manager.add_pool(_old_gen_memory_pool);
  } else {
    _memory_pool = new ShenandoahMemoryPool(this);
    _cycle_memory_manager.add_pool(_memory_pool);
    _stw_memory_manager.add_pool(_memory_pool);
  }
}

GrowableArray<GCMemoryManager*> ShenandoahHeap::memory_managers() {
  GrowableArray<GCMemoryManager*> memory_managers(2);
  memory_managers.append(&_cycle_memory_manager);
  memory_managers.append(&_stw_memory_manager);
  return memory_managers;
}

GrowableArray<MemoryPool*> ShenandoahHeap::memory_pools() {
  GrowableArray<MemoryPool*> memory_pools(1);
  if (mode()->is_generational()) {
    memory_pools.append(_young_gen_memory_pool);
    memory_pools.append(_old_gen_memory_pool);
  } else {
    memory_pools.append(_memory_pool);
  }
  return memory_pools;
}

MemoryUsage ShenandoahHeap::memory_usage() {
  return MemoryUsage(_initial_size, used(), committed(), max_capacity());
}

ShenandoahRegionIterator::ShenandoahRegionIterator() :
  _heap(ShenandoahHeap::heap()),
  _index(0) {}

ShenandoahRegionIterator::ShenandoahRegionIterator(ShenandoahHeap* heap) :
  _heap(heap),
  _index(0) {}

void ShenandoahRegionIterator::reset() {
  _index = 0;
}

bool ShenandoahRegionIterator::has_next() const {
  return _index < _heap->num_regions();
}

char ShenandoahHeap::gc_state() const {
  return _gc_state.raw_value();
}

ShenandoahLiveData* ShenandoahHeap::get_liveness_cache(uint worker_id) {
#ifdef ASSERT
  assert(_liveness_cache != NULL, "sanity");
  assert(worker_id < _max_workers, "sanity");
  for (uint i = 0; i < num_regions(); i++) {
    assert(_liveness_cache[worker_id][i] == 0, "liveness cache should be empty");
  }
#endif
  return _liveness_cache[worker_id];
}

void ShenandoahHeap::flush_liveness_cache(uint worker_id) {
  assert(worker_id < _max_workers, "sanity");
  assert(_liveness_cache != NULL, "sanity");
  ShenandoahLiveData* ld = _liveness_cache[worker_id];

  for (uint i = 0; i < num_regions(); i++) {
    ShenandoahLiveData live = ld[i];
    if (live > 0) {
      ShenandoahHeapRegion* r = get_region(i);
      r->increase_live_data_gc_words(live);
      ld[i] = 0;
    }
  }
}

bool ShenandoahHeap::requires_barriers(stackChunkOop obj) const {
  if (is_idle()) return false;

  // Objects allocated after marking start are implicitly alive, don't need any barriers during
  // marking phase.
  if (is_concurrent_mark_in_progress() &&
     !marking_context()->allocated_after_mark_start(obj)) {
    return true;
  }

  // Can not guarantee obj is deeply good.
  if (has_forwarded_objects()) {
    return true;
  }

  return false;
}

void ShenandoahHeap::transfer_old_pointers_from_satb() {
  _old_generation->transfer_pointers_from_satb();
}

template<>
void ShenandoahGenerationRegionClosure<YOUNG>::heap_region_do(ShenandoahHeapRegion* region) {
  // Visit young and free regions
  if (region->affiliation() != OLD_GENERATION) {
    _cl->heap_region_do(region);
  }
}

template<>
void ShenandoahGenerationRegionClosure<OLD>::heap_region_do(ShenandoahHeapRegion* region) {
  // Visit old and free regions
  if (region->affiliation() != YOUNG_GENERATION) {
    _cl->heap_region_do(region);
  }
}

template<>
void ShenandoahGenerationRegionClosure<GLOBAL>::heap_region_do(ShenandoahHeapRegion* region) {
  _cl->heap_region_do(region);
}

// Assure that the remember set has a dirty card everywhere there is an interesting pointer.
// This examines the read_card_table between bottom() and top() since all PLABS are retired
// before the safepoint for init_mark.  Actually, we retire them before update-references and don't
// restore them until the start of evacuation.
void ShenandoahHeap::verify_rem_set_at_mark() {
  shenandoah_assert_safepoint();
  assert(mode()->is_generational(), "Only verify remembered set for generational operational modes");

  ShenandoahRegionIterator iterator;
  RememberedScanner* scanner = card_scan();
  ShenandoahVerifyRemSetClosure check_interesting_pointers(true);
  ShenandoahMarkingContext* ctx;

  log_debug(gc)("Verifying remembered set at %s mark", doing_mixed_evacuations()? "mixed": "young");

  if (is_old_bitmap_stable() || active_generation()->generation_mode() == GLOBAL) {
    ctx = complete_marking_context();
  } else {
    ctx = nullptr;
  }

  while (iterator.has_next()) {
    ShenandoahHeapRegion* r = iterator.next();
    HeapWord* tams = ctx? ctx->top_at_mark_start(r): nullptr;
    if (r == nullptr)
      break;
    if (r->is_old() && r->is_active()) {
      HeapWord* obj_addr = r->bottom();
      if (r->is_humongous_start()) {
        oop obj = cast_to_oop(obj_addr);
        if (!ctx || ctx->is_marked(obj)) {
          // For humongous objects, the typical object is an array, so the following checks may be overkill
          // For regular objects (not object arrays), if the card holding the start of the object is dirty,
          // we do not need to verify that cards spanning interesting pointers within this object are dirty.
          if (!scanner->is_card_dirty(obj_addr) || obj->is_objArray()) {
            obj->oop_iterate(&check_interesting_pointers);
          }
          // else, object's start is marked dirty and obj is not an objArray, so any interesting pointers are covered
        }
        // else, this humongous object is not marked so no need to verify its internal pointers
        if (!scanner->verify_registration(obj_addr, ctx)) {
          ShenandoahAsserts::print_failure(ShenandoahAsserts::_safe_all, obj, obj_addr, NULL,
                                          "Verify init-mark remembered set violation", "object not properly registered", __FILE__, __LINE__);
        }
      } else if (!r->is_humongous()) {
        HeapWord* top = r->top();
        while (obj_addr < top) {
          oop obj = cast_to_oop(obj_addr);
          // ctx->is_marked() returns true if mark bit set (TAMS not relevant during init mark)
          if (!ctx || ctx->is_marked(obj)) {
            // For regular objects (not object arrays), if the card holding the start of the object is dirty,
            // we do not need to verify that cards spanning interesting pointers within this object are dirty.
            if (!scanner->is_card_dirty(obj_addr) || obj->is_objArray()) {
              obj->oop_iterate(&check_interesting_pointers);
            }
            // else, object's start is marked dirty and obj is not an objArray, so any interesting pointers are covered
            if (!scanner->verify_registration(obj_addr, ctx)) {
              ShenandoahAsserts::print_failure(ShenandoahAsserts::_safe_all, obj, obj_addr, NULL,
                                               "Verify init-mark remembered set violation", "object not properly registered", __FILE__, __LINE__);
            }
            obj_addr += obj->size();
          } else {
            // This object is not live so we don't verify dirty cards contained therein
            assert(tams != nullptr, "If object is not live, ctx and tams should be non-null");
            obj_addr = ctx->get_next_marked_addr(obj_addr, tams);
          }
        }
      } // else, we ignore humongous continuation region
    } // else, this is not an OLD region so we ignore it
  } // all regions have been processed
}

void ShenandoahHeap::help_verify_region_rem_set(ShenandoahHeapRegion* r, ShenandoahMarkingContext* ctx, HeapWord* from,
                                                HeapWord* top, HeapWord* registration_watermark, const char* message) {
  RememberedScanner* scanner = card_scan();
  ShenandoahVerifyRemSetClosure check_interesting_pointers(false);

  HeapWord* obj_addr = from;
  if (r->is_humongous_start()) {
    oop obj = cast_to_oop(obj_addr);
    if (!ctx || ctx->is_marked(obj)) {
      size_t card_index = scanner->card_index_for_addr(obj_addr);
      // For humongous objects, the typical object is an array, so the following checks may be overkill
      // For regular objects (not object arrays), if the card holding the start of the object is dirty,
      // we do not need to verify that cards spanning interesting pointers within this object are dirty.
      if (!scanner->is_write_card_dirty(card_index) || obj->is_objArray()) {
        obj->oop_iterate(&check_interesting_pointers);
      }
      // else, object's start is marked dirty and obj is not an objArray, so any interesting pointers are covered
    }
    // else, this humongous object is not live so no need to verify its internal pointers

    if ((obj_addr < registration_watermark) && !scanner->verify_registration(obj_addr, ctx)) {
      ShenandoahAsserts::print_failure(ShenandoahAsserts::_safe_all, obj, obj_addr, NULL, message,
                                       "object not properly registered", __FILE__, __LINE__);
    }
  } else if (!r->is_humongous()) {
    while (obj_addr < top) {
      oop obj = cast_to_oop(obj_addr);
      // ctx->is_marked() returns true if mark bit set or if obj above TAMS.
      if (!ctx || ctx->is_marked(obj)) {
        size_t card_index = scanner->card_index_for_addr(obj_addr);
        // For regular objects (not object arrays), if the card holding the start of the object is dirty,
        // we do not need to verify that cards spanning interesting pointers within this object are dirty.
        if (!scanner->is_write_card_dirty(card_index) || obj->is_objArray()) {
          obj->oop_iterate(&check_interesting_pointers);
        }
        // else, object's start is marked dirty and obj is not an objArray, so any interesting pointers are covered

        if ((obj_addr < registration_watermark) && !scanner->verify_registration(obj_addr, ctx)) {
          ShenandoahAsserts::print_failure(ShenandoahAsserts::_safe_all, obj, obj_addr, NULL, message,
                                           "object not properly registered", __FILE__, __LINE__);
        }
        obj_addr += obj->size();
      } else {
        // This object is not live so we don't verify dirty cards contained therein
        HeapWord* tams = ctx->top_at_mark_start(r);
        obj_addr = ctx->get_next_marked_addr(obj_addr, tams);
      }
    }
  }
}

void ShenandoahHeap::verify_rem_set_after_full_gc() {
  shenandoah_assert_safepoint();
  assert(mode()->is_generational(), "Only verify remembered set for generational operational modes");

  ShenandoahRegionIterator iterator;

  while (iterator.has_next()) {
    ShenandoahHeapRegion* r = iterator.next();
    if (r == nullptr)
      break;
    if (r->is_old() && !r->is_cset()) {
      help_verify_region_rem_set(r, nullptr, r->bottom(), r->top(), r->top(), "Remembered set violation at end of Full GC");
    }
  }
}

// Assure that the remember set has a dirty card everywhere there is an interesting pointer.  Even though
// the update-references scan of remembered set only examines cards up to update_watermark, the remembered
// set should be valid through top.  This examines the write_card_table between bottom() and top() because
// all PLABS are retired immediately before the start of update refs.
void ShenandoahHeap::verify_rem_set_at_update_ref() {
  shenandoah_assert_safepoint();
  assert(mode()->is_generational(), "Only verify remembered set for generational operational modes");

  ShenandoahRegionIterator iterator;
  ShenandoahMarkingContext* ctx;

  if (is_old_bitmap_stable() || active_generation()->generation_mode() == GLOBAL) {
    ctx = complete_marking_context();
  } else {
    ctx = nullptr;
  }

  while (iterator.has_next()) {
    ShenandoahHeapRegion* r = iterator.next();
    if (r == nullptr)
      break;
    if (r->is_old() && !r->is_cset()) {
      help_verify_region_rem_set(r, ctx, r->bottom(), r->top(), r->get_update_watermark(),
                                 "Remembered set violation at init-update-references");
    }
  }
}

ShenandoahGeneration* ShenandoahHeap::generation_for(ShenandoahRegionAffiliation affiliation) const {
  if (!mode()->is_generational()) {
    return global_generation();
  } else if (affiliation == YOUNG_GENERATION) {
    return young_generation();
  } else if (affiliation == OLD_GENERATION) {
    return old_generation();
  }

  ShouldNotReachHere();
  return nullptr;
}

void ShenandoahHeap::log_heap_status(const char* msg) const {
  if (mode()->is_generational()) {
    young_generation()->log_status(msg);
    old_generation()->log_status(msg);
  } else {
    global_generation()->log_status(msg);
  }
}
<|MERGE_RESOLUTION|>--- conflicted
+++ resolved
@@ -185,19 +185,13 @@
 
   _committed = _initial_size;
 
-<<<<<<< HEAD
   // Now we know the number of regions and heap sizes, initialize the heuristics.
   initialize_generations();
   initialize_heuristics();
 
-  size_t heap_page_size   = UseLargePages ? (size_t)os::large_page_size() : (size_t)os::vm_page_size();
-  size_t bitmap_page_size = UseLargePages ? (size_t)os::large_page_size() : (size_t)os::vm_page_size();
-  size_t region_page_size = UseLargePages ? (size_t)os::large_page_size() : (size_t)os::vm_page_size();
-=======
   size_t heap_page_size   = UseLargePages ? os::large_page_size() : os::vm_page_size();
   size_t bitmap_page_size = UseLargePages ? os::large_page_size() : os::vm_page_size();
   size_t region_page_size = UseLargePages ? os::large_page_size() : os::vm_page_size();
->>>>>>> 638d612c
 
   //
   // Reserve and commit memory for heap
