--- conflicted
+++ resolved
@@ -2434,7 +2434,6 @@
   _gc_state_changed = true;
 }
 
-<<<<<<< HEAD
 void ShenandoahHeap::set_evacuation_reserve_quantities(bool is_valid) {
   _has_evacuation_reserve_quantities = is_valid;
 }
@@ -2450,7 +2449,7 @@
   } else {
     mask = MARKING | YOUNG_MARKING;
   }
-  set_gc_state_mask(mask, in_progress);
+  set_gc_state(mask, in_progress);
   manage_satb_barrier(in_progress);
 }
 
@@ -2466,9 +2465,9 @@
   if (!in_progress && is_concurrent_young_mark_in_progress()) {
     // If young-marking is in progress when we turn off OLD_MARKING, leave MARKING (and YOUNG_MARKING) on
     assert(_gc_state.is_set(MARKING), "concurrent_young_marking_in_progress implies MARKING");
-    set_gc_state_mask(OLD_MARKING, in_progress);
+    set_gc_state(OLD_MARKING, in_progress);
   } else {
-    set_gc_state_mask(MARKING | OLD_MARKING, in_progress);
+    set_gc_state(MARKING | OLD_MARKING, in_progress);
   }
   manage_satb_barrier(in_progress);
 }
@@ -2495,12 +2494,6 @@
       ShenandoahBarrierSet::satb_mark_queue_set().set_active_all_threads(active, !active);
     }
   }
-=======
-void ShenandoahHeap::set_concurrent_mark_in_progress(bool in_progress) {
-  assert(!has_forwarded_objects(), "Not expected before/after mark phase");
-  set_gc_state(MARKING, in_progress);
-  ShenandoahBarrierSet::satb_mark_queue_set().set_active_all_threads(in_progress, !in_progress);
->>>>>>> 13c11487
 }
 
 void ShenandoahHeap::set_evacuation_in_progress(bool in_progress) {
