--- conflicted
+++ resolved
@@ -98,17 +98,16 @@
     return _consecutive_degenerated_gcs;
   }
 
-<<<<<<< HEAD
+  static bool is_requested_gc(GCCause::Cause cause);
+  static bool should_run_full_gc(GCCause::Cause cause);
+  static bool should_handle_requested_gc(GCCause::Cause cause);
+
   inline size_t consecutive_young_gc_count() const {
     return _consecutive_young_gcs;
   }
 
 private:
   void update_young(bool is_young);
-=======
-  static bool should_run_full_gc(GCCause::Cause cause);
-  static bool should_handle_requested_gc(GCCause::Cause cause);
->>>>>>> 8cb9b479
 };
 
 #endif // SHARE_GC_SHENANDOAH_SHENANDOAHCOLLECTORPOLICY_HPP