--- conflicted
+++ resolved
@@ -162,7 +162,6 @@
   size_t v_soft_max_capacity = soft_max_capacity();
   size_t v_max_capacity = max_capacity();
   size_t v_available = available();
-  size_t v_adjusted_avail = adjusted_available();
   size_t v_humongous_waste = get_humongous_waste();
   LogGcInfo::print("%s: %s generation used: " SIZE_FORMAT "%s, used regions: " SIZE_FORMAT "%s, "
                    "humongous waste: " SIZE_FORMAT "%s, soft capacity: " SIZE_FORMAT "%s, max capacity: " SIZE_FORMAT "%s, "
@@ -933,28 +932,19 @@
 }
 
 size_t ShenandoahGeneration::increment_affiliated_region_count() {
-<<<<<<< HEAD
-  assert(ShenandoahHeap::heap()->mode()->is_generational(), "Only generational mode accounts for generational usage");
-=======
   shenandoah_assert_heaplocked_or_fullgc_safepoint();
   // During full gc, multiple GC worker threads may change region affiliations without a lock.  No lock is enforced
   // on read and write of _affiliated_region_count.  At the end of full gc, a single thread overwrites the count with
   // a coherent value.
->>>>>>> d6df935b
   _affiliated_region_count++;
   return _affiliated_region_count;
 }
 
 size_t ShenandoahGeneration::decrement_affiliated_region_count() {
-<<<<<<< HEAD
-  assert(ShenandoahHeap::heap()->mode()->is_generational(), "Only generational mode accounts for generational usage");
-  assert(_affiliated_region_count > 0, "affiliated_region_count cannot be negative");
-=======
   shenandoah_assert_heaplocked_or_fullgc_safepoint();
   // During full gc, multiple GC worker threads may change region affiliations without a lock.  No lock is enforced
   // on read and write of _affiliated_region_count.  At the end of full gc, a single thread overwrites the count with
   // a coherent value.
->>>>>>> d6df935b
   _affiliated_region_count--;
   return _affiliated_region_count;
 }
