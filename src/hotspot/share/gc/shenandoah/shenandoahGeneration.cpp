--- conflicted
+++ resolved
@@ -948,18 +948,11 @@
 }
 
 void ShenandoahGeneration::establish_usage(size_t num_regions, size_t num_bytes, size_t humongous_waste) {
-<<<<<<< HEAD
   assert(ShenandoahHeap::heap()->mode()->is_generational(), "Only generational mode accounts for generational usage");
   assert(ShenandoahSafepoint::is_at_shenandoah_safepoint(), "must be at a safepoint");
   _affiliated_region_count = num_regions;
   _used = num_bytes;
   _humongous_waste = humongous_waste;
-=======
-  assert(ShenandoahSafepoint::is_at_shenandoah_safepoint(), "must be at a safepoint");
-  _affiliated_region_count = num_regions;
-  _used = num_bytes;
-  // future improvement: _humongous_waste = humongous_waste;
->>>>>>> d0e1f519
 }
 
 void ShenandoahGeneration::clear_used() {
