/*
 * Copyright (c) 2017, 2021, Red Hat, Inc. All rights reserved.
 * Copyright Amazon.com Inc. or its affiliates. All Rights Reserved.
 * DO NOT ALTER OR REMOVE COPYRIGHT NOTICES OR THIS FILE HEADER.
 *
 * This code is free software; you can redistribute it and/or modify it
 * under the terms of the GNU General Public License version 2 only, as
 * published by the Free Software Foundation.
 *
 * This code is distributed in the hope that it will be useful, but WITHOUT
 * ANY WARRANTY; without even the implied warranty of MERCHANTABILITY or
 * FITNESS FOR A PARTICULAR PURPOSE.  See the GNU General Public License
 * version 2 for more details (a copy is included in the LICENSE file that
 * accompanied this code).
 *
 * You should have received a copy of the GNU General Public License version
 * 2 along with this work; if not, write to the Free Software Foundation,
 * Inc., 51 Franklin St, Fifth Floor, Boston, MA 02110-1301 USA.
 *
 * Please contact Oracle, 500 Oracle Parkway, Redwood Shores, CA 94065 USA
 * or visit www.oracle.com if you need additional information or have any
 * questions.
 *
 */

#ifndef SHARE_GC_SHENANDOAH_SHENANDOAHPHASETIMINGS_HPP
#define SHARE_GC_SHENANDOAH_SHENANDOAHPHASETIMINGS_HPP

#include "jfr/jfrEvents.hpp"
#include "gc/shenandoah/shenandoahNumberSeq.hpp"
#include "gc/shared/workerDataArray.hpp"
#include "memory/allocation.hpp"

class ShenandoahCollectorPolicy;
class outputStream;

#define SHENANDOAH_PAR_PHASE_DO(CNT_PREFIX, DESC_PREFIX, f)                            \
  f(CNT_PREFIX ## TotalWork,                DESC_PREFIX "<total>")                     \
  f(CNT_PREFIX ## ThreadRoots,              DESC_PREFIX "Thread Roots")                \
  f(CNT_PREFIX ## CodeCacheRoots,           DESC_PREFIX "Code Cache Roots")            \
  f(CNT_PREFIX ## VMStrongRoots,            DESC_PREFIX "VM Strong Roots")             \
  f(CNT_PREFIX ## VMWeakRoots,              DESC_PREFIX "VM Weak Roots")               \
  f(CNT_PREFIX ## CLDGRoots,                DESC_PREFIX "CLDG Roots")                  \
  f(CNT_PREFIX ## CodeCacheUnload,          DESC_PREFIX "Unload Code Caches")          \
  f(CNT_PREFIX ## CLDUnlink,                DESC_PREFIX "Unlink CLDs")                 \
  f(CNT_PREFIX ## WeakRefProc,              DESC_PREFIX "Weak References")             \
  f(CNT_PREFIX ## ParallelMark,             DESC_PREFIX "Parallel Mark")               \
  f(CNT_PREFIX ## ScanClusters,             DESC_PREFIX "Scan Clusters")               \
  // end

#define SHENANDOAH_PHASE_DO(f)                                                         \
  f(conc_reset,                                     "Concurrent Reset")                \
  f(conc_reset_old,                                 "Concurrent Reset (OLD)")          \
  f(init_mark_gross,                                "Pause Init Mark (G)")             \
  f(init_mark,                                      "Pause Init Mark (N)")             \
  f(init_manage_tlabs,                              "  Manage TLABs")                  \
  f(init_swap_rset,                                 "  Swap Remembered Set")           \
  f(init_transfer_satb,                             "  Transfer Old From SATB")        \
  f(init_update_region_states,                      "  Update Region States")          \
                                                                                       \
  f(init_scan_rset,                                 "Concurrent Scan Remembered Set")  \
  SHENANDOAH_PAR_PHASE_DO(init_scan_rset_,          "  RS: ", f)                       \
                                                                                       \
  f(conc_mark_roots,                                "Concurrent Mark Roots ")          \
  SHENANDOAH_PAR_PHASE_DO(conc_mark_roots,          "  CMR: ", f)                      \
  f(conc_mark,                                      "Concurrent Marking")              \
<<<<<<< HEAD
  f(conc_mark_satb_flush,                           "  Flush SATB")                    \
=======
  SHENANDOAH_PAR_PHASE_DO(conc_mark,                "  CM: ", f)                       \
>>>>>>> 7cc63abc
                                                                                       \
  f(final_mark_gross,                               "Pause Final Mark (G)")            \
  f(final_mark,                                     "Pause Final Mark (N)")            \
  f(finish_mark,                                    "  Finish Mark")                   \
  SHENANDOAH_PAR_PHASE_DO(finish_mark_,             "    FM: ", f)                     \
  f(purge,                                          "  System Purge")                  \
  SHENANDOAH_PAR_PHASE_DO(purge_cu_par_,            "      CU: ", f)                   \
  f(purge_weak_par,                                 "    Weak Roots")                  \
  SHENANDOAH_PAR_PHASE_DO(purge_weak_par_,          "      WR: ", f)                   \
  f(final_update_region_states,                     "  Update Region States")          \
  f(final_manage_labs,                              "  Manage GC/TLABs")               \
  f(choose_cset,                                    "  Choose Collection Set")         \
  f(final_rebuild_freeset,                          "  Rebuild Free Set")              \
  f(init_evac,                                      "  Initial Evacuation")            \
  SHENANDOAH_PAR_PHASE_DO(evac_,                    "    E: ", f)                      \
                                                                                       \
  f(conc_thread_roots,                              "Concurrent Thread Roots")         \
  SHENANDOAH_PAR_PHASE_DO(conc_thread_roots_,       "  CTR: ", f)                      \
  f(conc_weak_refs,                                 "Concurrent Weak References")      \
  SHENANDOAH_PAR_PHASE_DO(conc_weak_refs_,          "  CWRF: ", f)                     \
  f(conc_weak_roots,                                "Concurrent Weak Roots")           \
  f(conc_weak_roots_work,                           "  Roots")                         \
  SHENANDOAH_PAR_PHASE_DO(conc_weak_roots_work_,    "    CWR: ", f)                    \
  f(conc_weak_roots_rendezvous,                     "  Rendezvous")                    \
  f(conc_cleanup_early,                             "Concurrent Cleanup")              \
  f(conc_class_unload,                              "Concurrent Class Unloading")      \
  f(conc_class_unload_unlink,                       "  Unlink Stale")                  \
  f(conc_class_unload_unlink_sd,                    "    System Dictionary")           \
  f(conc_class_unload_unlink_weak_klass,            "    Weak Class Links")            \
  f(conc_class_unload_unlink_code_roots,            "    Code Roots")                  \
  f(conc_class_unload_rendezvous,                   "  Rendezvous")                    \
  f(conc_class_unload_purge,                        "  Purge Unlinked")                \
  f(conc_class_unload_purge_coderoots,              "    Code Roots")                  \
  f(conc_class_unload_purge_cldg,                   "    CLDG")                        \
  f(conc_class_unload_purge_ec,                     "    Exception Caches")            \
  f(conc_strong_roots,                              "Concurrent Strong Roots")         \
  SHENANDOAH_PAR_PHASE_DO(conc_strong_roots_,       "  CSR: ", f)                      \
  f(conc_evac,                                      "Concurrent Evacuation")           \
                                                                                       \
  f(final_roots_gross,                              "Pause Final Roots (G)")           \
  f(final_roots,                                    "Pause Final Roots (N)")           \
                                                                                       \
  f(init_update_refs_gross,                         "Pause Init Update Refs (G)")      \
  f(init_update_refs,                               "Pause Init Update Refs (N)")      \
  f(init_update_refs_manage_gclabs,                 "  Manage GCLABs")                 \
                                                                                       \
  f(conc_update_refs,                               "Concurrent Update Refs")          \
  f(conc_update_thread_roots,                       "Concurrent Update Thread Roots")  \
                                                                                       \
  f(final_update_refs_gross,                        "Pause Final Update Refs (G)")     \
  f(final_update_refs,                              "Pause Final Update Refs (N)")     \
  f(final_update_refs_finish_work,                  "  Finish Work")                   \
  f(final_update_refs_update_region_states,         "  Update Region States")          \
  f(final_update_refs_trash_cset,                   "  Trash Collection Set")          \
  f(final_update_refs_rebuild_freeset,              "  Rebuild Free Set")              \
                                                                                       \
  f(conc_cleanup_complete,                          "Concurrent Cleanup")              \
  f(conc_coalesce_and_fill,                         "Concurrent Coalesce and Fill")    \
  SHENANDOAH_PAR_PHASE_DO(conc_coalesce_,           "  CC&F: ", f)                     \
                                                                                       \
  f(degen_gc_gross,                                 "Pause Degenerated GC (G)")        \
  f(degen_gc,                                       "Pause Degenerated GC (N)")        \
  f(degen_gc_stw_mark,                              "  Degen STW Mark")                \
  SHENANDOAH_PAR_PHASE_DO(degen_gc_stw_mark_,       "    DSM: ", f)                    \
  f(degen_gc_mark,                                  "  Degen Mark")                    \
  SHENANDOAH_PAR_PHASE_DO(degen_gc_mark_,           "    DM: ", f)                     \
  f(degen_gc_purge,                                 "    System Purge")                \
  f(degen_gc_weakrefs,                              "      Weak References")           \
  SHENANDOAH_PAR_PHASE_DO(degen_gc_weakrefs_p_,     "        WRP: ", f)                \
  f(degen_gc_purge_class_unload,                    "      Unload Classes")            \
  SHENANDOAH_PAR_PHASE_DO(degen_gc_purge_cu_par_,   "        DCU: ", f)                \
  f(degen_gc_purge_weak_par,                        "      Weak Roots")                \
  SHENANDOAH_PAR_PHASE_DO(degen_gc_purge_weak_p_,   "        DWR: ", f)                \
  f(degen_gc_purge_cldg,                            "      CLDG")                      \
  f(degen_gc_final_update_region_states,            "  Update Region States")          \
  f(degen_gc_final_manage_labs,                     "  Manage GC/TLABs")               \
  f(degen_gc_choose_cset,                           "  Choose Collection Set")         \
  f(degen_gc_final_rebuild_freeset,                 "  Rebuild Free Set")              \
  f(degen_gc_stw_evac,                              "  Evacuation")                    \
  f(degen_gc_init_update_refs_manage_gclabs,        "  Manage GCLABs")                 \
  f(degen_gc_updaterefs,                            "  Update References")             \
  f(degen_gc_final_update_refs_finish_work,         "  Finish Work")                   \
  f(degen_gc_final_update_refs_update_region_states,"  Update Region States")          \
  f(degen_gc_final_update_refs_trash_cset,          "  Trash Collection Set")          \
  f(degen_gc_final_update_refs_rebuild_freeset,     "  Rebuild Free Set")              \
  f(degen_gc_update_roots,                          "  Degen Update Roots")            \
  SHENANDOAH_PAR_PHASE_DO(degen_gc_update_,         "    DU: ", f)                     \
  f(degen_gc_cleanup_complete,                      "  Cleanup")                       \
  f(degen_gc_coalesce_and_fill,                     "  Degen Coalesce and Fill")       \
  SHENANDOAH_PAR_PHASE_DO(degen_coalesce_,          "    DC&F", f)                     \
                                                                                       \
  f(full_gc_gross,                                  "Pause Full GC (G)")               \
  f(full_gc,                                        "Pause Full GC (N)")               \
  f(full_gc_heapdump_pre,                           "  Pre Heap Dump")                 \
  f(full_gc_prepare,                                "  Prepare")                       \
  f(full_gc_update_roots,                           "    Update Roots")                \
  SHENANDOAH_PAR_PHASE_DO(full_gc_update_roots_,    "      FU: ", f)                   \
  f(full_gc_mark,                                   "  Mark")                          \
  SHENANDOAH_PAR_PHASE_DO(full_gc_mark_,            "    FM: ", f)                     \
  f(full_gc_purge,                                  "    System Purge")                \
  f(full_gc_weakrefs,                               "      Weak References")           \
  SHENANDOAH_PAR_PHASE_DO(full_gc_weakrefs_p_,      "        WRP: ", f)                \
  f(full_gc_purge_class_unload,                     "      Unload Classes")            \
  SHENANDOAH_PAR_PHASE_DO(full_gc_purge_cu_par_,    "        CU: ", f)                 \
  f(full_gc_purge_weak_par,                         "      Weak Roots")                \
  SHENANDOAH_PAR_PHASE_DO(full_gc_purge_weak_p_,    "        WR: ", f)                 \
  f(full_gc_purge_cldg,                             "      CLDG")                      \
  f(full_gc_calculate_addresses,                    "  Calculate Addresses")           \
  f(full_gc_calculate_addresses_regular,            "    Regular Objects")             \
  f(full_gc_calculate_addresses_humong,             "    Humongous Objects")           \
  f(full_gc_adjust_pointers,                        "  Adjust Pointers")               \
  f(full_gc_adjust_roots,                           "  Adjust Roots")                  \
  SHENANDOAH_PAR_PHASE_DO(full_gc_adjust_roots_,    "    FA: ", f)                     \
  f(full_gc_copy_objects,                           "  Copy Objects")                  \
  f(full_gc_copy_objects_regular,                   "    Regular Objects")             \
  f(full_gc_copy_objects_humong,                    "    Humongous Objects")           \
  f(full_gc_recompute_generation_usage,             "    Recompute generation usage")  \
  f(full_gc_copy_objects_reset_complete,            "    Reset Complete Bitmap")       \
  f(full_gc_copy_objects_rebuild,                   "    Rebuild Region Sets")         \
  f(full_gc_reconstruct_remembered_set,             "    Reconstruct Remembered Set")  \
  f(full_gc_heapdump_post,                          "  Post Heap Dump")                \
                                                                                       \
  f(conc_uncommit,                                  "Concurrent Uncommit")             \
  f(pacing,                                         "Pacing")                          \
                                                                                       \
  f(heap_iteration_roots,                           "Heap Iteration")                  \
  SHENANDOAH_PAR_PHASE_DO(heap_iteration_roots_,    "  HI: ", f)                       \
  // end

typedef WorkerDataArray<double> ShenandoahWorkerData;

class ShenandoahPhaseTimings : public CHeapObj<mtGC> {
  friend class ShenandoahGCPhase;
  friend class ShenandoahWorkerTimingsTracker;
public:
#define SHENANDOAH_PHASE_DECLARE_ENUM(type, title)   type,

  enum Phase {
    SHENANDOAH_PHASE_DO(SHENANDOAH_PHASE_DECLARE_ENUM)
    _num_phases,
    _invalid_phase = _num_phases
  };

  enum ParPhase {
    SHENANDOAH_PAR_PHASE_DO(,, SHENANDOAH_PHASE_DECLARE_ENUM)
    _num_par_phases
  };

#undef SHENANDOAH_PHASE_DECLARE_ENUM

private:
  uint                _max_workers;
  double              _cycle_data[_num_phases];
  HdrSeq              _global_data[_num_phases];
  static const char*  _phase_names[_num_phases];

  ShenandoahWorkerData* _worker_data[_num_phases];
  ShenandoahCollectorPolicy* _policy;

  static bool is_worker_phase(Phase phase);
  static bool is_root_work_phase(Phase phase);

  ShenandoahWorkerData* worker_data(Phase phase, ParPhase par_phase);
  Phase worker_par_phase(Phase phase, ParPhase par_phase);

  void set_cycle_data(Phase phase, double time, bool should_aggregate = false);
  static double uninitialized() { return -1; }

public:
  ShenandoahPhaseTimings(uint max_workers);

  void record_phase_time(Phase phase, double time, bool should_aggregate = false);

  void record_workers_start(Phase phase);
  void record_workers_end(Phase phase);

  void flush_par_workers_to_cycle();
  void flush_cycle_to_global();

  static const char* phase_name(Phase phase) {
    assert(phase >= 0 && phase < _num_phases, "Out of bound");
    return _phase_names[phase];
  }

  void print_cycle_on(outputStream* out) const;
  void print_global_on(outputStream* out) const;
};

class ShenandoahWorkerTimingsTracker : public StackObj {
private:
  ShenandoahPhaseTimings*          const _timings;
  ShenandoahPhaseTimings::Phase    const _phase;
  ShenandoahPhaseTimings::ParPhase const _par_phase;
  uint const _worker_id;

  double _start_time;
  EventGCPhaseParallel _event;
public:
  ShenandoahWorkerTimingsTracker(ShenandoahPhaseTimings::Phase phase,
                                 ShenandoahPhaseTimings::ParPhase par_phase,
                                 uint worker_id,
                                 bool cumulative = false);
  ~ShenandoahWorkerTimingsTracker();
};

#endif // SHARE_GC_SHENANDOAH_SHENANDOAHPHASETIMINGS_HPP<|MERGE_RESOLUTION|>--- conflicted
+++ resolved
@@ -64,11 +64,8 @@
   f(conc_mark_roots,                                "Concurrent Mark Roots ")          \
   SHENANDOAH_PAR_PHASE_DO(conc_mark_roots,          "  CMR: ", f)                      \
   f(conc_mark,                                      "Concurrent Marking")              \
-<<<<<<< HEAD
   f(conc_mark_satb_flush,                           "  Flush SATB")                    \
-=======
   SHENANDOAH_PAR_PHASE_DO(conc_mark,                "  CM: ", f)                       \
->>>>>>> 7cc63abc
                                                                                        \
   f(final_mark_gross,                               "Pause Final Mark (G)")            \
   f(final_mark,                                     "Pause Final Mark (N)")            \
