/*
 * Copyright Amazon.com Inc. or its affiliates. All Rights Reserved.
 * DO NOT ALTER OR REMOVE COPYRIGHT NOTICES OR THIS FILE HEADER.
 *
 * This code is free software; you can redistribute it and/or modify it
 * under the terms of the GNU General Public License version 2 only, as
 * published by the Free Software Foundation.
 *
 * This code is distributed in the hope that it will be useful, but WITHOUT
 * ANY WARRANTY; without even the implied warranty of MERCHANTABILITY or
 * FITNESS FOR A PARTICULAR PURPOSE.  See the GNU General Public License
 * version 2 for more details (a copy is included in the LICENSE file that
 * accompanied this code).
 *
 * You should have received a copy of the GNU General Public License version
 * 2 along with this work; if not, write to the Free Software Foundation,
 * Inc., 51 Franklin St, Fifth Floor, Boston, MA 02110-1301 USA.
 *
 * Please contact Oracle, 500 Oracle Parkway, Redwood Shores, CA 94065 USA
 * or visit www.oracle.com if you need additional information or have any
 * questions.
 *
 */


#include "precompiled.hpp"

#include "gc/shared/strongRootsScope.hpp"
#include "gc/shenandoah/shenandoahCollectorPolicy.hpp"
#include "gc/shenandoah/heuristics/shenandoahAdaptiveHeuristics.hpp"
#include "gc/shenandoah/heuristics/shenandoahAggressiveHeuristics.hpp"
#include "gc/shenandoah/heuristics/shenandoahCompactHeuristics.hpp"
#include "gc/shenandoah/heuristics/shenandoahOldHeuristics.hpp"
#include "gc/shenandoah/heuristics/shenandoahStaticHeuristics.hpp"
#include "gc/shenandoah/shenandoahAsserts.hpp"
#include "gc/shenandoah/shenandoahFreeSet.hpp"
#include "gc/shenandoah/shenandoahHeap.hpp"
#include "gc/shenandoah/shenandoahHeap.inline.hpp"
#include "gc/shenandoah/shenandoahHeapRegion.hpp"
#include "gc/shenandoah/shenandoahMarkClosures.hpp"
#include "gc/shenandoah/shenandoahMark.inline.hpp"
#include "gc/shenandoah/shenandoahMonitoringSupport.hpp"
#include "gc/shenandoah/shenandoahOldGeneration.hpp"
#include "gc/shenandoah/shenandoahOopClosures.inline.hpp"
#include "gc/shenandoah/shenandoahReferenceProcessor.hpp"
#include "gc/shenandoah/shenandoahStringDedup.hpp"
#include "gc/shenandoah/shenandoahUtils.hpp"
#include "gc/shenandoah/shenandoahWorkerPolicy.hpp"
#include "gc/shenandoah/shenandoahYoungGeneration.hpp"
#include "prims/jvmtiTagMap.hpp"
#include "runtime/threads.hpp"
#include "utilities/events.hpp"

class ShenandoahFlushAllSATB : public ThreadClosure {
private:
  SATBMarkQueueSet& _satb_qset;

public:
  explicit ShenandoahFlushAllSATB(SATBMarkQueueSet& satb_qset) :
    _satb_qset(satb_qset) {}

  void do_thread(Thread* thread) {
    // Transfer any partial buffer to the qset for completed buffer processing.
    _satb_qset.flush_queue(ShenandoahThreadLocalData::satb_mark_queue(thread));
  }
};

class ShenandoahProcessOldSATB : public SATBBufferClosure {
private:
  ShenandoahObjToScanQueue*       _queue;
  ShenandoahHeap*                 _heap;
  ShenandoahMarkingContext* const _mark_context;
  size_t                          _trashed_oops;

public:
  explicit ShenandoahProcessOldSATB(ShenandoahObjToScanQueue* q) :
    _queue(q),
    _heap(ShenandoahHeap::heap()),
    _mark_context(_heap->marking_context()),
    _trashed_oops(0) {}

  void do_buffer(void** buffer, size_t size) {
    assert(size == 0 || !_heap->has_forwarded_objects() || _heap->is_concurrent_old_mark_in_progress(), "Forwarded objects are not expected here");
    for (size_t i = 0; i < size; ++i) {
      oop *p = (oop *) &buffer[i];
      ShenandoahHeapRegion* region = _heap->heap_region_containing(*p);
      if (region->is_old() && region->is_active()) {
          ShenandoahMark::mark_through_ref<oop, OLD>(p, _queue, nullptr, _mark_context, false);
      } else {
        _trashed_oops++;
      }
    }
  }

  size_t trashed_oops() {
    return _trashed_oops;
  }
};

class ShenandoahPurgeSATBTask : public WorkerTask {
private:
  ShenandoahObjToScanQueueSet* _mark_queues;
  volatile size_t             _trashed_oops;

public:
  explicit ShenandoahPurgeSATBTask(ShenandoahObjToScanQueueSet* queues) :
    WorkerTask("Purge SATB"),
    _mark_queues(queues),
    _trashed_oops(0) {
    Threads::change_thread_claim_token();
  }

  ~ShenandoahPurgeSATBTask() {
    if (_trashed_oops > 0) {
      log_info(gc)("Purged " SIZE_FORMAT " oops from old generation SATB buffers", _trashed_oops);
    }
  }

  void work(uint worker_id) {
    ShenandoahParallelWorkerSession worker_session(worker_id);
    ShenandoahSATBMarkQueueSet &satb_queues = ShenandoahBarrierSet::satb_mark_queue_set();
    ShenandoahFlushAllSATB flusher(satb_queues);
    Threads::possibly_parallel_threads_do(true /* is_par */, &flusher);

    ShenandoahObjToScanQueue* mark_queue = _mark_queues->queue(worker_id);
    ShenandoahProcessOldSATB processor(mark_queue);
    while (satb_queues.apply_closure_to_completed_buffer(&processor)) {}

    Atomic::add(&_trashed_oops, processor.trashed_oops());
  }
};

class ShenandoahConcurrentCoalesceAndFillTask : public WorkerTask {
private:
  uint                    _nworkers;
  ShenandoahHeapRegion**  _coalesce_and_fill_region_array;
  uint                    _coalesce_and_fill_region_count;
  volatile bool           _is_preempted;

public:
  ShenandoahConcurrentCoalesceAndFillTask(uint nworkers,
                                          ShenandoahHeapRegion** coalesce_and_fill_region_array,
                                          uint region_count) :
    WorkerTask("Shenandoah Concurrent Coalesce and Fill"),
    _nworkers(nworkers),
    _coalesce_and_fill_region_array(coalesce_and_fill_region_array),
    _coalesce_and_fill_region_count(region_count),
    _is_preempted(false) {
  }

  void work(uint worker_id) {
    for (uint region_idx = worker_id; region_idx < _coalesce_and_fill_region_count; region_idx += _nworkers) {
      ShenandoahHeapRegion* r = _coalesce_and_fill_region_array[region_idx];
      if (r->is_humongous()) {
        // There is only one object in this region and it is not garbage,
        // so no need to coalesce or fill.
        continue;
      }

      if (!r->oop_fill_and_coalesce()) {
        // Coalesce and fill has been preempted
        Atomic::store(&_is_preempted, true);
        return;
      }
    }
  }

  // Value returned from is_completed() is only valid after all worker thread have terminated.
  bool is_completed() {
    return !Atomic::load(&_is_preempted);
  }
};

ShenandoahOldGeneration::ShenandoahOldGeneration(uint max_queues, size_t max_capacity, size_t soft_max_capacity)
  : ShenandoahGeneration(OLD, max_queues, max_capacity, soft_max_capacity),
    _coalesce_and_fill_region_array(NEW_C_HEAP_ARRAY(ShenandoahHeapRegion*, ShenandoahHeap::heap()->num_regions(), mtGC)),
    _state(IDLE),
    _growth_before_compaction(INITIAL_GROWTH_BEFORE_COMPACTION)
{
  _live_bytes_after_last_mark = ShenandoahHeap::heap()->capacity() * INITIAL_LIVE_FRACTION / FRACTIONAL_DENOMINATOR;
  // Always clear references for old generation
  ref_processor()->set_soft_reference_policy(true);
}

size_t ShenandoahOldGeneration::get_live_bytes_after_last_mark() const {
  return _live_bytes_after_last_mark;
}

void ShenandoahOldGeneration::set_live_bytes_after_last_mark(size_t bytes) {
  _live_bytes_after_last_mark = bytes;
  if (_growth_before_compaction > MINIMUM_GROWTH_BEFORE_COMPACTION) {
    _growth_before_compaction /= 2;
  }
}

size_t ShenandoahOldGeneration::usage_trigger_threshold() const {
  size_t result = _live_bytes_after_last_mark + (_live_bytes_after_last_mark * _growth_before_compaction) / FRACTIONAL_DENOMINATOR;
  return result;
}

bool ShenandoahOldGeneration::contains(ShenandoahHeapRegion* region) const {
  // TODO: Should this be region->is_old() instead?
  return !region->is_young();
}

void ShenandoahOldGeneration::parallel_heap_region_iterate(ShenandoahHeapRegionClosure* cl) {
  ShenandoahGenerationRegionClosure<OLD> old_regions(cl);
  ShenandoahHeap::heap()->parallel_heap_region_iterate(&old_regions);
}

void ShenandoahOldGeneration::heap_region_iterate(ShenandoahHeapRegionClosure* cl) {
  ShenandoahGenerationRegionClosure<OLD> old_regions(cl);
  ShenandoahHeap::heap()->heap_region_iterate(&old_regions);
}

void ShenandoahOldGeneration::set_concurrent_mark_in_progress(bool in_progress) {
  ShenandoahHeap::heap()->set_concurrent_old_mark_in_progress(in_progress);
}

bool ShenandoahOldGeneration::is_concurrent_mark_in_progress() {
  return ShenandoahHeap::heap()->is_concurrent_old_mark_in_progress();
}

void ShenandoahOldGeneration::cancel_marking() {
  if (is_concurrent_mark_in_progress()) {
    log_info(gc)("Abandon SATB buffers");
    ShenandoahBarrierSet::satb_mark_queue_set().abandon_partial_marking();
  }

  ShenandoahGeneration::cancel_marking();
}

void ShenandoahOldGeneration::prepare_gc() {
  // Make the old generation regions parseable, so they can be safely
  // scanned when looking for objects in memory indicated by dirty cards.
  if (entry_coalesce_and_fill()) {
    // Now that we have made the old generation parseable, it is safe to reset the mark bitmap.
    static const char* msg = "Concurrent reset (OLD)";
    ShenandoahConcurrentPhase gc_phase(msg, ShenandoahPhaseTimings::conc_reset_old);
    ShenandoahWorkerScope scope(ShenandoahHeap::heap()->workers(),
                                ShenandoahWorkerPolicy::calc_workers_for_conc_reset(),
                                msg);
    ShenandoahGeneration::prepare_gc();
  }
  // Else, coalesce-and-fill has been preempted and we'll finish that effort in the future.  Do not invoke
  // ShenandoahGeneration::prepare_gc() until coalesce-and-fill is done because it resets the mark bitmap
  // and invokes set_mark_incomplete().  Coalesce-and-fill depends on the mark bitmap.
}

bool ShenandoahOldGeneration::entry_coalesce_and_fill() {
  ShenandoahHeap* const heap = ShenandoahHeap::heap();

  static const char* msg = "Coalescing and filling (OLD)";
  ShenandoahConcurrentPhase gc_phase(msg, ShenandoahPhaseTimings::coalesce_and_fill);

  // TODO: I don't think we're using these concurrent collection counters correctly.
  TraceCollectorStats tcs(heap->monitoring_support()->concurrent_collection_counters());
  EventMark em("%s", msg);
  ShenandoahWorkerScope scope(heap->workers(),
                              ShenandoahWorkerPolicy::calc_workers_for_conc_marking(),
                              msg);

  return coalesce_and_fill();
}

bool ShenandoahOldGeneration::coalesce_and_fill() {
  ShenandoahHeap* const heap = ShenandoahHeap::heap();
  heap->set_prepare_for_old_mark_in_progress(true);
  transition_to(FILLING);

  ShenandoahOldHeuristics* old_heuristics = heap->old_heuristics();
  WorkerThreads* workers = heap->workers();
  uint nworkers = workers->active_workers();

  log_debug(gc)("Starting (or resuming) coalesce-and-fill of old heap regions");

  // This code will see the same set of regions to fill on each resumption as it did
  // on the initial run. That's okay because each region keeps track of its own coalesce
  // and fill state. Regions that were filled on a prior attempt will not try to fill again.
  uint coalesce_and_fill_regions_count = old_heuristics->get_coalesce_and_fill_candidates(_coalesce_and_fill_region_array);
  assert(coalesce_and_fill_regions_count <= heap->num_regions(), "Sanity");
  ShenandoahConcurrentCoalesceAndFillTask task(nworkers, _coalesce_and_fill_region_array, coalesce_and_fill_regions_count);

  workers->run_task(&task);
  if (task.is_completed()) {
    // Remember that we're done with coalesce-and-fill.
    heap->set_prepare_for_old_mark_in_progress(false);
    old_heuristics->abandon_collection_candidates();
    return true;
  } else {
    // Otherwise, we were preempted before the work was done.
    log_debug(gc)("Suspending coalesce-and-fill of old heap regions");
    return false;
  }
}

void ShenandoahOldGeneration::transfer_pointers_from_satb() {
  ShenandoahHeap* heap = ShenandoahHeap::heap();
  shenandoah_assert_safepoint();
  assert(heap->is_concurrent_old_mark_in_progress(), "Only necessary during old marking.");
  log_info(gc)("Transfer SATB buffers");
  uint nworkers = heap->workers()->active_workers();
  StrongRootsScope scope(nworkers);

  ShenandoahPurgeSATBTask purge_satb_task(task_queues());
  heap->workers()->run_task(&purge_satb_task);
}

bool ShenandoahOldGeneration::contains(oop obj) const {
  return ShenandoahHeap::heap()->is_in_old(obj);
}

void ShenandoahOldGeneration::prepare_regions_and_collection_set(bool concurrent) {
  ShenandoahHeap* heap = ShenandoahHeap::heap();
  assert(!heap->is_full_gc_in_progress(), "Only for concurrent and degenerated GC");

  {
    ShenandoahGCPhase phase(concurrent ?
        ShenandoahPhaseTimings::final_update_region_states :
        ShenandoahPhaseTimings::degen_gc_final_update_region_states);
    ShenandoahFinalMarkUpdateRegionStateClosure cl(complete_marking_context());

    parallel_heap_region_iterate(&cl);
    heap->assert_pinned_region_status();
  }

  {
    // This doesn't actually choose a collection set, but prepares a list of
    // regions as 'candidates' for inclusion in a mixed collection.
    ShenandoahGCPhase phase(concurrent ?
        ShenandoahPhaseTimings::choose_cset :
        ShenandoahPhaseTimings::degen_gc_choose_cset);
    ShenandoahHeapLocker locker(heap->lock());
    heuristics()->choose_collection_set(nullptr, nullptr);
  }

  {
    // Though we did not choose a collection set above, we still may have
    // freed up immediate garbage regions so proceed with rebuilding the free set.
    ShenandoahGCPhase phase(concurrent ?
        ShenandoahPhaseTimings::final_rebuild_freeset :
        ShenandoahPhaseTimings::degen_gc_final_rebuild_freeset);
    ShenandoahHeapLocker locker(heap->lock());
    size_t cset_young_regions, cset_old_regions;
    heap->free_set()->prepare_to_rebuild(cset_young_regions, cset_old_regions);
    // This is just old-gen completion.  No future budgeting required here.  The only reason to rebuild the freeset here
    // is in case there was any immediate old garbage identified.
<<<<<<< HEAD
    heap->free_set()->rebuild(0);
=======
    heap->free_set()->rebuild();
>>>>>>> 30415b40
  }
}

const char* ShenandoahOldGeneration::state_name(State state) {
  switch (state) {
    case IDLE:              return "Idle";
    case FILLING:           return "Coalescing";
    case BOOTSTRAPPING:     return "Bootstrapping";
    case MARKING:           return "Marking";
    case WAITING_FOR_EVAC:  return "Waiting for evacuation";
    case WAITING_FOR_FILL:  return "Waiting for fill";
    default:
      ShouldNotReachHere();
      return "Unknown";
  }
}

void ShenandoahOldGeneration::transition_to(State new_state) {
  if (_state != new_state) {
    log_info(gc)("Old generation transition from %s to %s", state_name(_state), state_name(new_state));
    validate_transition(new_state);
    _state = new_state;
  }
}

#ifdef ASSERT
// This diagram depicts the expected state transitions for marking the old generation
// and preparing for old collections. When a young generation cycle executes, the
// remembered set scan must visit objects in old regions. Visiting an object which
// has become dead on previous old cycles will result in crashes. To avoid visiting
// such objects, the remembered set scan will use the old generation mark bitmap when
// possible. It is _not_ possible to use the old generation bitmap when old marking
// is active (bitmap is not complete). For this reason, the old regions are made
// parseable _before_ the old generation bitmap is reset. The diagram does not depict
// global and full collections, both of which cancel any old generation activity.
//
//                              +-----------------+
//               +------------> |      IDLE       |
//               |   +--------> |                 |
//               |   |          +-----------------+
//               |   |            |
//               |   |            | Begin Old Mark
//               |   |            v
//               |   |          +-----------------+     +--------------------+
//               |   |          |     FILLING     | <-> |      YOUNG GC      |
//               |   |    +---> |                 |     | (RSet Uses Bitmap) |
//               |   |    |     +-----------------+     +--------------------+
//               |   |    |       |
//               |   |    |       | Reset Bitmap
//               |   |    |       v
//               |   |    |     +-----------------+
//               |   |    |     |    BOOTSTRAP    |
//               |   |    |     |                 |
//               |   |    |     +-----------------+
//               |   |    |       |
//               |   |    |       | Continue Marking
//               |   |    |       v
//               |   |    |     +-----------------+     +----------------------+
//               |   |    |     |    MARKING      | <-> |       YOUNG GC       |
//               |   +----|-----|                 |     | (RSet Parses Region) |
//               |        |     +-----------------+     +----------------------+
//               |        |       |
//               |        |       | Has Candidates
//               |        |       v
//               |        |     +-----------------+
//               |        |     |    WAITING FOR  |
//               +--------|---- |    EVACUATIONS  |
//                        |     +-----------------+
//                        |       |
//                        |       | All Candidates are Pinned
//                        |       v
//                        |     +-----------------+
//                        |     |    WAITING FOR  |
//                        +-----|    FILLING      |
//                              +-----------------+
//
void ShenandoahOldGeneration::validate_transition(State new_state) {
  ShenandoahHeap* heap = ShenandoahHeap::heap();
  switch (new_state) {
    case IDLE:
      // GC cancellation can send us back to IDLE from any state.
      assert(!heap->is_concurrent_old_mark_in_progress(), "Cannot become idle during old mark.");
      assert(!heap->mode()->is_generational() ||
             (_old_heuristics->unprocessed_old_collection_candidates() == 0), "Cannot become idle with collection candidates");
      assert(!heap->is_prepare_for_old_mark_in_progress(), "Cannot become idle while making old generation parseable.");
      assert(heap->young_generation()->old_gen_task_queues() == nullptr, "Cannot become idle when setup for bootstrapping.");
      break;
    case FILLING:
      assert(_state == IDLE || _state == WAITING_FOR_FILL, "Cannot begin filling without first completing evacuations, state is '%s'", state_name(_state));
      assert(heap->is_prepare_for_old_mark_in_progress(), "Should be preparing for old mark now.");
      break;
    case BOOTSTRAPPING:
      assert(_state == FILLING, "Cannot reset bitmap without making old regions parseable, state is '%s'", state_name(_state));
      assert(_old_heuristics->unprocessed_old_collection_candidates() == 0, "Cannot bootstrap with mixed collection candidates");
      assert(!heap->is_prepare_for_old_mark_in_progress(), "Cannot still be making old regions parseable.");
      break;
    case MARKING:
      assert(_state == BOOTSTRAPPING, "Must have finished bootstrapping before marking, state is '%s'", state_name(_state));
      assert(heap->young_generation()->old_gen_task_queues() != nullptr, "Young generation needs old mark queues.");
      assert(heap->is_concurrent_old_mark_in_progress(), "Should be marking old now.");
      break;
    case WAITING_FOR_EVAC:
      assert(_state == MARKING, "Cannot have old collection candidates without first marking, state is '%s'", state_name(_state));
      assert(_old_heuristics->unprocessed_old_collection_candidates() > 0, "Must have collection candidates here.");
      break;
    case WAITING_FOR_FILL:
      assert(_state == MARKING || _state == WAITING_FOR_EVAC, "Cannot begin filling without first marking or evacuating, state is '%s'", state_name(_state));
      assert(_old_heuristics->unprocessed_old_collection_candidates() > 0, "Cannot wait for fill without something to fill.");
      break;
    default:
      fatal("Unknown new state");
  }
}
#endif

ShenandoahHeuristics* ShenandoahOldGeneration::initialize_heuristics(ShenandoahMode* gc_mode) {
  assert(ShenandoahOldGCHeuristics != nullptr, "ShenandoahOldGCHeuristics should not be unset");
  ShenandoahHeuristics* trigger;
  if (strcmp(ShenandoahOldGCHeuristics, "static") == 0) {
    trigger = new ShenandoahStaticHeuristics(this);
  } else if (strcmp(ShenandoahOldGCHeuristics, "adaptive") == 0) {
    trigger = new ShenandoahAdaptiveHeuristics(this);
  } else if (strcmp(ShenandoahOldGCHeuristics, "compact") == 0) {
    trigger = new ShenandoahCompactHeuristics(this);
  } else {
    vm_exit_during_initialization("Unknown -XX:ShenandoahOldGCHeuristics option (must be one of: static, adaptive, compact)");
    ShouldNotReachHere();
    return nullptr;
  }
  trigger->set_guaranteed_gc_interval(ShenandoahGuaranteedOldGCInterval);
  _old_heuristics = new ShenandoahOldHeuristics(this, trigger);
  _heuristics = _old_heuristics;
  return _heuristics;
}

void ShenandoahOldGeneration::record_success_concurrent(bool abbreviated) {
  heuristics()->record_success_concurrent(abbreviated);
  ShenandoahHeap::heap()->shenandoah_policy()->record_success_old();
}<|MERGE_RESOLUTION|>--- conflicted
+++ resolved
@@ -345,11 +345,7 @@
     heap->free_set()->prepare_to_rebuild(cset_young_regions, cset_old_regions);
     // This is just old-gen completion.  No future budgeting required here.  The only reason to rebuild the freeset here
     // is in case there was any immediate old garbage identified.
-<<<<<<< HEAD
-    heap->free_set()->rebuild(0);
-=======
     heap->free_set()->rebuild();
->>>>>>> 30415b40
   }
 }
 
