/*
 * Copyright Amazon.com Inc. or its affiliates. All Rights Reserved.
 * DO NOT ALTER OR REMOVE COPYRIGHT NOTICES OR THIS FILE HEADER.
 *
 * This code is free software; you can redistribute it and/or modify it
 * under the terms of the GNU General Public License version 2 only, as
 * published by the Free Software Foundation.
 *
 * This code is distributed in the hope that it will be useful, but WITHOUT
 * ANY WARRANTY; without even the implied warranty of MERCHANTABILITY or
 * FITNESS FOR A PARTICULAR PURPOSE.  See the GNU General Public License
 * version 2 for more details (a copy is included in the LICENSE file that
 * accompanied this code).
 *
 * You should have received a copy of the GNU General Public License version
 * 2 along with this work; if not, write to the Free Software Foundation,
 * Inc., 51 Franklin St, Fifth Floor, Boston, MA 02110-1301 USA.
 *
 * Please contact Oracle, 500 Oracle Parkway, Redwood Shores, CA 94065 USA
 * or visit www.oracle.com if you need additional information or have any
 * questions.
 *
 */


#include "precompiled.hpp"

#include "gc/shared/strongRootsScope.hpp"
#include "gc/shenandoah/shenandoahCollectorPolicy.hpp"
#include "gc/shenandoah/heuristics/shenandoahAdaptiveHeuristics.hpp"
#include "gc/shenandoah/heuristics/shenandoahAggressiveHeuristics.hpp"
#include "gc/shenandoah/heuristics/shenandoahCompactHeuristics.hpp"
#include "gc/shenandoah/heuristics/shenandoahOldHeuristics.hpp"
#include "gc/shenandoah/heuristics/shenandoahStaticHeuristics.hpp"
#include "gc/shenandoah/shenandoahAsserts.hpp"
#include "gc/shenandoah/shenandoahFreeSet.hpp"
#include "gc/shenandoah/shenandoahHeap.hpp"
#include "gc/shenandoah/shenandoahHeap.inline.hpp"
#include "gc/shenandoah/shenandoahHeapRegion.hpp"
#include "gc/shenandoah/shenandoahMarkClosures.hpp"
#include "gc/shenandoah/shenandoahMark.inline.hpp"
#include "gc/shenandoah/shenandoahMonitoringSupport.hpp"
#include "gc/shenandoah/shenandoahOldGeneration.hpp"
#include "gc/shenandoah/shenandoahOopClosures.inline.hpp"
#include "gc/shenandoah/shenandoahReferenceProcessor.hpp"
#include "gc/shenandoah/shenandoahStringDedup.hpp"
#include "gc/shenandoah/shenandoahUtils.hpp"
#include "gc/shenandoah/shenandoahWorkerPolicy.hpp"
#include "gc/shenandoah/shenandoahYoungGeneration.hpp"
#include "prims/jvmtiTagMap.hpp"
#include "runtime/threads.hpp"
#include "utilities/events.hpp"

class ShenandoahFlushAllSATB : public ThreadClosure {
private:
  SATBMarkQueueSet& _satb_qset;

public:
  explicit ShenandoahFlushAllSATB(SATBMarkQueueSet& satb_qset) :
    _satb_qset(satb_qset) {}

  void do_thread(Thread* thread) {
    // Transfer any partial buffer to the qset for completed buffer processing.
    _satb_qset.flush_queue(ShenandoahThreadLocalData::satb_mark_queue(thread));
  }
};

class ShenandoahProcessOldSATB : public SATBBufferClosure {
private:
  ShenandoahObjToScanQueue*       _queue;
  ShenandoahHeap*                 _heap;
  ShenandoahMarkingContext* const _mark_context;
  size_t                          _trashed_oops;

public:
  explicit ShenandoahProcessOldSATB(ShenandoahObjToScanQueue* q) :
    _queue(q),
    _heap(ShenandoahHeap::heap()),
    _mark_context(_heap->marking_context()),
    _trashed_oops(0) {}

  void do_buffer(void** buffer, size_t size) {
    assert(size == 0 || !_heap->has_forwarded_objects() || _heap->is_concurrent_old_mark_in_progress(), "Forwarded objects are not expected here");
    for (size_t i = 0; i < size; ++i) {
      oop *p = (oop *) &buffer[i];
      ShenandoahHeapRegion* region = _heap->heap_region_containing(*p);
      if (region->is_old() && region->is_active()) {
          ShenandoahMark::mark_through_ref<oop, OLD>(p, _queue, nullptr, _mark_context, false);
      } else {
        _trashed_oops++;
      }
    }
  }

  size_t trashed_oops() {
    return _trashed_oops;
  }
};

class ShenandoahPurgeSATBTask : public WorkerTask {
private:
  ShenandoahObjToScanQueueSet* _mark_queues;
  volatile size_t             _trashed_oops;

public:
  explicit ShenandoahPurgeSATBTask(ShenandoahObjToScanQueueSet* queues) :
    WorkerTask("Purge SATB"),
    _mark_queues(queues),
    _trashed_oops(0) {
    Threads::change_thread_claim_token();
  }

  ~ShenandoahPurgeSATBTask() {
    if (_trashed_oops > 0) {
      log_info(gc)("Purged " SIZE_FORMAT " oops from old generation SATB buffers", _trashed_oops);
    }
  }

  void work(uint worker_id) {
    ShenandoahParallelWorkerSession worker_session(worker_id);
    ShenandoahSATBMarkQueueSet &satb_queues = ShenandoahBarrierSet::satb_mark_queue_set();
    ShenandoahFlushAllSATB flusher(satb_queues);
    Threads::possibly_parallel_threads_do(true /* is_par */, &flusher);

    ShenandoahObjToScanQueue* mark_queue = _mark_queues->queue(worker_id);
    ShenandoahProcessOldSATB processor(mark_queue);
    while (satb_queues.apply_closure_to_completed_buffer(&processor)) {}

    Atomic::add(&_trashed_oops, processor.trashed_oops());
  }
};

class ShenandoahConcurrentCoalesceAndFillTask : public WorkerTask {
private:
  uint                    _nworkers;
  ShenandoahHeapRegion**  _coalesce_and_fill_region_array;
  uint                    _coalesce_and_fill_region_count;
  volatile bool           _is_preempted;

public:
  ShenandoahConcurrentCoalesceAndFillTask(uint nworkers,
                                          ShenandoahHeapRegion** coalesce_and_fill_region_array,
                                          uint region_count) :
    WorkerTask("Shenandoah Concurrent Coalesce and Fill"),
    _nworkers(nworkers),
    _coalesce_and_fill_region_array(coalesce_and_fill_region_array),
    _coalesce_and_fill_region_count(region_count),
    _is_preempted(false) {
  }

  void work(uint worker_id) {
    for (uint region_idx = worker_id; region_idx < _coalesce_and_fill_region_count; region_idx += _nworkers) {
      ShenandoahHeapRegion* r = _coalesce_and_fill_region_array[region_idx];
      if (r->is_humongous()) {
        // There is only one object in this region and it is not garbage,
        // so no need to coalesce or fill.
        continue;
      }

      if (!r->oop_fill_and_coalesce()) {
        // Coalesce and fill has been preempted
        Atomic::store(&_is_preempted, true);
        return;
      }
    }
  }

  // Value returned from is_completed() is only valid after all worker thread have terminated.
  bool is_completed() {
    return !Atomic::load(&_is_preempted);
  }
};

ShenandoahOldGeneration::ShenandoahOldGeneration(uint max_queues, size_t max_capacity, size_t soft_max_capacity)
  : ShenandoahGeneration(OLD, max_queues, max_capacity, soft_max_capacity),
    _coalesce_and_fill_region_array(NEW_C_HEAP_ARRAY(ShenandoahHeapRegion*, ShenandoahHeap::heap()->num_regions(), mtGC)),
    _state(IDLE),
    _growth_before_compaction(INITIAL_GROWTH_BEFORE_COMPACTION)
{
  _live_bytes_after_last_mark = ShenandoahHeap::heap()->capacity() * INITIAL_LIVE_FRACTION / FRACTIONAL_DENOMINATOR;
  // Always clear references for old generation
  ref_processor()->set_soft_reference_policy(true);
}

<<<<<<< HEAD
size_t ShenandoahOldGeneration::get_live_bytes_after_last_mark() const {
  return _live_bytes_after_last_mark;
}

void ShenandoahOldGeneration::set_live_bytes_after_last_mark(size_t bytes) {
  _live_bytes_after_last_mark = bytes;
  if (_growth_before_compaction > MINIMUM_GROWTH_BEFORE_COMPACTION) {
    _growth_before_compaction /= 2;
  }
}

size_t ShenandoahOldGeneration::usage_trigger_threshold() const {
  size_t result = _live_bytes_after_last_mark + (_live_bytes_after_last_mark * _growth_before_compaction) / FRACTIONAL_DENOMINATOR;
  return result;
}


const char* ShenandoahOldGeneration::name() const {
  return "OLD";
}

=======
>>>>>>> 7df41365
bool ShenandoahOldGeneration::contains(ShenandoahHeapRegion* region) const {
  // TODO: Should this be region->is_old() instead?
  return !region->is_young();
}

void ShenandoahOldGeneration::parallel_heap_region_iterate(ShenandoahHeapRegionClosure* cl) {
  ShenandoahGenerationRegionClosure<OLD> old_regions(cl);
  ShenandoahHeap::heap()->parallel_heap_region_iterate(&old_regions);
}

void ShenandoahOldGeneration::heap_region_iterate(ShenandoahHeapRegionClosure* cl) {
  ShenandoahGenerationRegionClosure<OLD> old_regions(cl);
  ShenandoahHeap::heap()->heap_region_iterate(&old_regions);
}

void ShenandoahOldGeneration::set_concurrent_mark_in_progress(bool in_progress) {
  ShenandoahHeap::heap()->set_concurrent_old_mark_in_progress(in_progress);
}

bool ShenandoahOldGeneration::is_concurrent_mark_in_progress() {
  return ShenandoahHeap::heap()->is_concurrent_old_mark_in_progress();
}

void ShenandoahOldGeneration::cancel_marking() {
  if (is_concurrent_mark_in_progress()) {
    log_info(gc)("Abandon SATB buffers");
    ShenandoahBarrierSet::satb_mark_queue_set().abandon_partial_marking();
  }

  ShenandoahGeneration::cancel_marking();
}

void ShenandoahOldGeneration::prepare_gc() {
  // Make the old generation regions parseable, so they can be safely
  // scanned when looking for objects in memory indicated by dirty cards.
  if (entry_coalesce_and_fill()) {
    // Now that we have made the old generation parseable, it is safe to reset the mark bitmap.
    static const char* msg = "Concurrent reset (OLD)";
    ShenandoahConcurrentPhase gc_phase(msg, ShenandoahPhaseTimings::conc_reset_old);
    ShenandoahWorkerScope scope(ShenandoahHeap::heap()->workers(),
                                ShenandoahWorkerPolicy::calc_workers_for_conc_reset(),
                                msg);
    ShenandoahGeneration::prepare_gc();
  }
  // Else, coalesce-and-fill has been preempted and we'll finish that effort in the future.  Do not invoke
  // ShenandoahGeneration::prepare_gc() until coalesce-and-fill is done because it resets the mark bitmap
  // and invokes set_mark_incomplete().  Coalesce-and-fill depends on the mark bitmap.
}

bool ShenandoahOldGeneration::entry_coalesce_and_fill() {
  ShenandoahHeap* const heap = ShenandoahHeap::heap();

  static const char* msg = "Coalescing and filling (OLD)";
  ShenandoahConcurrentPhase gc_phase(msg, ShenandoahPhaseTimings::coalesce_and_fill);

  // TODO: I don't think we're using these concurrent collection counters correctly.
  TraceCollectorStats tcs(heap->monitoring_support()->concurrent_collection_counters());
  EventMark em("%s", msg);
  ShenandoahWorkerScope scope(heap->workers(),
                              ShenandoahWorkerPolicy::calc_workers_for_conc_marking(),
                              msg);

  return coalesce_and_fill();
}

bool ShenandoahOldGeneration::coalesce_and_fill() {
  ShenandoahHeap* const heap = ShenandoahHeap::heap();
  heap->set_prepare_for_old_mark_in_progress(true);
  transition_to(FILLING);

  ShenandoahOldHeuristics* old_heuristics = heap->old_heuristics();
  WorkerThreads* workers = heap->workers();
  uint nworkers = workers->active_workers();

  log_debug(gc)("Starting (or resuming) coalesce-and-fill of old heap regions");

  // This code will see the same set of regions to fill on each resumption as it did
  // on the initial run. That's okay because each region keeps track of its own coalesce
  // and fill state. Regions that were filled on a prior attempt will not try to fill again.
  uint coalesce_and_fill_regions_count = old_heuristics->get_coalesce_and_fill_candidates(_coalesce_and_fill_region_array);
  assert(coalesce_and_fill_regions_count <= heap->num_regions(), "Sanity");
  ShenandoahConcurrentCoalesceAndFillTask task(nworkers, _coalesce_and_fill_region_array, coalesce_and_fill_regions_count);

  workers->run_task(&task);
  if (task.is_completed()) {
    // Remember that we're done with coalesce-and-fill.
    heap->set_prepare_for_old_mark_in_progress(false);
    old_heuristics->abandon_collection_candidates();
    transition_to(BOOTSTRAPPING);
    return true;
  } else {
    log_debug(gc)("Suspending coalesce-and-fill of old heap regions");
    // Otherwise, we got preempted before the work was done.
    return false;
  }
}

void ShenandoahOldGeneration::transfer_pointers_from_satb() {
  ShenandoahHeap* heap = ShenandoahHeap::heap();
  shenandoah_assert_safepoint();
  assert(heap->is_concurrent_old_mark_in_progress(), "Only necessary during old marking.");
  log_info(gc)("Transfer SATB buffers");
  uint nworkers = heap->workers()->active_workers();
  StrongRootsScope scope(nworkers);

  ShenandoahPurgeSATBTask purge_satb_task(task_queues());
  heap->workers()->run_task(&purge_satb_task);
}

bool ShenandoahOldGeneration::contains(oop obj) const {
  return ShenandoahHeap::heap()->is_in_old(obj);
}

void ShenandoahOldGeneration::prepare_regions_and_collection_set(bool concurrent) {
  ShenandoahHeap* heap = ShenandoahHeap::heap();
  assert(!heap->is_full_gc_in_progress(), "Only for concurrent and degenerated GC");

  {
    ShenandoahGCPhase phase(concurrent ?
        ShenandoahPhaseTimings::final_update_region_states :
        ShenandoahPhaseTimings::degen_gc_final_update_region_states);
    ShenandoahFinalMarkUpdateRegionStateClosure cl(complete_marking_context());

    parallel_heap_region_iterate(&cl);
    heap->assert_pinned_region_status();
  }

  {
    // This doesn't actually choose a collection set, but prepares a list of
    // regions as 'candidates' for inclusion in a mixed collection.
    ShenandoahGCPhase phase(concurrent ?
        ShenandoahPhaseTimings::choose_cset :
        ShenandoahPhaseTimings::degen_gc_choose_cset);
    ShenandoahHeapLocker locker(heap->lock());
    heuristics()->choose_collection_set(nullptr, nullptr);
  }

  {
    // Though we did not choose a collection set above, we still may have
    // freed up immediate garbage regions so proceed with rebuilding the free set.
    ShenandoahGCPhase phase(concurrent ?
        ShenandoahPhaseTimings::final_rebuild_freeset :
        ShenandoahPhaseTimings::degen_gc_final_rebuild_freeset);
    ShenandoahHeapLocker locker(heap->lock());
    size_t cset_young_regions, cset_old_regions;
    heap->free_set()->prepare_to_rebuild(cset_young_regions, cset_old_regions);
    // This is just old-gen completion.  No future budgeting required here.  The only reason to rebuild the freeset here
    // is in case there was any immediate old garbage identified.
    heap->free_set()->rebuild(0);
  }
}

const char* ShenandoahOldGeneration::state_name(State state) {
  switch (state) {
    case IDLE:              return "Idle";
    case FILLING:           return "Coalescing";
    case BOOTSTRAPPING:     return "Bootstrapping";
    case MARKING:           return "Marking";
    case WAITING_FOR_EVAC:  return "Waiting for evacuation";
    case WAITING_FOR_FILL:  return "Waiting for fill";
    default:
      ShouldNotReachHere();
      return "Unknown";
  }
}

void ShenandoahOldGeneration::transition_to(State new_state) {
  if (_state != new_state) {
    log_info(gc)("Old generation transition from %s to %s", state_name(_state), state_name(new_state));
    validate_transition(new_state);
    _state = new_state;
  }
}

#ifdef ASSERT
// This diagram depicts the expected state transitions for marking the old generation
// and preparing for old collections. When a young generation cycle executes, the
// remembered set scan must visit objects in old regions. Visiting an object which
// has become dead on previous old cycles will result in crashes. To avoid visiting
// such objects, the remembered set scan will use the old generation mark bitmap when
// possible. It is _not_ possible to use the old generation bitmap when old marking
// is active (bitmap is not complete). For this reason, the old regions are made
// parseable _before_ the old generation bitmap is reset. The diagram does not depict
// global and full collections, both of which cancel any old generation activity.
//
//                              +-----------------+
//               +------------> |      IDLE       |
//               |   +--------> |                 |
//               |   |          +-----------------+
//               |   |            |
//               |   |            | Begin Old Mark
//               |   |            v
//               |   |          +-----------------+     +--------------------+
//               |   |          |     FILLING     | <-> |      YOUNG GC      |
//               |   |    +---> |                 |     | (RSet Uses Bitmap) |
//               |   |    |     +-----------------+     +--------------------+
//               |   |    |       |
//               |   |    |       | Reset Bitmap
//               |   |    |       v
//               |   |    |     +-----------------+
//               |   |    |     |    BOOTSTRAP    |
//               |   |    |     |                 |
//               |   |    |     +-----------------+
//               |   |    |       |
//               |   |    |       | Continue Marking
//               |   |    |       v
//               |   |    |     +-----------------+     +----------------------+
//               |   |    |     |    MARKING      | <-> |       YOUNG GC       |
//               |   +----|-----|                 |     | (RSet Parses Region) |
//               |        |     +-----------------+     +----------------------+
//               |        |       |
//               |        |       | Has Candidates
//               |        |       v
//               |        |     +-----------------+
//               |        |     |    WAITING FOR  |
//               +--------|---- |    EVACUATIONS  |
//                        |     +-----------------+
//                        |       |
//                        |       | All Candidates are Pinned
//                        |       v
//                        |     +-----------------+
//                        |     |    WAITING FOR  |
//                        +-----|    FILLING      |
//                              +-----------------+
//
void ShenandoahOldGeneration::validate_transition(State new_state) {
  ShenandoahHeap* heap = ShenandoahHeap::heap();
  switch (new_state) {
    case IDLE:
      // GC cancellation can send us back to IDLE from any state.
      assert(!heap->is_concurrent_old_mark_in_progress(), "Cannot become idle during old mark.");
      assert(!heap->mode()->is_generational() ||
             (_old_heuristics->unprocessed_old_collection_candidates() == 0), "Cannot become idle with collection candidates");
      assert(!heap->is_prepare_for_old_mark_in_progress(), "Cannot become idle while making old generation parseable.");
      assert(heap->young_generation()->old_gen_task_queues() == nullptr, "Cannot become idle when setup for bootstrapping.");
      break;
    case FILLING:
      assert(_state == IDLE || _state == WAITING_FOR_FILL, "Cannot begin filling without first completing evacuations, state is '%s'", state_name(_state));
      assert(heap->is_prepare_for_old_mark_in_progress(), "Should be preparing for old mark now.");
      break;
    case BOOTSTRAPPING:
      assert(_state == FILLING, "Cannot reset bitmap without making old regions parseable, state is '%s'", state_name(_state));
      assert(_old_heuristics->unprocessed_old_collection_candidates() == 0, "Cannot bootstrap with mixed collection candidates");
      assert(!heap->is_prepare_for_old_mark_in_progress(), "Cannot still be making old regions parseable.");
      break;
    case MARKING:
      assert(_state == BOOTSTRAPPING, "Must have finished bootstrapping before marking, state is '%s'", state_name(_state));
      assert(heap->young_generation()->old_gen_task_queues() != nullptr, "Young generation needs old mark queues.");
      assert(heap->is_concurrent_old_mark_in_progress(), "Should be marking old now.");
      break;
    case WAITING_FOR_EVAC:
      assert(_state == MARKING, "Cannot have old collection candidates without first marking, state is '%s'", state_name(_state));
      assert(_old_heuristics->unprocessed_old_collection_candidates() > 0, "Must have collection candidates here.");
      break;
    case WAITING_FOR_FILL:
      assert(_state == MARKING || _state == WAITING_FOR_EVAC, "Cannot begin filling without first marking or evacuating, state is '%s'", state_name(_state));
      assert(_old_heuristics->unprocessed_old_collection_candidates() > 0, "Cannot wait for fill without something to fill.");
      break;
    default:
      fatal("Unknown new state");
  }
}
#endif

ShenandoahHeuristics* ShenandoahOldGeneration::initialize_heuristics(ShenandoahMode* gc_mode) {
  assert(ShenandoahOldGCHeuristics != nullptr, "ShenandoahOldGCHeuristics should not be unset");
  ShenandoahHeuristics* trigger;
  if (strcmp(ShenandoahOldGCHeuristics, "static") == 0) {
    trigger = new ShenandoahStaticHeuristics(this);
  } else if (strcmp(ShenandoahOldGCHeuristics, "adaptive") == 0) {
    trigger = new ShenandoahAdaptiveHeuristics(this);
  } else if (strcmp(ShenandoahOldGCHeuristics, "compact") == 0) {
    trigger = new ShenandoahCompactHeuristics(this);
  } else {
    vm_exit_during_initialization("Unknown -XX:ShenandoahOldGCHeuristics option (must be one of: static, adaptive, compact)");
    ShouldNotReachHere();
    return nullptr;
  }
  trigger->set_guaranteed_gc_interval(ShenandoahGuaranteedOldGCInterval);
  _old_heuristics = new ShenandoahOldHeuristics(this, trigger);
  _heuristics = _old_heuristics;
  return _heuristics;
}

void ShenandoahOldGeneration::record_success_concurrent(bool abbreviated) {
  heuristics()->record_success_concurrent(abbreviated);
  ShenandoahHeap::heap()->shenandoah_policy()->record_success_old();
}<|MERGE_RESOLUTION|>--- conflicted
+++ resolved
@@ -182,7 +182,6 @@
   ref_processor()->set_soft_reference_policy(true);
 }
 
-<<<<<<< HEAD
 size_t ShenandoahOldGeneration::get_live_bytes_after_last_mark() const {
   return _live_bytes_after_last_mark;
 }
@@ -199,13 +198,6 @@
   return result;
 }
 
-
-const char* ShenandoahOldGeneration::name() const {
-  return "OLD";
-}
-
-=======
->>>>>>> 7df41365
 bool ShenandoahOldGeneration::contains(ShenandoahHeapRegion* region) const {
   // TODO: Should this be region->is_old() instead?
   return !region->is_young();
