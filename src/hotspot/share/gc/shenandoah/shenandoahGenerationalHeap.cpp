/*
 * Copyright Amazon.com Inc. or its affiliates. All Rights Reserved.
 * DO NOT ALTER OR REMOVE COPYRIGHT NOTICES OR THIS FILE HEADER.
 *
 * This code is free software; you can redistribute it and/or modify it
 * under the terms of the GNU General Public License version 2 only, as
 * published by the Free Software Foundation.
 *
 * This code is distributed in the hope that it will be useful, but WITHOUT
 * ANY WARRANTY; without even the implied warranty of MERCHANTABILITY or
 * FITNESS FOR A PARTICULAR PURPOSE.  See the GNU General Public License
 * version 2 for more details (a copy is included in the LICENSE file that
 * accompanied this code).
 *
 * You should have received a copy of the GNU General Public License version
 * 2 along with this work; if not, write to the Free Software Foundation,
 * Inc., 51 Franklin St, Fifth Floor, Boston, MA 02110-1301 USA.
 *
 * Please contact Oracle, 500 Oracle Parkway, Redwood Shores, CA 94065 USA
 * or visit www.oracle.com if you need additional information or have any
 * questions.
 *
 */

#include "precompiled.hpp"

#include "gc/shenandoah/shenandoahAgeCensus.hpp"
#include "gc/shenandoah/shenandoahCollectorPolicy.hpp"
#include "gc/shenandoah/shenandoahFreeSet.hpp"
#include "gc/shenandoah/shenandoahGenerationalControlThread.hpp"
#include "gc/shenandoah/shenandoahGenerationalEvacuationTask.hpp"
#include "gc/shenandoah/shenandoahGenerationalHeap.hpp"
#include "gc/shenandoah/shenandoahHeap.inline.hpp"
#include "gc/shenandoah/shenandoahHeapRegion.hpp"
#include "gc/shenandoah/shenandoahInitLogger.hpp"
#include "gc/shenandoah/shenandoahMemoryPool.hpp"
#include "gc/shenandoah/shenandoahMonitoringSupport.hpp"
#include "gc/shenandoah/shenandoahOldGeneration.hpp"
#include "gc/shenandoah/shenandoahOopClosures.inline.hpp"
#include "gc/shenandoah/shenandoahPhaseTimings.hpp"
#include "gc/shenandoah/shenandoahRegulatorThread.hpp"
#include "gc/shenandoah/shenandoahScanRemembered.inline.hpp"
#include "gc/shenandoah/shenandoahWorkerPolicy.hpp"
#include "gc/shenandoah/shenandoahYoungGeneration.hpp"
#include "gc/shenandoah/shenandoahUtils.hpp"
#include "logging/log.hpp"
#include "utilities/events.hpp"


class ShenandoahGenerationalInitLogger : public ShenandoahInitLogger {
public:
  static void print() {
    ShenandoahGenerationalInitLogger logger;
    logger.print_all();
  }

  void print_heap() override {
    ShenandoahInitLogger::print_heap();

    ShenandoahGenerationalHeap* heap = ShenandoahGenerationalHeap::heap();

    ShenandoahYoungGeneration* young = heap->young_generation();
    log_info(gc, init)("Young Generation Soft Size: " EXACTFMT, EXACTFMTARGS(young->soft_max_capacity()));
    log_info(gc, init)("Young Generation Max: " EXACTFMT, EXACTFMTARGS(young->max_capacity()));

    ShenandoahOldGeneration* old = heap->old_generation();
    log_info(gc, init)("Old Generation Soft Size: " EXACTFMT, EXACTFMTARGS(old->soft_max_capacity()));
    log_info(gc, init)("Old Generation Max: " EXACTFMT, EXACTFMTARGS(old->max_capacity()));
  }

protected:
  void print_gc_specific() override {
    ShenandoahInitLogger::print_gc_specific();

    ShenandoahGenerationalHeap* heap = ShenandoahGenerationalHeap::heap();
    log_info(gc, init)("Young Heuristics: %s", heap->young_generation()->heuristics()->name());
    log_info(gc, init)("Old Heuristics: %s", heap->old_generation()->heuristics()->name());
  }
};

size_t ShenandoahGenerationalHeap::calculate_min_plab() {
  return align_up(PLAB::min_size(), CardTable::card_size_in_words());
}

size_t ShenandoahGenerationalHeap::calculate_max_plab() {
  size_t MaxTLABSizeWords = ShenandoahHeapRegion::max_tlab_size_words();
  return align_down(MaxTLABSizeWords, CardTable::card_size_in_words());
}

// Returns size in bytes
size_t ShenandoahGenerationalHeap::unsafe_max_tlab_alloc(Thread *thread) const {
  return MIN2(ShenandoahHeapRegion::max_tlab_size_bytes(), young_generation()->available());
}

ShenandoahGenerationalHeap::ShenandoahGenerationalHeap(ShenandoahCollectorPolicy* policy) :
  ShenandoahHeap(policy),
  _age_census(nullptr),
  _min_plab_size(calculate_min_plab()),
  _max_plab_size(calculate_max_plab()),
  _regulator_thread(nullptr),
  _young_gen_memory_pool(nullptr),
  _old_gen_memory_pool(nullptr) {
  assert(is_aligned(_min_plab_size, CardTable::card_size_in_words()), "min_plab_size must be aligned");
  assert(is_aligned(_max_plab_size, CardTable::card_size_in_words()), "max_plab_size must be aligned");
}

void ShenandoahGenerationalHeap::post_initialize() {
  ShenandoahHeap::post_initialize();
  _age_census = new ShenandoahAgeCensus();
}

void ShenandoahGenerationalHeap::print_init_logger() const {
  ShenandoahGenerationalInitLogger logger;
  logger.print_all();
}

void ShenandoahGenerationalHeap::initialize_heuristics() {
  // Initialize global generation and heuristics even in generational mode.
  ShenandoahHeap::initialize_heuristics();

  // Max capacity is the maximum _allowed_ capacity. That is, the maximum allowed capacity
  // for old would be total heap - minimum capacity of young. This means the sum of the maximum
  // allowed for old and young could exceed the total heap size. It remains the case that the
  // _actual_ capacity of young + old = total.
  _generation_sizer.heap_size_changed(max_capacity());
  size_t initial_capacity_young = _generation_sizer.max_young_size();
  size_t max_capacity_young = _generation_sizer.max_young_size();
  size_t initial_capacity_old = max_capacity() - max_capacity_young;
  size_t max_capacity_old = max_capacity() - initial_capacity_young;

  _young_generation = new ShenandoahYoungGeneration(max_workers(), max_capacity_young, initial_capacity_young);
  _old_generation = new ShenandoahOldGeneration(max_workers(), max_capacity_old, initial_capacity_old);
  _young_generation->initialize_heuristics(mode());
  _old_generation->initialize_heuristics(mode());
}

void ShenandoahGenerationalHeap::initialize_serviceability() {
  assert(mode()->is_generational(), "Only for the generational mode");
  _young_gen_memory_pool = new ShenandoahYoungGenMemoryPool(this);
  _old_gen_memory_pool = new ShenandoahOldGenMemoryPool(this);
  cycle_memory_manager()->add_pool(_young_gen_memory_pool);
  cycle_memory_manager()->add_pool(_old_gen_memory_pool);
  stw_memory_manager()->add_pool(_young_gen_memory_pool);
  stw_memory_manager()->add_pool(_old_gen_memory_pool);
}

GrowableArray<MemoryPool*> ShenandoahGenerationalHeap::memory_pools() {
  assert(mode()->is_generational(), "Only for the generational mode");
  GrowableArray<MemoryPool*> memory_pools(2);
  memory_pools.append(_young_gen_memory_pool);
  memory_pools.append(_old_gen_memory_pool);
  return memory_pools;
}

void ShenandoahGenerationalHeap::initialize_controller() {
  auto control_thread = new ShenandoahGenerationalControlThread();
  _control_thread = control_thread;
  _regulator_thread = new ShenandoahRegulatorThread(control_thread);
}

void ShenandoahGenerationalHeap::gc_threads_do(ThreadClosure* tcl) const {
  if (!shenandoah_policy()->is_at_shutdown()) {
    ShenandoahHeap::gc_threads_do(tcl);
    tcl->do_thread(regulator_thread());
  }
}

void ShenandoahGenerationalHeap::stop() {
  regulator_thread()->stop();
  ShenandoahHeap::stop();
}

oop ShenandoahGenerationalHeap::evacuate_object(oop p, Thread* thread) {
  assert(thread == Thread::current(), "Expected thread parameter to be current thread.");
  if (ShenandoahThreadLocalData::is_oom_during_evac(thread)) {
    // This thread went through the OOM during evac protocol and it is safe to return
    // the forward pointer. It must not attempt to evacuate anymore.
    return ShenandoahBarrierSet::resolve_forwarded(p);
  }

  assert(ShenandoahThreadLocalData::is_evac_allowed(thread), "must be enclosed in oom-evac scope");

  ShenandoahHeapRegion* r = heap_region_containing(p);
  assert(!r->is_humongous(), "never evacuate humongous objects");

  ShenandoahAffiliation target_gen = r->affiliation();
  // gc_generation() can change asynchronously and should not be used here.
  assert(active_generation() != nullptr, "Error");
  if (active_generation()->is_young() && target_gen == YOUNG_GENERATION) {
    markWord mark = p->mark();
    if (mark.is_marked()) {
      // Already forwarded.
      return ShenandoahBarrierSet::resolve_forwarded(p);
    }

    if (mark.has_displaced_mark_helper()) {
      // We don't want to deal with MT here just to ensure we read the right mark word.
      // Skip the potential promotion attempt for this one.
    } else if (r->age() + mark.age() >= age_census()->tenuring_threshold()) {
      oop result = try_evacuate_object(p, thread, r, OLD_GENERATION);
      if (result != nullptr) {
        return result;
      }
      // If we failed to promote this aged object, we'll fall through to code below and evacuate to young-gen.
    }
  }
  return try_evacuate_object(p, thread, r, target_gen);
}

// try_evacuate_object registers the object and dirties the associated remembered set information when evacuating
// to OLD_GENERATION.
oop ShenandoahGenerationalHeap::try_evacuate_object(oop p, Thread* thread, ShenandoahHeapRegion* from_region,
                                        ShenandoahAffiliation target_gen) {
  bool alloc_from_lab = true;
  bool has_plab = false;
  HeapWord* copy = nullptr;
  size_t size = p->size();
  bool is_promotion = (target_gen == OLD_GENERATION) && from_region->is_young();

#ifdef ASSERT
  if (ShenandoahOOMDuringEvacALot &&
      (os::random() & 1) == 0) { // Simulate OOM every ~2nd slow-path call
    copy = nullptr;
  } else {
#endif
    if (UseTLAB) {
      switch (target_gen) {
        case YOUNG_GENERATION: {
          copy = allocate_from_gclab(thread, size);
          if ((copy == nullptr) && (size < ShenandoahThreadLocalData::gclab_size(thread))) {
            // GCLAB allocation failed because we are bumping up against the limit on young evacuation reserve.  Try resetting
            // the desired GCLAB size and retry GCLAB allocation to avoid cascading of shared memory allocations.
            ShenandoahThreadLocalData::set_gclab_size(thread, PLAB::min_size());
            copy = allocate_from_gclab(thread, size);
            // If we still get nullptr, we'll try a shared allocation below.
          }
          break;
        }
        case OLD_GENERATION: {
          PLAB* plab = ShenandoahThreadLocalData::plab(thread);
          if (plab != nullptr) {
            has_plab = true;
          }
          copy = allocate_from_plab(thread, size, is_promotion);
          if ((copy == nullptr) && (size < ShenandoahThreadLocalData::plab_size(thread)) &&
              ShenandoahThreadLocalData::plab_retries_enabled(thread)) {
            // PLAB allocation failed because we are bumping up against the limit on old evacuation reserve or because
            // the requested object does not fit within the current plab but the plab still has an "abundance" of memory,
            // where abundance is defined as >= ShenGenHeap::plab_min_size().  In the former case, we try shrinking the
            // desired PLAB size to the minimum and retry PLAB allocation to avoid cascading of shared memory allocations.
            if (plab->words_remaining() < plab_min_size()) {
              ShenandoahThreadLocalData::set_plab_size(thread, plab_min_size());
              copy = allocate_from_plab(thread, size, is_promotion);
              // If we still get nullptr, we'll try a shared allocation below.
              if (copy == nullptr) {
                // If retry fails, don't continue to retry until we have success (probably in next GC pass)
                ShenandoahThreadLocalData::disable_plab_retries(thread);
              }
            }
            // else, copy still equals nullptr.  this causes shared allocation below, preserving this plab for future needs.
          }
          break;
        }
        default: {
          ShouldNotReachHere();
          break;
        }
      }
    }

    if (copy == nullptr) {
      // If we failed to allocate in LAB, we'll try a shared allocation.
      if (!is_promotion || !has_plab || (size > PLAB::min_size())) {
        ShenandoahAllocRequest req = ShenandoahAllocRequest::for_shared_gc(size, target_gen, is_promotion);
        copy = allocate_memory(req);
        alloc_from_lab = false;
      }
      // else, we leave copy equal to nullptr, signaling a promotion failure below if appropriate.
      // We choose not to promote objects smaller than PLAB::min_size() by way of shared allocations, as this is too
      // costly.  Instead, we'll simply "evacuate" to young-gen memory (using a GCLAB) and will promote in a future
      // evacuation pass.  This condition is denoted by: is_promotion && has_plab && (size <= PLAB::min_size())
    }
#ifdef ASSERT
  }
#endif

  if (copy == nullptr) {
    if (target_gen == OLD_GENERATION) {
      if (from_region->is_young()) {
        // Signal that promotion failed. Will evacuate this old object somewhere in young gen.
        old_generation()->handle_failed_promotion(thread, size);
        return nullptr;
      } else {
        // Remember that evacuation to old gen failed. We'll want to trigger a full gc to recover from this
        // after the evacuation threads have finished.
        old_generation()->handle_failed_evacuation();
      }
    }

    control_thread()->handle_alloc_failure_evac(size);

    oom_evac_handler()->handle_out_of_memory_during_evacuation();

    return ShenandoahBarrierSet::resolve_forwarded(p);
  }

  // Copy the object:
  evac_tracker()->begin_evacuation(thread, size * HeapWordSize);
  Copy::aligned_disjoint_words(cast_from_oop<HeapWord*>(p), copy, size);

  oop copy_val = cast_to_oop(copy);

  if (target_gen == YOUNG_GENERATION && is_aging_cycle()) {
    ShenandoahHeap::increase_object_age(copy_val, from_region->age() + 1);
  }

  // Try to install the new forwarding pointer.
  oop result = ShenandoahForwarding::try_update_forwardee(p, copy_val);
  if (result == copy_val) {
    // Successfully evacuated. Our copy is now the public one!
    ContinuationGCSupport::relativize_stack_chunk(copy_val);

    evac_tracker()->end_evacuation(thread, size * HeapWordSize);
    if (target_gen == OLD_GENERATION) {
      old_generation()->handle_evacuation(copy, size, from_region->is_young());
    } else {
      // When copying to the old generation above, we don't care
      // about recording object age in the census stats.
      assert(target_gen == YOUNG_GENERATION, "Error");
      // We record this census only when simulating pre-adaptive tenuring behavior, or
      // when we have been asked to record the census at evacuation rather than at mark
      if (ShenandoahGenerationalCensusAtEvac || !ShenandoahGenerationalAdaptiveTenuring) {
        evac_tracker()->record_age(thread, size * HeapWordSize, ShenandoahHeap::get_object_age(copy_val));
      }
    }
    shenandoah_assert_correct(nullptr, copy_val);
    return copy_val;
  }  else {
    // Failed to evacuate. We need to deal with the object that is left behind. Since this
    // new allocation is certainly after TAMS, it will be considered live in the next cycle.
    // But if it happens to contain references to evacuated regions, those references would
    // not get updated for this stale copy during this cycle, and we will crash while scanning
    // it the next cycle.
    if (alloc_from_lab) {
      // For LAB allocations, it is enough to rollback the allocation ptr. Either the next
      // object will overwrite this stale copy, or the filler object on LAB retirement will
      // do this.
      switch (target_gen) {
        case YOUNG_GENERATION: {
          ShenandoahThreadLocalData::gclab(thread)->undo_allocation(copy, size);
          break;
        }
        case OLD_GENERATION: {
          ShenandoahThreadLocalData::plab(thread)->undo_allocation(copy, size);
          if (is_promotion) {
            ShenandoahThreadLocalData::subtract_from_plab_promoted(thread, size * HeapWordSize);
          }
          break;
        }
        default: {
          ShouldNotReachHere();
          break;
        }
      }
    } else {
      // For non-LAB allocations, we have no way to retract the allocation, and
      // have to explicitly overwrite the copy with the filler object. With that overwrite,
      // we have to keep the fwdptr initialized and pointing to our (stale) copy.
      assert(size >= ShenandoahHeap::min_fill_size(), "previously allocated object known to be larger than min_size");
      fill_with_object(copy, size);
      shenandoah_assert_correct(nullptr, copy_val);
      // For non-LAB allocations, the object has already been registered
    }
    shenandoah_assert_correct(nullptr, result);
    return result;
  }
}

inline HeapWord* ShenandoahGenerationalHeap::allocate_from_plab(Thread* thread, size_t size, bool is_promotion) {
  assert(UseTLAB, "TLABs should be enabled");

  PLAB* plab = ShenandoahThreadLocalData::plab(thread);
  HeapWord* obj;

  if (plab == nullptr) {
    assert(!thread->is_Java_thread() && !thread->is_Worker_thread(), "Performance: thread should have PLAB: %s", thread->name());
    // No PLABs in this thread, fallback to shared allocation
    return nullptr;
  } else if (is_promotion && !ShenandoahThreadLocalData::allow_plab_promotions(thread)) {
    return nullptr;
  }
  // if plab->word_size() <= 0, thread's plab not yet initialized for this pass, so allow_plab_promotions() is not trustworthy
  obj = plab->allocate(size);
  if ((obj == nullptr) && (plab->words_remaining() < plab_min_size())) {
    // allocate_from_plab_slow will establish allow_plab_promotions(thread) for future invocations
    obj = allocate_from_plab_slow(thread, size, is_promotion);
  }
  // if plab->words_remaining() >= ShenGenHeap::heap()->plab_min_size(), just return nullptr so we can use a shared allocation
  if (obj == nullptr) {
    return nullptr;
  }

  if (is_promotion) {
    ShenandoahThreadLocalData::add_to_plab_promoted(thread, size * HeapWordSize);
  }
  return obj;
}

// Establish a new PLAB and allocate size HeapWords within it.
HeapWord* ShenandoahGenerationalHeap::allocate_from_plab_slow(Thread* thread, size_t size, bool is_promotion) {
  // New object should fit the PLAB size

  assert(mode()->is_generational(), "PLABs only relevant to generational GC");
  const size_t plab_min_size = this->plab_min_size();
  // PLABs are aligned to card boundaries to avoid synchronization with concurrent
  // allocations in other PLABs.
  const size_t min_size = (size > plab_min_size)? align_up(size, CardTable::card_size_in_words()): plab_min_size;

  // Figure out size of new PLAB, using value determined at last refill.
  size_t cur_size = ShenandoahThreadLocalData::plab_size(thread);
  if (cur_size == 0) {
    cur_size = plab_min_size;
  }

  // Expand aggressively, doubling at each refill in this epoch, ceiling at plab_max_size()
  size_t future_size = MIN2(cur_size * 2, plab_max_size());
  // Doubling, starting at a card-multiple, should give us a card-multiple. (Ceiling and floor
  // are card multiples.)
  assert(is_aligned(future_size, CardTable::card_size_in_words()), "Card multiple by construction, future_size: " SIZE_FORMAT
          ", card_size: " SIZE_FORMAT ", cur_size: " SIZE_FORMAT ", max: " SIZE_FORMAT,
         future_size, (size_t) CardTable::card_size_in_words(), cur_size, plab_max_size());

  // Record new heuristic value even if we take any shortcut. This captures
  // the case when moderately-sized objects always take a shortcut. At some point,
  // heuristics should catch up with them.  Note that the requested cur_size may
  // not be honored, but we remember that this is the preferred size.
  log_debug(gc, free)("Set new PLAB size: " SIZE_FORMAT, future_size);
  ShenandoahThreadLocalData::set_plab_size(thread, future_size);
  if (cur_size < size) {
    // The PLAB to be allocated is still not large enough to hold the object. Fall back to shared allocation.
    // This avoids retiring perfectly good PLABs in order to represent a single large object allocation.
    log_debug(gc, free)("Current PLAB size (" SIZE_FORMAT ") is too small for " SIZE_FORMAT, cur_size, size);
    return nullptr;
  }

  // Retire current PLAB, and allocate a new one.
  PLAB* plab = ShenandoahThreadLocalData::plab(thread);
  if (plab->words_remaining() < plab_min_size) {
    // Retire current PLAB. This takes care of any PLAB book-keeping.
    // retire_plab() registers the remnant filler object with the remembered set scanner without a lock.
    // Since PLABs are card-aligned, concurrent registrations in other PLABs don't interfere.
    retire_plab(plab, thread);

    size_t actual_size = 0;
    HeapWord* plab_buf = allocate_new_plab(min_size, cur_size, &actual_size);
    if (plab_buf == nullptr) {
      if (min_size == plab_min_size) {
        // Disable PLAB promotions for this thread because we cannot even allocate a minimal PLAB. This allows us
        // to fail faster on subsequent promotion attempts.
        ShenandoahThreadLocalData::disable_plab_promotions(thread);
      }
      return nullptr;
    } else {
      ShenandoahThreadLocalData::enable_plab_retries(thread);
    }
    // Since the allocated PLAB may have been down-sized for alignment, plab->allocate(size) below may still fail.
    if (ZeroTLAB) {
      // ... and clear it.
      Copy::zero_to_words(plab_buf, actual_size);
    } else {
      // ...and zap just allocated object.
#ifdef ASSERT
      // Skip mangling the space corresponding to the object header to
      // ensure that the returned space is not considered parsable by
      // any concurrent GC thread.
      size_t hdr_size = oopDesc::header_size();
      Copy::fill_to_words(plab_buf + hdr_size, actual_size - hdr_size, badHeapWordVal);
#endif // ASSERT
    }
    assert(is_aligned(actual_size, CardTable::card_size_in_words()), "Align by design");
    plab->set_buf(plab_buf, actual_size);
    if (is_promotion && !ShenandoahThreadLocalData::allow_plab_promotions(thread)) {
      return nullptr;
    }
    return plab->allocate(size);
  } else {
    // If there's still at least min_size() words available within the current plab, don't retire it.  Let's nibble
    // away on this plab as long as we can.  Meanwhile, return nullptr to force this particular allocation request
    // to be satisfied with a shared allocation.  By packing more promotions into the previously allocated PLAB, we
    // reduce the likelihood of evacuation failures, and we reduce the need for downsizing our PLABs.
    return nullptr;
  }
}

HeapWord* ShenandoahGenerationalHeap::allocate_new_plab(size_t min_size, size_t word_size, size_t* actual_size) {
  // Align requested sizes to card-sized multiples.  Align down so that we don't violate max size of TLAB.
  assert(is_aligned(min_size, CardTable::card_size_in_words()), "Align by design");
  assert(word_size >= min_size, "Requested PLAB is too small");

  ShenandoahAllocRequest req = ShenandoahAllocRequest::for_plab(min_size, word_size);
  // Note that allocate_memory() sets a thread-local flag to prohibit further promotions by this thread
  // if we are at risk of infringing on the old-gen evacuation budget.
  HeapWord* res = allocate_memory(req);
  if (res != nullptr) {
    *actual_size = req.actual_size();
  } else {
    *actual_size = 0;
  }
  assert(is_aligned(res, CardTable::card_size_in_words()), "Align by design");
  return res;
}

void ShenandoahGenerationalHeap::retire_plab(PLAB* plab, Thread* thread) {
  // We don't enforce limits on plab evacuations.  We let it consume all available old-gen memory in order to reduce
  // probability of an evacuation failure.  We do enforce limits on promotion, to make sure that excessive promotion
  // does not result in an old-gen evacuation failure.  Note that a failed promotion is relatively harmless.  Any
  // object that fails to promote in the current cycle will be eligible for promotion in a subsequent cycle.

  // When the plab was instantiated, its entirety was treated as if the entire buffer was going to be dedicated to
  // promotions.  Now that we are retiring the buffer, we adjust for the reality that the plab is not entirely promotions.
  //  1. Some of the plab may have been dedicated to evacuations.
  //  2. Some of the plab may have been abandoned due to waste (at the end of the plab).
  size_t not_promoted =
          ShenandoahThreadLocalData::get_plab_actual_size(thread) - ShenandoahThreadLocalData::get_plab_promoted(thread);
  ShenandoahThreadLocalData::reset_plab_promoted(thread);
  ShenandoahThreadLocalData::set_plab_actual_size(thread, 0);
  if (not_promoted > 0) {
    old_generation()->unexpend_promoted(not_promoted);
  }
  const size_t original_waste = plab->waste();
  HeapWord* const top = plab->top();

  // plab->retire() overwrites unused memory between plab->top() and plab->hard_end() with a dummy object to make memory parsable.
  // It adds the size of this unused memory, in words, to plab->waste().
  plab->retire();
  if (top != nullptr && plab->waste() > original_waste && is_in_old(top)) {
    // If retiring the plab created a filler object, then we need to register it with our card scanner so it can
    // safely walk the region backing the plab.
    log_debug(gc)("retire_plab() is registering remnant of size " SIZE_FORMAT " at " PTR_FORMAT,
                  plab->waste() - original_waste, p2i(top));
    old_generation()->card_scan()->register_object_without_lock(top);
  }
}

void ShenandoahGenerationalHeap::retire_plab(PLAB* plab) {
  Thread* thread = Thread::current();
  retire_plab(plab, thread);
}

ShenandoahGenerationalHeap::TransferResult ShenandoahGenerationalHeap::balance_generations() {
  shenandoah_assert_heaplocked_or_safepoint();

  ShenandoahOldGeneration* old_gen = old_generation();
  const ssize_t old_region_balance = old_gen->get_region_balance();
  old_gen->set_region_balance(0);

  if (old_region_balance > 0) {
    const auto old_region_surplus = checked_cast<size_t>(old_region_balance);
    const bool success = generation_sizer()->transfer_to_young(old_region_surplus);
    return TransferResult {
      success, old_region_surplus, "young"
    };
  }

  if (old_region_balance < 0) {
    const auto old_region_deficit = checked_cast<size_t>(-old_region_balance);
    const bool success = generation_sizer()->transfer_to_old(old_region_deficit);
    if (!success) {
      old_gen->handle_failed_transfer();
    }
    return TransferResult {
      success, old_region_deficit, "old"
    };
  }

  return TransferResult {true, 0, "none"};
}

// Make sure old-generation is large enough, but no larger than is necessary, to hold mixed evacuations
// and promotions, if we anticipate either. Any deficit is provided by the young generation, subject to
// xfer_limit, and any surplus is transferred to the young generation.
// xfer_limit is the maximum we're able to transfer from young to old.
void ShenandoahGenerationalHeap::compute_old_generation_balance(size_t old_xfer_limit, size_t old_cset_regions) {

  // We can limit the old reserve to the size of anticipated promotions:
  // max_old_reserve is an upper bound on memory evacuated from old and promoted to old,
  // clamped by the old generation space available.
  //
  // Here's the algebra.
  // Let SOEP = ShenandoahOldEvacRatioPercent,
  //     OE = old evac,
  //     YE = young evac, and
  //     TE = total evac = OE + YE
  // By definition:
  //            SOEP/100 = OE/TE
  //                     = OE/(OE+YE)
  //  => SOEP/(100-SOEP) = OE/((OE+YE)-OE)      // componendo-dividendo: If a/b = c/d, then a/(b-a) = c/(d-c)
  //                     = OE/YE
  //  =>              OE = YE*SOEP/(100-SOEP)

  // We have to be careful in the event that SOEP is set to 100 by the user.
  assert(ShenandoahOldEvacRatioPercent <= 100, "Error");
  const size_t old_available = old_generation()->available();
  // The free set will reserve this amount of memory to hold young evacuations
  const size_t young_reserve = (young_generation()->max_capacity() * ShenandoahEvacReserve) / 100;

  // In the case that ShenandoahOldEvacRatioPercent equals 100, max_old_reserve is limited only by xfer_limit.

  const size_t bound_on_old_reserve = old_available + old_xfer_limit + young_reserve;
  const size_t max_old_reserve = (ShenandoahOldEvacRatioPercent == 100)?
                                 bound_on_old_reserve: MIN2((young_reserve * ShenandoahOldEvacRatioPercent) / (100 - ShenandoahOldEvacRatioPercent),
                                                            bound_on_old_reserve);

  const size_t region_size_bytes = ShenandoahHeapRegion::region_size_bytes();

  // Decide how much old space we should reserve for a mixed collection
  size_t reserve_for_mixed = 0;
  if (old_generation()->has_unprocessed_collection_candidates()) {
    // We want this much memory to be unfragmented in order to reliably evacuate old.  This is conservative because we
    // may not evacuate the entirety of unprocessed candidates in a single mixed evacuation.
    const size_t max_evac_need = (size_t)
            (old_generation()->unprocessed_collection_candidates_live_memory() * ShenandoahOldEvacWaste);
    assert(old_available >= old_generation()->free_unaffiliated_regions() * region_size_bytes,
           "Unaffiliated available must be less than total available");
    const size_t old_fragmented_available =
            old_available - old_generation()->free_unaffiliated_regions() * region_size_bytes;
    reserve_for_mixed = max_evac_need + old_fragmented_available;
    if (reserve_for_mixed > max_old_reserve) {
      reserve_for_mixed = max_old_reserve;
    }
  }

  // Decide how much space we should reserve for promotions from young
  size_t reserve_for_promo = 0;
  const size_t promo_load = old_generation()->get_promotion_potential();
  const bool doing_promotions = promo_load > 0;
  if (doing_promotions) {
    // We're promoting and have a bound on the maximum amount that can be promoted
    assert(max_old_reserve >= reserve_for_mixed, "Sanity");
    const size_t available_for_promotions = max_old_reserve - reserve_for_mixed;
    reserve_for_promo = MIN2((size_t)(promo_load * ShenandoahPromoEvacWaste), available_for_promotions);
  }

  // This is the total old we want to ideally reserve
  const size_t old_reserve = reserve_for_mixed + reserve_for_promo;
  assert(old_reserve <= max_old_reserve, "cannot reserve more than max for old evacuations");

  // We now check if the old generation is running a surplus or a deficit.
  const size_t max_old_available = old_generation()->available() + old_cset_regions * region_size_bytes;
  if (max_old_available >= old_reserve) {
    // We are running a surplus, so the old region surplus can go to young
    const size_t old_surplus = (max_old_available - old_reserve) / region_size_bytes;
    const size_t unaffiliated_old_regions = old_generation()->free_unaffiliated_regions() + old_cset_regions;
    const size_t old_region_surplus = MIN2(old_surplus, unaffiliated_old_regions);
    old_generation()->set_region_balance(checked_cast<ssize_t>(old_region_surplus));
  } else {
    // We are running a deficit which we'd like to fill from young.
    // Ignore that this will directly impact young_generation()->max_capacity(),
    // indirectly impacting young_reserve and old_reserve.  These computations are conservative.
    // Note that deficit is rounded up by one region.
    const size_t old_need = (old_reserve - max_old_available + region_size_bytes - 1) / region_size_bytes;
    const size_t max_old_region_xfer = old_xfer_limit / region_size_bytes;

    // Round down the regions we can transfer from young to old. If we're running short
    // on young-gen memory, we restrict the xfer. Old-gen collection activities will be
    // curtailed if the budget is restricted.
    const size_t old_region_deficit = MIN2(old_need, max_old_region_xfer);
    old_generation()->set_region_balance(0 - checked_cast<ssize_t>(old_region_deficit));
  }
}

void ShenandoahGenerationalHeap::reset_generation_reserves() {
  young_generation()->set_evacuation_reserve(0);
  old_generation()->set_evacuation_reserve(0);
  old_generation()->set_promoted_reserve(0);
}

void ShenandoahGenerationalHeap::TransferResult::print_on(const char* when, outputStream* ss) const {
  auto heap = ShenandoahGenerationalHeap::heap();
  ShenandoahYoungGeneration* const young_gen = heap->young_generation();
  ShenandoahOldGeneration* const old_gen = heap->old_generation();
  const size_t young_available = young_gen->available();
  const size_t old_available = old_gen->available();
  ss->print_cr("After %s, %s " SIZE_FORMAT " regions to %s to prepare for next gc, old available: "
                     PROPERFMT ", young_available: " PROPERFMT,
                     when,
                     success? "successfully transferred": "failed to transfer", region_count, region_destination,
                     PROPERFMTARGS(old_available), PROPERFMTARGS(young_available));
}

void ShenandoahGenerationalHeap::coalesce_and_fill_old_regions(bool concurrent) {
  class ShenandoahGlobalCoalesceAndFill : public WorkerTask {
  private:
      ShenandoahPhaseTimings::Phase _phase;
      ShenandoahRegionIterator _regions;
  public:
    explicit ShenandoahGlobalCoalesceAndFill(ShenandoahPhaseTimings::Phase phase) :
      WorkerTask("Shenandoah Global Coalesce"),
      _phase(phase) {}

    void work(uint worker_id) override {
      ShenandoahWorkerTimingsTracker timer(_phase,
                                           ShenandoahPhaseTimings::ScanClusters,
                                           worker_id, true);
      ShenandoahHeapRegion* region;
      while ((region = _regions.next()) != nullptr) {
        // old region is not in the collection set and was not immediately trashed
        if (region->is_old() && region->is_active() && !region->is_humongous()) {
          // Reset the coalesce and fill boundary because this is a global collect
          // and cannot be preempted by young collects. We want to be sure the entire
          // region is coalesced here and does not resume from a previously interrupted
          // or completed coalescing.
          region->begin_preemptible_coalesce_and_fill();
          region->oop_coalesce_and_fill(false);
        }
      }
    }
  };

  ShenandoahPhaseTimings::Phase phase = concurrent ?
          ShenandoahPhaseTimings::conc_coalesce_and_fill :
          ShenandoahPhaseTimings::degen_gc_coalesce_and_fill;

  // This is not cancellable
  ShenandoahGlobalCoalesceAndFill coalesce(phase);
  workers()->run_task(&coalesce);
  old_generation()->set_parseable(true);
}

template<bool CONCURRENT>
class ShenandoahGenerationalUpdateHeapRefsTask : public WorkerTask {
private:
  ShenandoahGenerationalHeap* _heap;
  ShenandoahRegionIterator* _regions;
  ShenandoahRegionChunkIterator* _work_chunks;

public:
  explicit ShenandoahGenerationalUpdateHeapRefsTask(ShenandoahRegionIterator* regions,
                                                    ShenandoahRegionChunkIterator* work_chunks) :
          WorkerTask("Shenandoah Update References"),
          _heap(ShenandoahGenerationalHeap::heap()),
          _regions(regions),
          _work_chunks(work_chunks)
  {
    bool old_bitmap_stable = _heap->old_generation()->is_mark_complete();
    log_debug(gc, remset)("Update refs, scan remembered set using bitmap: %s", BOOL_TO_STR(old_bitmap_stable));
  }

  void work(uint worker_id) {
    if (CONCURRENT) {
      ShenandoahConcurrentWorkerSession worker_session(worker_id);
      ShenandoahSuspendibleThreadSetJoiner stsj;
      do_work<ShenandoahConcUpdateRefsClosure>(worker_id);
    } else {
      ShenandoahParallelWorkerSession worker_session(worker_id);
      do_work<ShenandoahSTWUpdateRefsClosure>(worker_id);
    }
  }

private:
  template<class T>
  void do_work(uint worker_id) {
    T cl;

    if (CONCURRENT && (worker_id == 0)) {
      // We ask the first worker to replenish the Mutator free set by moving regions previously reserved to hold the
      // results of evacuation.  These reserves are no longer necessary because evacuation has completed.
      size_t cset_regions = _heap->collection_set()->count();

      // Now that evacuation is done, we can reassign any regions that had been reserved to hold the results of evacuation
      // to the mutator free set.  At the end of GC, we will have cset_regions newly evacuated fully empty regions from
      // which we will be able to replenish the Collector free set and the OldCollector free set in preparation for the
      // next GC cycle.
      _heap->free_set()->move_regions_from_collector_to_mutator(cset_regions);
    }
    // If !CONCURRENT, there's no value in expanding Mutator free set

    ShenandoahHeapRegion* r = _regions->next();
    // We update references for global, old, and young collections.
    ShenandoahGeneration* const gc_generation = _heap->gc_generation();
    shenandoah_assert_generations_reconciled();
    assert(gc_generation->is_mark_complete(), "Expected complete marking");
    ShenandoahMarkingContext* const ctx = _heap->marking_context();
    bool is_mixed = _heap->collection_set()->has_old_regions();
    while (r != nullptr) {
      HeapWord* update_watermark = r->get_update_watermark();
      assert(update_watermark >= r->bottom(), "sanity");

      log_debug(gc)("Update refs worker " UINT32_FORMAT ", looking at region " SIZE_FORMAT, worker_id, r->index());
      bool region_progress = false;
      if (r->is_active() && !r->is_cset()) {
        if (r->is_young()) {
          _heap->marked_object_oop_iterate(r, &cl, update_watermark);
          region_progress = true;
        } else if (r->is_old()) {
          if (gc_generation->is_global()) {

            _heap->marked_object_oop_iterate(r, &cl, update_watermark);
            region_progress = true;
          }
          // Otherwise, this is an old region in a young or mixed cycle.  Process it during a second phase, below.
          // Don't bother to report pacing progress in this case.
        } else {
          // Because updating of references runs concurrently, it is possible that a FREE inactive region transitions
          // to a non-free active region while this loop is executing.  Whenever this happens, the changing of a region's
          // active status may propagate at a different speed than the changing of the region's affiliation.

          // When we reach this control point, it is because a race has allowed a region's is_active() status to be seen
          // by this thread before the region's affiliation() is seen by this thread.

          // It's ok for this race to occur because the newly transformed region does not have any references to be
          // updated.

          assert(r->get_update_watermark() == r->bottom(),
                 "%s Region " SIZE_FORMAT " is_active but not recognized as YOUNG or OLD so must be newly transitioned from FREE",
                 r->affiliation_name(), r->index());
        }
      }

      if (region_progress && ShenandoahPacing) {
        _heap->pacer()->report_updaterefs(pointer_delta(update_watermark, r->bottom()));
      }

      if (_heap->check_cancelled_gc_and_yield(CONCURRENT)) {
        return;
      }

      r = _regions->next();
    }

    if (!gc_generation->is_global()) {
      // Since this is generational and not GLOBAL, we have to process the remembered set.  There's no remembered
      // set processing if not in generational mode or if GLOBAL mode.

<<<<<<< HEAD
      // After this thread has exhausted its traditional update-refs work, it continues with updating refs within
      // remembered set. The remembered set workload is better balanced between threads, so threads that are "behind"
      // can catch up with other threads during this phase, allowing all threads to work more effectively in parallel.
      update_references_in_remembered_set(worker_id, cl, ctx, is_mixed);
    }
  }
=======
      // After this thread has exhausted its traditional update-refs work, it continues with updating refs within remembered set.
      // The remembered set workload is better balanced between threads, so threads that are "behind" can catch up with other
      // threads during this phase, allowing all threads to work more effectively in parallel.
      struct ShenandoahRegionChunk assignment;
      ShenandoahScanRemembered* scanner = _heap->old_generation()->card_scan();

      while (!_heap->check_cancelled_gc_and_yield(CONCURRENT) && _work_chunks->next(&assignment)) {
        // Keep grabbing next work chunk to process until finished, or asked to yield
        ShenandoahHeapRegion* r = assignment._r;
        if (r->is_active() && !r->is_cset() && r->is_old()) {
          HeapWord* start_of_range = r->bottom() + assignment._chunk_offset;
          HeapWord* end_of_range = r->get_update_watermark();
          if (end_of_range > start_of_range + assignment._chunk_size) {
            end_of_range = start_of_range + assignment._chunk_size;
          }
>>>>>>> 78277f9f

  template<class T>
  void update_references_in_remembered_set(uint worker_id, T &cl, const ShenandoahMarkingContext* ctx, bool is_mixed) {

    struct ShenandoahRegionChunk assignment;
    RememberedScanner* scanner = _heap->old_generation()->card_scan();

    while (!_heap->check_cancelled_gc_and_yield(CONCURRENT) && _work_chunks->next(&assignment)) {
      // Keep grabbing next work chunk to process until finished, or asked to yield
      ShenandoahHeapRegion* r = assignment._r;
      if (r->is_active() && !r->is_cset() && r->is_old()) {
        HeapWord* start_of_range = r->bottom() + assignment._chunk_offset;
        HeapWord* end_of_range = r->get_update_watermark();
        if (end_of_range > start_of_range + assignment._chunk_size) {
          end_of_range = start_of_range + assignment._chunk_size;
        }

        if (start_of_range >= end_of_range) {
          continue;
        }

        // Old region in a young cycle or mixed cycle.
        if (is_mixed) {
          if (r->is_humongous()) {
            // Need to examine both dirty and clean cards during mixed evac.
            r->oop_iterate_humongous_slice(&cl, false, start_of_range, assignment._chunk_size, true);
          } else {
<<<<<<< HEAD
            // Since this is mixed evacuation, old regions that are candidates for collection have not been coalesced
            // and filled.  This will use mark bits to find objects that need to be updated.
            update_references_in_old_region(cl, ctx, scanner, r, start_of_range, end_of_range);
=======
            // This is a young evac..
            if (start_of_range < end_of_range) {
              size_t cluster_size =
                      CardTable::card_size_in_words() * ShenandoahCardCluster::CardsPerCluster;
              size_t clusters = assignment._chunk_size / cluster_size;
              assert(clusters * cluster_size == assignment._chunk_size, "Chunk assignment must align on cluster boundaries");
              scanner->process_region_slice(r, assignment._chunk_offset, clusters, end_of_range, &cl, true, worker_id);
            }
          }
          if (ShenandoahPacing && (start_of_range < end_of_range)) {
            _heap->pacer()->report_updaterefs(pointer_delta(end_of_range, start_of_range));
>>>>>>> 78277f9f
          }
        } else {
          // This is a young evacuation
          size_t cluster_size =
                  CardTable::card_size_in_words() *
                  ShenandoahCardCluster<ShenandoahDirectCardMarkRememberedSet>::CardsPerCluster;
          size_t clusters = assignment._chunk_size / cluster_size;
          assert(clusters * cluster_size == assignment._chunk_size,
                 "Chunk assignment must align on cluster boundaries");
          scanner->process_region_slice(r, assignment._chunk_offset, clusters, end_of_range, &cl, true, worker_id);
        }

        if (ShenandoahPacing) {
          _heap->pacer()->report_updaterefs(pointer_delta(end_of_range, start_of_range));
        }
      }
    }
  }

  template<class T>
  void update_references_in_old_region(T &cl, const ShenandoahMarkingContext* ctx, RememberedScanner* scanner,
                                    const ShenandoahHeapRegion* r, HeapWord* start_of_range,
                                    HeapWord* end_of_range) const {
    // In case last object in my range spans boundary of my chunk, I may need to scan all the way to top()
    ShenandoahObjectToOopBoundedClosure<T> objs(&cl, start_of_range, r->top());

    // Any object that begins in a previous range is part of a different scanning assignment.  Any object that
    // starts after end_of_range is also not my responsibility.  (Either allocated during evacuation, so does
    // not hold pointers to from-space, or is beyond the range of my assigned work chunk.)

    // Find the first object that begins in my range, if there is one. Note that `p` will be set to `end_of_range`
    // when no live object is found in the range.
    HeapWord* tams = ctx->top_at_mark_start(r);
    HeapWord* p = get_first_object_start_word(ctx, scanner, tams, start_of_range, end_of_range);

    while (p < end_of_range) {
      // p is known to point to the beginning of marked object obj
      oop obj = cast_to_oop(p);
      objs.do_object(obj);
      HeapWord* prev_p = p;
      p += obj->size();
      if (p < tams) {
        p = ctx->get_next_marked_addr(p, tams);
        // If there are no more marked objects before tams, this returns tams.  Note that tams is
        // either >= end_of_range, or tams is the start of an object that is marked.
      }
      assert(p != prev_p, "Lack of forward progress");
    }
  }

  HeapWord* get_first_object_start_word(const ShenandoahMarkingContext* ctx, RememberedScanner* scanner, HeapWord* tams,
                                        HeapWord* start_of_range, HeapWord* end_of_range) const {
    HeapWord* p = start_of_range;

    if (p >= tams) {
      // We cannot use ctx->is_marked(obj) to test whether an object begins at this address.  Instead,
      // we need to use the remembered set crossing map to advance p to the first object that starts
      // within the enclosing card.
      size_t card_index = scanner->card_index_for_addr(start_of_range);
      while (true) {
        HeapWord* first_object = scanner->first_object_in_card(card_index);
        if (first_object != nullptr) {
          p = first_object;
          break;
        } else if (scanner->addr_for_card_index(card_index + 1) < end_of_range) {
          card_index++;
        } else {
          // Signal that no object was found in range
          p = end_of_range;
          break;
        }
      }
    } else if (!ctx->is_marked(cast_to_oop(p))) {
      p = ctx->get_next_marked_addr(p, tams);
      // If there are no more marked objects before tams, this returns tams.
      // Note that tams is either >= end_of_range, or tams is the start of an object that is marked.
    }
    return p;
  }
};

void ShenandoahGenerationalHeap::update_heap_references(bool concurrent) {
  assert(!is_full_gc_in_progress(), "Only for concurrent and degenerated GC");
  const uint nworkers = workers()->active_workers();
  ShenandoahRegionChunkIterator work_list(nworkers);
  if (concurrent) {
    ShenandoahGenerationalUpdateHeapRefsTask<true> task(&_update_refs_iterator, &work_list);
    workers()->run_task(&task);
  } else {
    ShenandoahGenerationalUpdateHeapRefsTask<false> task(&_update_refs_iterator, &work_list);
    workers()->run_task(&task);
  }

  if (ShenandoahEnableCardStats) {
    // Only do this if we are collecting card stats
    ShenandoahScanRemembered* card_scan = old_generation()->card_scan();
    assert(card_scan != nullptr, "Card table must exist when card stats are enabled");
    card_scan->log_card_stats(nworkers, CARD_STAT_UPDATE_REFS);
  }
}

namespace ShenandoahCompositeRegionClosure {
  template<typename C1, typename C2>
  class Closure : public ShenandoahHeapRegionClosure {
  private:
    C1 &_c1;
    C2 &_c2;

  public:
    Closure(C1 &c1, C2 &c2) : ShenandoahHeapRegionClosure(), _c1(c1), _c2(c2) {}

    void heap_region_do(ShenandoahHeapRegion* r) override {
      _c1.heap_region_do(r);
      _c2.heap_region_do(r);
    }

    bool is_thread_safe() override {
      return _c1.is_thread_safe() && _c2.is_thread_safe();
    }
  };


  template<typename C1, typename C2>
  Closure<C1, C2> of(C1 &c1, C2 &c2) {
    return Closure<C1, C2>(c1, c2);
  }
}

class ShenandoahUpdateRegionAges : public ShenandoahHeapRegionClosure {
private:
  ShenandoahMarkingContext* _ctx;

public:
  explicit ShenandoahUpdateRegionAges(ShenandoahMarkingContext* ctx) : _ctx(ctx) { }

  void heap_region_do(ShenandoahHeapRegion* r) override {
    // Maintenance of region age must follow evacuation in order to account for
    // evacuation allocations within survivor regions.  We consult region age during
    // the subsequent evacuation to determine whether certain objects need to
    // be promoted.
    if (r->is_young() && r->is_active()) {
      HeapWord *tams = _ctx->top_at_mark_start(r);
      HeapWord *top = r->top();

      // Allocations move the watermark when top moves.  However, compacting
      // objects will sometimes lower top beneath the watermark, after which,
      // attempts to read the watermark will assert out (watermark should not be
      // higher than top).
      if (top > tams) {
        // There have been allocations in this region since the start of the cycle.
        // Any objects new to this region must not assimilate elevated age.
        r->reset_age();
      } else if (ShenandoahGenerationalHeap::heap()->is_aging_cycle()) {
        r->increment_age();
      }
    }
  }

  bool is_thread_safe() override {
    return true;
  }
};

void ShenandoahGenerationalHeap::final_update_refs_update_region_states() {
  ShenandoahSynchronizePinnedRegionStates pins;
  ShenandoahUpdateRegionAges ages(active_generation()->complete_marking_context());
  auto cl = ShenandoahCompositeRegionClosure::of(pins, ages);
  parallel_heap_region_iterate(&cl);
}

void ShenandoahGenerationalHeap::complete_degenerated_cycle() {
  shenandoah_assert_heaplocked_or_safepoint();
  if (is_concurrent_old_mark_in_progress()) {
    // This is still necessary for degenerated cycles because the degeneration point may occur
    // after final mark of the young generation. See ShenandoahConcurrentGC::op_final_updaterefs for
    // a more detailed explanation.
    old_generation()->transfer_pointers_from_satb();
  }

  // We defer generation resizing actions until after cset regions have been recycled.
  TransferResult result = balance_generations();
  LogTarget(Info, gc, ergo) lt;
  if (lt.is_enabled()) {
    LogStream ls(lt);
    result.print_on("Degenerated GC", &ls);
  }

  // In case degeneration interrupted concurrent evacuation or update references, we need to clean up
  // transient state. Otherwise, these actions have no effect.
  reset_generation_reserves();

  if (!old_generation()->is_parseable()) {
    ShenandoahGCPhase phase(ShenandoahPhaseTimings::degen_gc_coalesce_and_fill);
    coalesce_and_fill_old_regions(false);
  }
}

void ShenandoahGenerationalHeap::complete_concurrent_cycle() {
  if (!old_generation()->is_parseable()) {
    // Class unloading may render the card offsets unusable, so we must rebuild them before
    // the next remembered set scan. We _could_ let the control thread do this sometime after
    // the global cycle has completed and before the next young collection, but under memory
    // pressure the control thread may not have the time (that is, because it's running back
    // to back GCs). In that scenario, we would have to make the old regions parsable before
    // we could start a young collection. This could delay the start of the young cycle and
    // throw off the heuristics.
    entry_global_coalesce_and_fill();
  }

  TransferResult result;
  {
    ShenandoahHeapLocker locker(lock());

    result = balance_generations();
    reset_generation_reserves();
  }

  LogTarget(Info, gc, ergo) lt;
  if (lt.is_enabled()) {
    LogStream ls(lt);
    result.print_on("Concurrent GC", &ls);
  }
}

void ShenandoahGenerationalHeap::entry_global_coalesce_and_fill() {
  const char* msg = "Coalescing and filling old regions";
  ShenandoahConcurrentPhase gc_phase(msg, ShenandoahPhaseTimings::conc_coalesce_and_fill);

  TraceCollectorStats tcs(monitoring_support()->concurrent_collection_counters());
  EventMark em("%s", msg);
  ShenandoahWorkerScope scope(workers(),
                              ShenandoahWorkerPolicy::calc_workers_for_conc_marking(),
                              "concurrent coalesce and fill");

  coalesce_and_fill_old_regions(true);
}

void ShenandoahGenerationalHeap::update_region_ages(ShenandoahMarkingContext* ctx) {
  ShenandoahUpdateRegionAges cl(ctx);
  parallel_heap_region_iterate(&cl);
}<|MERGE_RESOLUTION|>--- conflicted
+++ resolved
@@ -832,36 +832,18 @@
       // Since this is generational and not GLOBAL, we have to process the remembered set.  There's no remembered
       // set processing if not in generational mode or if GLOBAL mode.
 
-<<<<<<< HEAD
       // After this thread has exhausted its traditional update-refs work, it continues with updating refs within
       // remembered set. The remembered set workload is better balanced between threads, so threads that are "behind"
       // can catch up with other threads during this phase, allowing all threads to work more effectively in parallel.
       update_references_in_remembered_set(worker_id, cl, ctx, is_mixed);
     }
   }
-=======
-      // After this thread has exhausted its traditional update-refs work, it continues with updating refs within remembered set.
-      // The remembered set workload is better balanced between threads, so threads that are "behind" can catch up with other
-      // threads during this phase, allowing all threads to work more effectively in parallel.
-      struct ShenandoahRegionChunk assignment;
-      ShenandoahScanRemembered* scanner = _heap->old_generation()->card_scan();
-
-      while (!_heap->check_cancelled_gc_and_yield(CONCURRENT) && _work_chunks->next(&assignment)) {
-        // Keep grabbing next work chunk to process until finished, or asked to yield
-        ShenandoahHeapRegion* r = assignment._r;
-        if (r->is_active() && !r->is_cset() && r->is_old()) {
-          HeapWord* start_of_range = r->bottom() + assignment._chunk_offset;
-          HeapWord* end_of_range = r->get_update_watermark();
-          if (end_of_range > start_of_range + assignment._chunk_size) {
-            end_of_range = start_of_range + assignment._chunk_size;
-          }
->>>>>>> 78277f9f
 
   template<class T>
   void update_references_in_remembered_set(uint worker_id, T &cl, const ShenandoahMarkingContext* ctx, bool is_mixed) {
 
     struct ShenandoahRegionChunk assignment;
-    RememberedScanner* scanner = _heap->old_generation()->card_scan();
+    ShenandoahScanRemembered* scanner = _heap->old_generation()->card_scan();
 
     while (!_heap->check_cancelled_gc_and_yield(CONCURRENT) && _work_chunks->next(&assignment)) {
       // Keep grabbing next work chunk to process until finished, or asked to yield
@@ -883,32 +865,15 @@
             // Need to examine both dirty and clean cards during mixed evac.
             r->oop_iterate_humongous_slice(&cl, false, start_of_range, assignment._chunk_size, true);
           } else {
-<<<<<<< HEAD
             // Since this is mixed evacuation, old regions that are candidates for collection have not been coalesced
             // and filled.  This will use mark bits to find objects that need to be updated.
             update_references_in_old_region(cl, ctx, scanner, r, start_of_range, end_of_range);
-=======
-            // This is a young evac..
-            if (start_of_range < end_of_range) {
-              size_t cluster_size =
-                      CardTable::card_size_in_words() * ShenandoahCardCluster::CardsPerCluster;
-              size_t clusters = assignment._chunk_size / cluster_size;
-              assert(clusters * cluster_size == assignment._chunk_size, "Chunk assignment must align on cluster boundaries");
-              scanner->process_region_slice(r, assignment._chunk_offset, clusters, end_of_range, &cl, true, worker_id);
-            }
-          }
-          if (ShenandoahPacing && (start_of_range < end_of_range)) {
-            _heap->pacer()->report_updaterefs(pointer_delta(end_of_range, start_of_range));
->>>>>>> 78277f9f
           }
         } else {
           // This is a young evacuation
-          size_t cluster_size =
-                  CardTable::card_size_in_words() *
-                  ShenandoahCardCluster<ShenandoahDirectCardMarkRememberedSet>::CardsPerCluster;
+          size_t cluster_size = CardTable::card_size_in_words() * ShenandoahCardCluster::CardsPerCluster;
           size_t clusters = assignment._chunk_size / cluster_size;
-          assert(clusters * cluster_size == assignment._chunk_size,
-                 "Chunk assignment must align on cluster boundaries");
+          assert(clusters * cluster_size == assignment._chunk_size, "Chunk assignment must align on cluster boundaries");
           scanner->process_region_slice(r, assignment._chunk_offset, clusters, end_of_range, &cl, true, worker_id);
         }
 
@@ -920,7 +885,7 @@
   }
 
   template<class T>
-  void update_references_in_old_region(T &cl, const ShenandoahMarkingContext* ctx, RememberedScanner* scanner,
+  void update_references_in_old_region(T &cl, const ShenandoahMarkingContext* ctx, ShenandoahScanRemembered* scanner,
                                     const ShenandoahHeapRegion* r, HeapWord* start_of_range,
                                     HeapWord* end_of_range) const {
     // In case last object in my range spans boundary of my chunk, I may need to scan all the way to top()
@@ -950,7 +915,7 @@
     }
   }
 
-  HeapWord* get_first_object_start_word(const ShenandoahMarkingContext* ctx, RememberedScanner* scanner, HeapWord* tams,
+  HeapWord* get_first_object_start_word(const ShenandoahMarkingContext* ctx, ShenandoahScanRemembered* scanner, HeapWord* tams,
                                         HeapWord* start_of_range, HeapWord* end_of_range) const {
     HeapWord* p = start_of_range;
 
