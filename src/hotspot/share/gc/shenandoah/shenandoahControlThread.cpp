/*
 * Copyright (c) 2013, 2021, Red Hat, Inc. All rights reserved.
 * Copyright (C) 2022 THL A29 Limited, a Tencent company. All rights reserved.
 * DO NOT ALTER OR REMOVE COPYRIGHT NOTICES OR THIS FILE HEADER.
 *
 * This code is free software; you can redistribute it and/or modify it
 * under the terms of the GNU General Public License version 2 only, as
 * published by the Free Software Foundation.
 *
 * This code is distributed in the hope that it will be useful, but WITHOUT
 * ANY WARRANTY; without even the implied warranty of MERCHANTABILITY or
 * FITNESS FOR A PARTICULAR PURPOSE.  See the GNU General Public License
 * version 2 for more details (a copy is included in the LICENSE file that
 * accompanied this code).
 *
 * You should have received a copy of the GNU General Public License version
 * 2 along with this work; if not, write to the Free Software Foundation,
 * Inc., 51 Franklin St, Fifth Floor, Boston, MA 02110-1301 USA.
 *
 * Please contact Oracle, 500 Oracle Parkway, Redwood Shores, CA 94065 USA
 * or visit www.oracle.com if you need additional information or have any
 * questions.
 *
 */

#include "precompiled.hpp"
#include "gc/shenandoah/shenandoahCollectorPolicy.hpp"
#include "gc/shenandoah/shenandoahConcurrentGC.hpp"
#include "gc/shenandoah/shenandoahControlThread.hpp"
#include "gc/shenandoah/shenandoahDegeneratedGC.hpp"
#include "gc/shenandoah/shenandoahFreeSet.hpp"
#include "gc/shenandoah/shenandoahFullGC.hpp"
#include "gc/shenandoah/shenandoahGeneration.hpp"
<<<<<<< HEAD
#include "gc/shenandoah/shenandoahPhaseTimings.hpp"
=======
#include "gc/shenandoah/shenandoahGlobalGeneration.hpp"
#include "gc/shenandoah/shenandoahYoungGeneration.hpp"
#include "gc/shenandoah/shenandoahOldGeneration.hpp"
>>>>>>> 8f4e6e22
#include "gc/shenandoah/shenandoahHeap.inline.hpp"
#include "gc/shenandoah/shenandoahMonitoringSupport.hpp"
<<<<<<< HEAD
#include "gc/shenandoah/shenandoahRootProcessor.inline.hpp"
#include "gc/shenandoah/shenandoahUtils.hpp"
#include "gc/shenandoah/shenandoahVMOperations.hpp"
#include "gc/shenandoah/heuristics/shenandoahHeuristics.hpp"
#include "memory/metaspaceUtils.hpp"
#include "memory/metaspaceStats.hpp"
=======
#include "gc/shenandoah/shenandoahOldGC.hpp"
#include "gc/shenandoah/shenandoahPacer.inline.hpp"
#include "gc/shenandoah/shenandoahUtils.hpp"
#include "gc/shenandoah/heuristics/shenandoahHeuristics.hpp"
#include "gc/shenandoah/mode/shenandoahMode.hpp"
#include "logging/log.hpp"
#include "memory/metaspaceUtils.hpp"
#include "memory/metaspaceStats.hpp"
#include "memory/resourceArea.hpp"
#include "runtime/atomic.hpp"
>>>>>>> 8f4e6e22

ShenandoahControlThread::ShenandoahControlThread() :
  ShenandoahController(),
  _requested_gc_cause(GCCause::_no_cause_specified),
  _degen_point(ShenandoahGC::_degenerated_outside_cycle) {
  set_name("Shenandoah Control Thread");
  create_and_start();
}

void ShenandoahControlThread::run_service() {
  ShenandoahHeap* heap = ShenandoahHeap::heap();

  GCMode default_mode = concurrent_normal;
  GCCause::Cause default_cause = GCCause::_shenandoah_concurrent_gc;
  int sleep = ShenandoahControlIntervalMin;

  double last_shrink_time = os::elapsedTime();
  double last_sleep_adjust_time = os::elapsedTime();

  // Shrink period avoids constantly polling regions for shrinking.
  // Having a period 10x lower than the delay would mean we hit the
  // shrinking with lag of less than 1/10-th of true delay.
  // ShenandoahUncommitDelay is in msecs, but shrink_period is in seconds.
  double shrink_period = (double)ShenandoahUncommitDelay / 1000 / 10;

  ShenandoahCollectorPolicy* policy = heap->shenandoah_policy();
  ShenandoahHeuristics* heuristics = heap->heuristics();
  while (!in_graceful_shutdown() && !should_terminate()) {
    // Figure out if we have pending requests.
    bool alloc_failure_pending = _alloc_failure_gc.is_set();
    bool is_gc_requested = _gc_requested.is_set();
    GCCause::Cause requested_gc_cause = _requested_gc_cause;
    bool explicit_gc_requested = is_gc_requested && is_explicit_gc(requested_gc_cause);
    bool implicit_gc_requested = is_gc_requested && !is_explicit_gc(requested_gc_cause);

    // This control loop iteration has seen this much allocation.
    size_t allocs_seen = reset_allocs_seen();

    // Check if we have seen a new target for soft max heap size.
    bool soft_max_changed = heap->check_soft_max_changed();

    // Choose which GC mode to run in. The block below should select a single mode.
    GCMode mode = none;
    GCCause::Cause cause = GCCause::_last_gc_cause;
    ShenandoahGC::ShenandoahDegenPoint degen_point = ShenandoahGC::_degenerated_unset;

    if (alloc_failure_pending) {
      // Allocation failure takes precedence: we have to deal with it first thing
      log_info(gc)("Trigger: Handle Allocation Failure");

      cause = GCCause::_allocation_failure;

      // Consume the degen point, and seed it with default value
      degen_point = _degen_point;
      _degen_point = ShenandoahGC::_degenerated_outside_cycle;

      if (ShenandoahDegeneratedGC && heuristics->should_degenerate_cycle()) {
        heuristics->record_allocation_failure_gc();
        policy->record_alloc_failure_to_degenerated(degen_point);
        mode = stw_degenerated;
      } else {
        heuristics->record_allocation_failure_gc();
        policy->record_alloc_failure_to_full();
        mode = stw_full;
      }

    } else if (explicit_gc_requested) {
      cause = requested_gc_cause;
      log_info(gc)("Trigger: Explicit GC request (%s)", GCCause::to_string(cause));

      heuristics->record_requested_gc();

      if (ExplicitGCInvokesConcurrent) {
        policy->record_explicit_to_concurrent();
        mode = default_mode;
        // Unload and clean up everything
        heap->set_unload_classes(heuristics->can_unload_classes());
      } else {
        policy->record_explicit_to_full();
        mode = stw_full;
      }
    } else if (implicit_gc_requested) {
      cause = requested_gc_cause;
      log_info(gc)("Trigger: Implicit GC request (%s)", GCCause::to_string(cause));

      heuristics->record_requested_gc();

      if (ShenandoahImplicitGCInvokesConcurrent) {
        policy->record_implicit_to_concurrent();
        mode = default_mode;

        // Unload and clean up everything
        heap->set_unload_classes(heuristics->can_unload_classes());
      } else {
        policy->record_implicit_to_full();
        mode = stw_full;
      }
    } else {
      // Potential normal cycle: ask heuristics if it wants to act
      if (heuristics->should_start_gc()) {
        mode = default_mode;
        cause = default_cause;
      }

      // Ask policy if this cycle wants to process references or unload classes
      heap->set_unload_classes(heuristics->should_unload_classes());
    }

    // Blow all soft references on this cycle, if handling allocation failure,
    // either implicit or explicit GC request,  or we are requested to do so unconditionally.
    if (alloc_failure_pending || implicit_gc_requested || explicit_gc_requested || ShenandoahAlwaysClearSoftRefs) {
      heap->soft_ref_policy()->set_should_clear_all_soft_refs(true);
    }

    bool gc_requested = (mode != none);
    assert (!gc_requested || cause != GCCause::_last_gc_cause, "GC cause should be set");

    if (gc_requested) {
      // GC is starting, bump the internal ID
      update_gc_id();

      heap->reset_bytes_allocated_since_gc_start();

      MetaspaceCombinedStats meta_sizes = MetaspaceUtils::get_combined_statistics();

      // If GC was requested, we are sampling the counters even without actual triggers
      // from allocation machinery. This captures GC phases more accurately.
      heap->set_forced_counters_update(true);

      // If GC was requested, we better dump freeset data for performance debugging
      {
        ShenandoahHeapLocker locker(heap->lock());
        heap->free_set()->log_status();
      }

      switch (mode) {
        case concurrent_normal:
          service_concurrent_normal_cycle(cause);
          break;
        case stw_degenerated:
          service_stw_degenerated_cycle(cause, degen_point);
          break;
        case stw_full:
          service_stw_full_cycle(cause);
          break;
        default:
          ShouldNotReachHere();
      }

      // If this was the requested GC cycle, notify waiters about it
      if (explicit_gc_requested || implicit_gc_requested) {
        notify_gc_waiters();
      }

      // If this was the allocation failure GC cycle, notify waiters about it
      if (alloc_failure_pending) {
        notify_alloc_failure_waiters();
      }

      // Report current free set state at the end of cycle, whether
      // it is a normal completion, or the abort.
      {
        ShenandoahHeapLocker locker(heap->lock());
        heap->free_set()->log_status();

        // Notify Universe about new heap usage. This has implications for
        // global soft refs policy, and we better report it every time heap
        // usage goes down.
        heap->update_capacity_and_used_at_gc();

        // Signal that we have completed a visit to all live objects.
        heap->record_whole_heap_examined_timestamp();
      }

      // Disable forced counters update, and update counters one more time
      // to capture the state at the end of GC session.
      heap->handle_force_counters_update();
      heap->set_forced_counters_update(false);

      // Retract forceful part of soft refs policy
      heap->soft_ref_policy()->set_should_clear_all_soft_refs(false);

      // Clear metaspace oom flag, if current cycle unloaded classes
      if (heap->unload_classes()) {
        heuristics->clear_metaspace_oom();
      }

      // Commit worker statistics to cycle data
      heap->phase_timings()->flush_par_workers_to_cycle();
      if (ShenandoahPacing) {
        heap->pacer()->flush_stats_to_cycle();
      }

      // Print GC stats for current cycle
      {
        LogTarget(Info, gc, stats) lt;
        if (lt.is_enabled()) {
          ResourceMark rm;
          LogStream ls(lt);
          heap->phase_timings()->print_cycle_on(&ls);
          if (ShenandoahPacing) {
            heap->pacer()->print_cycle_on(&ls);
          }
        }
      }

      // Commit statistics to globals
      heap->phase_timings()->flush_cycle_to_global();

      // Print Metaspace change following GC (if logging is enabled).
      MetaspaceUtils::print_metaspace_change(meta_sizes);

      // GC is over, we are at idle now
      if (ShenandoahPacing) {
        heap->pacer()->setup_for_idle();
      }
    } else {
      // Allow allocators to know we have seen this much regions
      if (ShenandoahPacing && (allocs_seen > 0)) {
        heap->pacer()->report_alloc(allocs_seen);
      }
    }

    double current = os::elapsedTime();

    if (ShenandoahUncommit && (explicit_gc_requested || soft_max_changed || (current - last_shrink_time > shrink_period))) {
      // Explicit GC tries to uncommit everything down to min capacity.
      // Soft max change tries to uncommit everything down to target capacity.
      // Periodic uncommit tries to uncommit suitable regions down to min capacity.

      double shrink_before = (explicit_gc_requested || soft_max_changed) ?
                             current :
                             current - (ShenandoahUncommitDelay / 1000.0);

      size_t shrink_until = soft_max_changed ?
                             heap->soft_max_capacity() :
                             heap->min_capacity();

      heap->maybe_uncommit(shrink_before, shrink_until);
      heap->phase_timings()->flush_cycle_to_global();
      last_shrink_time = current;
    }

    // Wait before performing the next action. If allocation happened during this wait,
    // we exit sooner, to let heuristics re-evaluate new conditions. If we are at idle,
    // back off exponentially.
    if (heap->has_changed()) {
      sleep = ShenandoahControlIntervalMin;
    } else if ((current - last_sleep_adjust_time) * 1000 > ShenandoahControlIntervalAdjustPeriod){
      sleep = MIN2<int>(ShenandoahControlIntervalMax, MAX2(1, sleep * 2));
      last_sleep_adjust_time = current;
    }
    os::naked_short_sleep(sleep);
  }

  // Wait for the actual stop(), can't leave run_service() earlier.
  while (!should_terminate()) {
    os::naked_short_sleep(ShenandoahControlIntervalMin);
  }
}

void ShenandoahControlThread::service_concurrent_normal_cycle(GCCause::Cause cause) {
  // Normal cycle goes via all concurrent phases. If allocation failure (af) happens during
  // any of the concurrent phases, it first degrades to Degenerated GC and completes GC there.
  // If second allocation failure happens during Degenerated GC cycle (for example, when GC
  // tries to evac something and no memory is available), cycle degrades to Full GC.
  //
  // There are also a shortcut through the normal cycle: immediate garbage shortcut, when
  // heuristics says there are no regions to compact, and all the collection comes from immediately
  // reclaimable regions.
  //
  // ................................................................................................
  //
  //                                    (immediate garbage shortcut)                Concurrent GC
  //                             /-------------------------------------------\
  //                             |                                           |
  //                             |                                           |
  //                             |                                           |
  //                             |                                           v
  // [START] ----> Conc Mark ----o----> Conc Evac --o--> Conc Update-Refs ---o----> [END]
  //                   |                    |                 |              ^
  //                   | (af)               | (af)            | (af)         |
  // ..................|....................|.................|..............|.......................
  //                   |                    |                 |              |
  //                   |                    |                 |              |      Degenerated GC
  //                   v                    v                 v              |
  //               STW Mark ----------> STW Evac ----> STW Update-Refs ----->o
  //                   |                    |                 |              ^
  //                   | (af)               | (af)            | (af)         |
  // ..................|....................|.................|..............|.......................
  //                   |                    |                 |              |
  //                   |                    v                 |              |      Full GC
  //                   \------------------->o<----------------/              |
  //                                        |                                |
  //                                        v                                |
  //                                      Full GC  --------------------------/
  //
  ShenandoahHeap* heap = ShenandoahHeap::heap();
  if (check_cancellation_or_degen(ShenandoahGC::_degenerated_outside_cycle)) return;

  GCIdMark gc_id_mark;
  ShenandoahGCSession session(cause, heap->global_generation());

  TraceCollectorStats tcs(heap->monitoring_support()->concurrent_collection_counters());

  ShenandoahConcurrentGC gc(heap->global_generation(), false);
  if (gc.collect(cause)) {
    // Cycle is complete
    heap->global_generation()->heuristics()->record_success_concurrent(gc.abbreviated());
    heap->shenandoah_policy()->record_success_concurrent(false, gc.abbreviated());
    heap->log_heap_status("At end of GC");
  } else {
    assert(heap->cancelled_gc(), "Must have been cancelled");
    check_cancellation_or_degen(gc.degen_point());
    heap->log_heap_status("At end of cancelled GC");
  }
}

bool ShenandoahControlThread::check_cancellation_or_degen(ShenandoahGC::ShenandoahDegenPoint point) {
  ShenandoahHeap* heap = ShenandoahHeap::heap();
  if (heap->cancelled_gc()) {
    assert (is_alloc_failure_gc() || in_graceful_shutdown(), "Cancel GC either for alloc failure GC, or gracefully exiting");
    if (!in_graceful_shutdown()) {
      assert (_degen_point == ShenandoahGC::_degenerated_outside_cycle,
              "Should not be set yet: %s", ShenandoahGC::degen_point_to_string(_degen_point));
      _degen_point = point;
    }
    return true;
  }
  return false;
}

void ShenandoahControlThread::stop_service() {
  // Nothing to do here.
}

void ShenandoahControlThread::service_stw_full_cycle(GCCause::Cause cause) {
  ShenandoahHeap* const heap = ShenandoahHeap::heap();
  GCIdMark gc_id_mark;
  ShenandoahGCSession session(cause, heap->global_generation());

  ShenandoahFullGC gc;
  gc.collect(cause);
}

void ShenandoahControlThread::service_stw_degenerated_cycle(GCCause::Cause cause, ShenandoahGC::ShenandoahDegenPoint point) {
  assert (point != ShenandoahGC::_degenerated_unset, "Degenerated point should be set");
  ShenandoahHeap* const heap = ShenandoahHeap::heap();
  GCIdMark gc_id_mark;
  ShenandoahGCSession session(cause, heap->global_generation());

  ShenandoahDegenGC gc(point, heap->global_generation());
  gc.collect(cause);
}

bool ShenandoahControlThread::is_explicit_gc(GCCause::Cause cause) const {
  return GCCause::is_user_requested_gc(cause) ||
         GCCause::is_serviceability_requested_gc(cause);
}

void ShenandoahControlThread::request_gc(GCCause::Cause cause) {
  assert(GCCause::is_user_requested_gc(cause) ||
         GCCause::is_serviceability_requested_gc(cause) ||
         cause == GCCause::_metadata_GC_clear_soft_refs ||
         cause == GCCause::_codecache_GC_aggressive ||
         cause == GCCause::_codecache_GC_threshold ||
         cause == GCCause::_full_gc_alot ||
         cause == GCCause::_wb_young_gc ||
         cause == GCCause::_wb_full_gc ||
         cause == GCCause::_wb_breakpoint ||
         cause == GCCause::_scavenge_alot,
         "only requested GCs here: %s", GCCause::to_string(cause));

  if (is_explicit_gc(cause)) {
    if (!DisableExplicitGC) {
      handle_requested_gc(cause);
    }
  } else {
    handle_requested_gc(cause);
  }
}

void ShenandoahControlThread::handle_requested_gc(GCCause::Cause cause) {
  // Make sure we have at least one complete GC cycle before unblocking
  // from the explicit GC request.
  //
  // This is especially important for weak references cleanup and/or native
  // resources (e.g. DirectByteBuffers) machinery: when explicit GC request
  // comes very late in the already running cycle, it would miss lots of new
  // opportunities for cleanup that were made available before the caller
  // requested the GC.

  MonitorLocker ml(&_gc_waiters_lock);
  size_t current_gc_id = get_gc_id();
  size_t required_gc_id = current_gc_id + 1;
  while (current_gc_id < required_gc_id) {
    // Although setting gc request is under _gc_waiters_lock, but read side (run_service())
    // does not take the lock. We need to enforce following order, so that read side sees
    // latest requested gc cause when the flag is set.
    _requested_gc_cause = cause;
    _gc_requested.set();

    if (cause != GCCause::_wb_breakpoint) {
      ml.wait();
    }
    current_gc_id = get_gc_id();
  }
}

void ShenandoahControlThread::notify_gc_waiters() {
  _gc_requested.unset();
  MonitorLocker ml(&_gc_waiters_lock);
  ml.notify_all();
<<<<<<< HEAD
=======
}

void ShenandoahControlThread::pacing_notify_alloc(size_t words) {
  assert(ShenandoahPacing, "should only call when pacing is enabled");
  Atomic::add(&_allocs_seen, words, memory_order_relaxed);
}

void ShenandoahControlThread::reset_gc_id() {
  Atomic::store(&_gc_id, (size_t)0);
}

void ShenandoahControlThread::update_gc_id() {
  Atomic::inc(&_gc_id);
}

size_t ShenandoahControlThread::get_gc_id() {
  return Atomic::load(&_gc_id);
}

void ShenandoahControlThread::start() {
  create_and_start();
}

void ShenandoahControlThread::prepare_for_graceful_shutdown() {
  _graceful_shutdown.set();
}

bool ShenandoahControlThread::in_graceful_shutdown() {
  return _graceful_shutdown.is_set();
}

const char* ShenandoahControlThread::gc_mode_name(ShenandoahControlThread::GCMode mode) {
  switch (mode) {
    case none:              return "idle";
    case concurrent_normal: return "normal";
    case stw_degenerated:   return "degenerated";
    case stw_full:          return "full";
    case servicing_old:     return "old";
    case bootstrapping_old: return "bootstrap";
    default:                return "unknown";
  }
}

void ShenandoahControlThread::set_gc_mode(ShenandoahControlThread::GCMode new_mode) {
  if (_mode != new_mode) {
    log_info(gc)("Transition from: %s to: %s", gc_mode_name(_mode), gc_mode_name(new_mode));
    MonitorLocker ml(&_regulator_lock, Mutex::_no_safepoint_check_flag);
    _mode = new_mode;
    ml.notify_all();
  }
}

ShenandoahGenerationType ShenandoahControlThread::select_global_generation() {
  if (ShenandoahHeap::heap()->mode()->is_generational()) {
    return GLOBAL_GEN;
  } else {
    return GLOBAL_NON_GEN;
  }
>>>>>>> 8f4e6e22
}<|MERGE_RESOLUTION|>--- conflicted
+++ resolved
@@ -31,24 +31,8 @@
 #include "gc/shenandoah/shenandoahFreeSet.hpp"
 #include "gc/shenandoah/shenandoahFullGC.hpp"
 #include "gc/shenandoah/shenandoahGeneration.hpp"
-<<<<<<< HEAD
-#include "gc/shenandoah/shenandoahPhaseTimings.hpp"
-=======
-#include "gc/shenandoah/shenandoahGlobalGeneration.hpp"
-#include "gc/shenandoah/shenandoahYoungGeneration.hpp"
-#include "gc/shenandoah/shenandoahOldGeneration.hpp"
->>>>>>> 8f4e6e22
 #include "gc/shenandoah/shenandoahHeap.inline.hpp"
 #include "gc/shenandoah/shenandoahMonitoringSupport.hpp"
-<<<<<<< HEAD
-#include "gc/shenandoah/shenandoahRootProcessor.inline.hpp"
-#include "gc/shenandoah/shenandoahUtils.hpp"
-#include "gc/shenandoah/shenandoahVMOperations.hpp"
-#include "gc/shenandoah/heuristics/shenandoahHeuristics.hpp"
-#include "memory/metaspaceUtils.hpp"
-#include "memory/metaspaceStats.hpp"
-=======
-#include "gc/shenandoah/shenandoahOldGC.hpp"
 #include "gc/shenandoah/shenandoahPacer.inline.hpp"
 #include "gc/shenandoah/shenandoahUtils.hpp"
 #include "gc/shenandoah/heuristics/shenandoahHeuristics.hpp"
@@ -56,9 +40,6 @@
 #include "logging/log.hpp"
 #include "memory/metaspaceUtils.hpp"
 #include "memory/metaspaceStats.hpp"
-#include "memory/resourceArea.hpp"
-#include "runtime/atomic.hpp"
->>>>>>> 8f4e6e22
 
 ShenandoahControlThread::ShenandoahControlThread() :
   ShenandoahController(),
@@ -472,65 +453,4 @@
   _gc_requested.unset();
   MonitorLocker ml(&_gc_waiters_lock);
   ml.notify_all();
-<<<<<<< HEAD
-=======
-}
-
-void ShenandoahControlThread::pacing_notify_alloc(size_t words) {
-  assert(ShenandoahPacing, "should only call when pacing is enabled");
-  Atomic::add(&_allocs_seen, words, memory_order_relaxed);
-}
-
-void ShenandoahControlThread::reset_gc_id() {
-  Atomic::store(&_gc_id, (size_t)0);
-}
-
-void ShenandoahControlThread::update_gc_id() {
-  Atomic::inc(&_gc_id);
-}
-
-size_t ShenandoahControlThread::get_gc_id() {
-  return Atomic::load(&_gc_id);
-}
-
-void ShenandoahControlThread::start() {
-  create_and_start();
-}
-
-void ShenandoahControlThread::prepare_for_graceful_shutdown() {
-  _graceful_shutdown.set();
-}
-
-bool ShenandoahControlThread::in_graceful_shutdown() {
-  return _graceful_shutdown.is_set();
-}
-
-const char* ShenandoahControlThread::gc_mode_name(ShenandoahControlThread::GCMode mode) {
-  switch (mode) {
-    case none:              return "idle";
-    case concurrent_normal: return "normal";
-    case stw_degenerated:   return "degenerated";
-    case stw_full:          return "full";
-    case servicing_old:     return "old";
-    case bootstrapping_old: return "bootstrap";
-    default:                return "unknown";
-  }
-}
-
-void ShenandoahControlThread::set_gc_mode(ShenandoahControlThread::GCMode new_mode) {
-  if (_mode != new_mode) {
-    log_info(gc)("Transition from: %s to: %s", gc_mode_name(_mode), gc_mode_name(new_mode));
-    MonitorLocker ml(&_regulator_lock, Mutex::_no_safepoint_check_flag);
-    _mode = new_mode;
-    ml.notify_all();
-  }
-}
-
-ShenandoahGenerationType ShenandoahControlThread::select_global_generation() {
-  if (ShenandoahHeap::heap()->mode()->is_generational()) {
-    return GLOBAL_GEN;
-  } else {
-    return GLOBAL_NON_GEN;
-  }
->>>>>>> 8f4e6e22
 }