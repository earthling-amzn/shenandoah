--- conflicted
+++ resolved
@@ -379,11 +379,6 @@
     switch (r->affiliation()) {
       case FREE:
         return;
-<<<<<<< HEAD
-      case FREE:
-        return;
-=======
->>>>>>> 7df41365
       case YOUNG_GENERATION:
         young.heap_region_do(r);
         global.heap_region_do(r);
@@ -749,13 +744,8 @@
 public:
   VerifyThreadGCState(const char* label, char expected) : _label(label), _expected(expected) {}
   void do_thread(Thread* t) {
-<<<<<<< HEAD
     char actual = ShenandoahThreadLocalData::gc_state(t) & ~ShenandoahHeap::MIXED_EVACUATIONS_ENABLED;
-    if (actual != _expected && !(actual & ShenandoahHeap::OLD_MARKING)) {
-=======
-    char actual = ShenandoahThreadLocalData::gc_state(t);
     if (!verify_gc_state(actual, _expected)) {
->>>>>>> 7df41365
       fatal("%s: Thread %s: expected gc-state %d, actual %d", _label, t->name(), _expected, actual);
     }
   }
@@ -825,14 +815,9 @@
     }
 
     if (enabled) {
-<<<<<<< HEAD
       char actual = _heap->gc_state() & ~ShenandoahHeap::MIXED_EVACUATIONS_ENABLED;
       // Old generation marking is allowed in all states.
-      if (actual != expected && !(actual & ShenandoahHeap::OLD_MARKING)) {
-=======
-      char actual = _heap->gc_state();
       if (!VerifyThreadGCState::verify_gc_state(actual, expected)) {
->>>>>>> 7df41365
         fatal("%s: Global gc-state: expected %d, actual %d", label, expected, actual);
       }
 
@@ -913,7 +898,6 @@
       ShenandoahGenerationStatsClosure::log_usage(_heap->global_generation(), cl.global);
     }
 
-<<<<<<< HEAD
     if (sizeness == _verify_size_adjusted_for_deferred_accounting) {
       ShenandoahGenerationStatsClosure::validate_usage(false, true, label, _heap->old_generation(), cl.old);
       ShenandoahGenerationStatsClosure::validate_usage(false, true, label, _heap->young_generation(), cl.young);
@@ -929,11 +913,6 @@
       ShenandoahGenerationStatsClosure::validate_usage(false, false, label, _heap->global_generation(), cl.global);
     }
     // else: sizeness must equal _verify_size_disable
-=======
-    ShenandoahGenerationStatsClosure::validate_usage(label, _heap->old_generation(),    cl.old);
-    ShenandoahGenerationStatsClosure::validate_usage(label, _heap->young_generation(),  cl.young);
-    ShenandoahGenerationStatsClosure::validate_usage(label, _heap->global_generation(), cl.global);
->>>>>>> 7df41365
   }
 
   log_debug(gc)("Safepoint verification finished remembered set verification");
@@ -1182,7 +1161,6 @@
   );
 }
 
-<<<<<<< HEAD
 void ShenandoahVerifier::verify_after_generational_fullgc() {
   verify_at_safepoint(
           "After Full Generational GC",
@@ -1197,8 +1175,6 @@
   );
 }
 
-=======
->>>>>>> 7df41365
 void ShenandoahVerifier::verify_after_fullgc() {
   verify_at_safepoint(
           "After Full GC",
@@ -1410,7 +1386,7 @@
         }
         // else, this humongous object is not marked so no need to verify its internal pointers
         if (!scanner->verify_registration(obj_addr, ctx)) {
-          ShenandoahAsserts::print_failure(ShenandoahAsserts::_safe_all, obj, obj_addr, nullptr,
+          ShenandoahAsserts::print_failure(ShenandoahAsserts::_safe_all, obj, nullptr, nullptr,
                                            "Verify init-mark remembered set violation", "object not properly registered", __FILE__, __LINE__);
         }
       } else if (!r->is_humongous()) {
@@ -1426,7 +1402,7 @@
             }
             // else, object's start is marked dirty and obj is not an objArray, so any interesting pointers are covered
             if (!scanner->verify_registration(obj_addr, ctx)) {
-              ShenandoahAsserts::print_failure(ShenandoahAsserts::_safe_all, obj, obj_addr, nullptr,
+              ShenandoahAsserts::print_failure(ShenandoahAsserts::_safe_all, obj, nullptr, nullptr,
                                                "Verify init-mark remembered set violation", "object not properly registered", __FILE__, __LINE__);
             }
             obj_addr += obj->size();
