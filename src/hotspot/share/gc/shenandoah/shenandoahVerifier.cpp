--- conflicted
+++ resolved
@@ -82,14 +82,9 @@
     _heap(ShenandoahHeap::heap()),
     _map(map),
     _ld(ld),
-<<<<<<< HEAD
-    _interior_loc(NULL),
-    _loc(NULL),
-    _generation(NULL) {
-=======
     _interior_loc(nullptr),
-    _loc(nullptr) {
->>>>>>> 861e3020
+    _loc(nullptr),
+    _generation(nullptr) {
     if (options._verify_marked == ShenandoahVerifier::_verify_marked_complete_except_references ||
         options._verify_marked == ShenandoahVerifier::_verify_marked_disable) {
       set_ref_discoverer_internal(new ShenandoahIgnoreReferenceDiscoverer());
@@ -1140,13 +1135,8 @@
       oop obj = CompressedOops::decode_not_null(o);
       ShenandoahHeap* heap = ShenandoahHeap::heap();
 
-<<<<<<< HEAD
       if (!heap->marking_context()->is_marked_or_old(obj)) {
-        ShenandoahAsserts::print_failure(ShenandoahAsserts::_safe_all, obj, p, NULL,
-=======
-      if (!heap->marking_context()->is_marked(obj)) {
         ShenandoahAsserts::print_failure(ShenandoahAsserts::_safe_all, obj, p, nullptr,
->>>>>>> 861e3020
                 "Verify Roots In To-Space", "Should be marked", __FILE__, __LINE__);
       }
 
