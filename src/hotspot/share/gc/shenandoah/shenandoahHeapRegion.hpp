/*
 * Copyright (c) 2013, 2020, Red Hat, Inc. All rights reserved.
 * DO NOT ALTER OR REMOVE COPYRIGHT NOTICES OR THIS FILE HEADER.
 *
 * This code is free software; you can redistribute it and/or modify it
 * under the terms of the GNU General Public License version 2 only, as
 * published by the Free Software Foundation.
 *
 * This code is distributed in the hope that it will be useful, but WITHOUT
 * ANY WARRANTY; without even the implied warranty of MERCHANTABILITY or
 * FITNESS FOR A PARTICULAR PURPOSE.  See the GNU General Public License
 * version 2 for more details (a copy is included in the LICENSE file that
 * accompanied this code).
 *
 * You should have received a copy of the GNU General Public License version
 * 2 along with this work; if not, write to the Free Software Foundation,
 * Inc., 51 Franklin St, Fifth Floor, Boston, MA 02110-1301 USA.
 *
 * Please contact Oracle, 500 Oracle Parkway, Redwood Shores, CA 94065 USA
 * or visit www.oracle.com if you need additional information or have any
 * questions.
 *
 */

#ifndef SHARE_GC_SHENANDOAH_SHENANDOAHHEAPREGION_HPP
#define SHARE_GC_SHENANDOAH_SHENANDOAHHEAPREGION_HPP

#include "gc/shared/gc_globals.hpp"
#include "gc/shared/spaceDecorator.hpp"
#include "gc/shenandoah/shenandoahAllocRequest.hpp"
#include "gc/shenandoah/shenandoahAsserts.hpp"
#include "gc/shenandoah/shenandoahHeap.hpp"
#include "gc/shenandoah/shenandoahPacer.hpp"
#include "gc/shenandoah/shenandoahPadding.hpp"
#include "utilities/sizes.hpp"

class VMStructs;
class ShenandoahHeapRegionStateConstant;

class ShenandoahHeapRegion {
  friend class VMStructs;
  friend class ShenandoahHeapRegionStateConstant;
private:
  /*
    Region state is described by a state machine. Transitions are guarded by
    heap lock, which allows changing the state of several regions atomically.
    Region states can be logically aggregated in groups.

      "Empty":
      .................................................................
      .                                                               .
      .                                                               .
      .         Uncommitted  <-------  Committed <------------------------\
      .              |                     |                          .   |
      .              \---------v-----------/                          .   |
      .                        |                                      .   |
      .........................|.......................................   |
                               |                                          |
      "Active":                |                                          |
      .........................|.......................................   |
      .                        |                                      .   |
      .      /-----------------^-------------------\                  .   |
      .      |                                     |                  .   |
      .      v                                     v    "Humongous":  .   |
      .   Regular ---\-----\     ..................O................  .   |
      .     |  ^     |     |     .                 |               .  .   |
      .     |  |     |     |     .                 *---------\     .  .   |
      .     v  |     |     |     .                 v         v     .  .   |
      .    Pinned  Cset    |     .  HStart <--> H/Start   H/Cont   .  .   |
      .       ^    / |     |     .  Pinned         v         |     .  .   |
      .       |   /  |     |     .                 *<--------/     .  .   |
      .       |  v   |     |     .                 |               .  .   |
      .  CsetPinned  |     |     ..................O................  .   |
      .              |     |                       |                  .   |
      .              \-----\---v-------------------/                  .   |
      .                        |                                      .   |
      .........................|.......................................   |
                               |                                          |
      "Trash":                 |                                          |
      .........................|.......................................   |
      .                        |                                      .   |
      .                        v                                      .   |
      .                      Trash ---------------------------------------/
      .                                                               .
      .                                                               .
      .................................................................

    Transition from "Empty" to "Active" is first allocation. It can go from {Uncommitted, Committed}
    to {Regular, "Humongous"}. The allocation may happen in Regular regions too, but not in Humongous.

    Transition from "Active" to "Trash" is reclamation. It can go from CSet during the normal cycle,
    and from {Regular, "Humongous"} for immediate reclamation. The existence of Trash state allows
    quick reclamation without actual cleaning up.

    Transition from "Trash" to "Empty" is recycling. It cleans up the regions and corresponding metadata.
    Can be done asynchronously and in bulk.

    Note how internal transitions disallow logic bugs:
      a) No region can go Empty, unless properly reclaimed/recycled;
      b) No region can go Uncommitted, unless reclaimed/recycled first;
      c) Only Regular regions can go to CSet;
      d) Pinned cannot go Trash, thus it could never be reclaimed until unpinned;
      e) Pinned cannot go CSet, thus it never moves;
      f) Humongous cannot be used for regular allocations;
      g) Humongous cannot go CSet, thus it never moves;
      h) Humongous start can go pinned, and thus can be protected from moves (humongous continuations should
         follow associated humongous starts, not pinnable/movable by themselves);
      i) Empty cannot go Trash, avoiding useless work;
      j) ...
   */

  enum RegionState {
    _empty_uncommitted,       // region is empty and has memory uncommitted
    _empty_committed,         // region is empty and has memory committed
    _regular,                 // region is for regular allocations
    _humongous_start,         // region is the humongous start
    _humongous_cont,          // region is the humongous continuation
    _pinned_humongous_start,  // region is both humongous start and pinned
    _cset,                    // region is in collection set
    _pinned,                  // region is pinned
    _pinned_cset,             // region is pinned and in cset (evac failure path)
    _trash,                   // region contains only trash
    _REGION_STATES_NUM        // last
  };

  static const char* region_state_to_string(RegionState s) {
    switch (s) {
      case _empty_uncommitted:       return "Empty Uncommitted";
      case _empty_committed:         return "Empty Committed";
      case _regular:                 return "Regular";
      case _humongous_start:         return "Humongous Start";
      case _humongous_cont:          return "Humongous Continuation";
      case _pinned_humongous_start:  return "Humongous Start, Pinned";
      case _cset:                    return "Collection Set";
      case _pinned:                  return "Pinned";
      case _pinned_cset:             return "Collection Set, Pinned";
      case _trash:                   return "Trash";
      default:
        ShouldNotReachHere();
        return "";
    }
  }

  // This method protects from accidental changes in enum order:
  int region_state_to_ordinal(RegionState s) const {
    switch (s) {
      case _empty_uncommitted:      return 0;
      case _empty_committed:        return 1;
      case _regular:                return 2;
      case _humongous_start:        return 3;
      case _humongous_cont:         return 4;
      case _cset:                   return 5;
      case _pinned:                 return 6;
      case _trash:                  return 7;
      case _pinned_cset:            return 8;
      case _pinned_humongous_start: return 9;
      default:
        ShouldNotReachHere();
        return -1;
    }
  }

  void report_illegal_transition(const char* method);

public:
  static const int region_states_num() {
    return _REGION_STATES_NUM;
  }

  // Allowed transitions from the outside code:
  void make_regular_allocation(ShenandoahRegionAffiliation affiliation);
  void make_young_maybe();
  void make_regular_bypass();
  void make_humongous_start();
  void make_humongous_cont();
  void make_humongous_start_bypass(ShenandoahRegionAffiliation affiliation);
  void make_humongous_cont_bypass(ShenandoahRegionAffiliation affiliation);
  void make_pinned();
  void make_unpinned();
  void make_cset();
  void make_trash();
  void make_trash_immediate();
  void make_empty();
  void make_uncommitted();
  void make_committed_bypass();

  // Individual states:
  bool is_empty_uncommitted()      const { return _state == _empty_uncommitted; }
  bool is_empty_committed()        const { return _state == _empty_committed; }
  bool is_regular()                const { return _state == _regular; }
  bool is_humongous_continuation() const { return _state == _humongous_cont; }

  // Participation in logical groups:
  bool is_empty()                  const { return is_empty_committed() || is_empty_uncommitted(); }
  bool is_active()                 const { return !is_empty() && !is_trash(); }
  bool is_trash()                  const { return _state == _trash; }
  bool is_humongous_start()        const { return _state == _humongous_start || _state == _pinned_humongous_start; }
  bool is_humongous()              const { return is_humongous_start() || is_humongous_continuation(); }
  bool is_committed()              const { return !is_empty_uncommitted(); }
  bool is_cset()                   const { return _state == _cset   || _state == _pinned_cset; }
  bool is_pinned()                 const { return _state == _pinned || _state == _pinned_cset || _state == _pinned_humongous_start; }
  inline bool is_young() const;
  inline bool is_old() const;

  // Macro-properties:
  bool is_alloc_allowed()          const { return is_empty() || is_regular() || _state == _pinned; }
  bool is_stw_move_allowed()       const { return is_regular() || _state == _cset || (ShenandoahHumongousMoves && _state == _humongous_start); }

  RegionState state()              const { return _state; }
  int  state_ordinal()             const { return region_state_to_ordinal(_state); }

  void record_pin();
  void record_unpin();
  size_t pin_count() const;

  void clear_young_lab_flags();
  void set_young_lab_flag();
  bool has_young_lab_flag();

private:
  static size_t RegionCount;
  static size_t RegionSizeBytes;
  static size_t RegionSizeWords;
  static size_t RegionSizeBytesShift;
  static size_t RegionSizeWordsShift;
  static size_t RegionSizeBytesMask;
  static size_t RegionSizeWordsMask;
  static size_t HumongousThresholdBytes;
  static size_t HumongousThresholdWords;
  static size_t MaxTLABSizeBytes;
  static size_t MaxTLABSizeWords;

  // Never updated fields
  size_t const _index;
  HeapWord* const _bottom;
  HeapWord* const _end;

  // Rarely updated fields
  HeapWord* _new_top;
  double _empty_time;
  
  HeapWord* _top_before_promoted;

  // Seldom updated fields
  RegionState _state;
  HeapWord* _coalesce_and_fill_boundary; // for old regions not selected as collection set candidates.

  // Frequently updated fields
  HeapWord* _top;

  size_t _tlab_allocs;
  size_t _gclab_allocs;
  size_t _plab_allocs;

  bool _has_young_lab;

  volatile size_t _live_data;
  volatile size_t _critical_pins;

  HeapWord* volatile _update_watermark;

  uint _age;

public:
  ShenandoahHeapRegion(HeapWord* start, size_t index, bool committed);

  static const size_t MIN_NUM_REGIONS = 10;

  // Return adjusted max heap size
  static size_t setup_sizes(size_t max_heap_size);

  double empty_time() {
    return _empty_time;
  }

  inline static size_t required_regions(size_t bytes) {
    return (bytes + ShenandoahHeapRegion::region_size_bytes() - 1) >> ShenandoahHeapRegion::region_size_bytes_shift();
  }

  inline static size_t region_count() {
    return ShenandoahHeapRegion::RegionCount;
  }

  inline static size_t region_size_bytes() {
    return ShenandoahHeapRegion::RegionSizeBytes;
  }

  inline static size_t region_size_words() {
    return ShenandoahHeapRegion::RegionSizeWords;
  }

  inline static size_t region_size_bytes_shift() {
    return ShenandoahHeapRegion::RegionSizeBytesShift;
  }

  inline static size_t region_size_words_shift() {
    return ShenandoahHeapRegion::RegionSizeWordsShift;
  }

  inline static size_t region_size_bytes_mask() {
    return ShenandoahHeapRegion::RegionSizeBytesMask;
  }

  inline static size_t region_size_words_mask() {
    return ShenandoahHeapRegion::RegionSizeWordsMask;
  }

  // Convert to jint with sanity checking
  inline static jint region_size_bytes_jint() {
    assert (ShenandoahHeapRegion::RegionSizeBytes <= (size_t)max_jint, "sanity");
    return (jint)ShenandoahHeapRegion::RegionSizeBytes;
  }

  // Convert to jint with sanity checking
  inline static jint region_size_words_jint() {
    assert (ShenandoahHeapRegion::RegionSizeWords <= (size_t)max_jint, "sanity");
    return (jint)ShenandoahHeapRegion::RegionSizeWords;
  }

  // Convert to jint with sanity checking
  inline static jint region_size_bytes_shift_jint() {
    assert (ShenandoahHeapRegion::RegionSizeBytesShift <= (size_t)max_jint, "sanity");
    return (jint)ShenandoahHeapRegion::RegionSizeBytesShift;
  }

  // Convert to jint with sanity checking
  inline static jint region_size_words_shift_jint() {
    assert (ShenandoahHeapRegion::RegionSizeWordsShift <= (size_t)max_jint, "sanity");
    return (jint)ShenandoahHeapRegion::RegionSizeWordsShift;
  }

  inline static size_t humongous_threshold_bytes() {
    return ShenandoahHeapRegion::HumongousThresholdBytes;
  }

  inline static size_t humongous_threshold_words() {
    return ShenandoahHeapRegion::HumongousThresholdWords;
  }

  inline static size_t max_tlab_size_bytes() {
    return ShenandoahHeapRegion::MaxTLABSizeBytes;
  }

  inline static size_t max_tlab_size_words() {
    return ShenandoahHeapRegion::MaxTLABSizeWords;
  }

  inline size_t index() const {
    return _index;
  }

<<<<<<< HEAD
  inline void save_top_before_promote();
  inline HeapWord* get_top_before_promote() const { return _top_before_promoted; }
  inline void restore_top_before_promote();
  inline size_t garbage_before_padded_for_promote() const;

  // Allocation (return NULL if full)
=======
  // Allocation (return nullptr if full)
>>>>>>> bfa248a8
  inline HeapWord* allocate_aligned(size_t word_size, ShenandoahAllocRequest &req, size_t alignment_in_words);

  // Allocation (return nullptr if full)
  inline HeapWord* allocate(size_t word_size, ShenandoahAllocRequest req);

  inline void clear_live_data();
  void set_live_data(size_t s);

  // Increase live data for newly allocated region
  inline void increase_live_data_alloc_words(size_t s);

  // Increase live data for region scanned with GC
  inline void increase_live_data_gc_words(size_t s);

  inline bool has_live() const;
  inline size_t get_live_data_bytes() const;
  inline size_t get_live_data_words() const;

  inline size_t garbage() const;

  void print_on(outputStream* st) const;

  void recycle();

  inline void begin_preemptible_coalesce_and_fill() {
    _coalesce_and_fill_boundary = _bottom;
  }

  inline void end_preemptible_coalesce_and_fill() {
    _coalesce_and_fill_boundary = _end;
  }

  inline void suspend_coalesce_and_fill(HeapWord* next_focus) {
    _coalesce_and_fill_boundary = next_focus;
  }

  inline HeapWord* resume_coalesce_and_fill() {
    return _coalesce_and_fill_boundary;
  }

  // Coalesce contiguous spans of garbage objects by filling header and reregistering start locations with remembered set.
  // This is used by old-gen GC following concurrent marking to make old-gen HeapRegions parseable.  Return true iff
  // region is completely coalesced and filled.  Returns false if cancelled before task is complete.
  bool oop_fill_and_coalesce();

  // Like oop_fill_and_coalesce(), but without honoring cancellation requests.
  bool oop_fill_and_coalesce_wo_cancel();

  // During global collections, this service iterates through an old-gen heap region that is not part of collection
  // set to fill and register ranges of dead memory.  Note that live objects were previously registered.  Some dead objects
  // that are subsumed into coalesced ranges of dead memory need to be "unregistered".
  void global_oop_iterate_and_fill_dead(OopIterateClosure* cl);
  void oop_iterate_humongous(OopIterateClosure* cl);
  void oop_iterate_humongous(OopIterateClosure* cl, HeapWord* start, size_t words);

  // Invoke closure on every reference contained within the humongous object that spans this humongous
  // region if the reference is contained within a DIRTY card and the reference is no more than words following
  // start within the humongous object.
  void oop_iterate_humongous_slice(OopIterateClosure* cl, bool dirty_only, HeapWord* start, size_t words, bool write_table);

  HeapWord* block_start(const void* p) const;
  size_t block_size(const HeapWord* p) const;
  bool block_is_obj(const HeapWord* p) const { return p < top(); }

  // Find humongous start region that this region belongs to
  ShenandoahHeapRegion* humongous_start_region() const;

  HeapWord* top() const         { return _top;     }
  void set_top(HeapWord* v)     { _top = v;        }

  HeapWord* new_top() const     { return _new_top; }
  void set_new_top(HeapWord* v) { _new_top = v;    }

  HeapWord* bottom() const      { return _bottom;  }
  HeapWord* end() const         { return _end;     }

  size_t capacity() const       { return byte_size(bottom(), end()); }
  size_t used() const           { return byte_size(bottom(), top()); }
  size_t used_before_promote() const { return byte_size(bottom(), get_top_before_promote()); }
  size_t free() const           { return byte_size(top(),    end()); }

  // Does this region contain this address?
  bool contains(HeapWord* p) const {
    return (bottom() <= p) && (p < top());
  }

  inline void adjust_alloc_metadata(ShenandoahAllocRequest::Type type, size_t);
  void reset_alloc_metadata();
  size_t get_shared_allocs() const;
  size_t get_tlab_allocs() const;
  size_t get_gclab_allocs() const;
  size_t get_plab_allocs() const;

  inline HeapWord* get_update_watermark() const;
  inline void set_update_watermark(HeapWord* w);
  inline void set_update_watermark_at_safepoint(HeapWord* w);

  inline ShenandoahRegionAffiliation affiliation() const;

  void set_affiliation(ShenandoahRegionAffiliation new_affiliation, bool defer_affiliated_region_count_updates);

  uint age()           { return _age; }
  void increment_age() { _age++; }
  void decrement_age() { if (_age-- == 0) { _age = 0; } }
  void reset_age()     { _age = 0; }

  // Register all objects.  Set all remembered set cards to dirty.
  void promote_humongous();
  void promote_in_place();

private:
  void do_commit();
  void do_uncommit();

  // This is an old-region that was not part of the collection set during a GLOBAL collection.  We coalesce the dead
  // objects, but do not need to register the live objects as they are already registered.
  void global_oop_iterate_objects_and_fill_dead(OopIterateClosure* cl);

  inline void internal_increase_live_data(size_t s);

  void set_state(RegionState to);
};

#endif // SHARE_GC_SHENANDOAH_SHENANDOAHHEAPREGION_HPP<|MERGE_RESOLUTION|>--- conflicted
+++ resolved
@@ -349,16 +349,12 @@
     return _index;
   }
 
-<<<<<<< HEAD
   inline void save_top_before_promote();
   inline HeapWord* get_top_before_promote() const { return _top_before_promoted; }
   inline void restore_top_before_promote();
   inline size_t garbage_before_padded_for_promote() const;
 
-  // Allocation (return NULL if full)
-=======
   // Allocation (return nullptr if full)
->>>>>>> bfa248a8
   inline HeapWord* allocate_aligned(size_t word_size, ShenandoahAllocRequest &req, size_t alignment_in_words);
 
   // Allocation (return nullptr if full)
