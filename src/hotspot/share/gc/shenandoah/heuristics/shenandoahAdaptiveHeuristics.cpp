/*
 * Copyright (c) 2018, 2019, Red Hat, Inc. All rights reserved.
 * Copyright Amazon.com Inc. or its affiliates. All Rights Reserved.
 * DO NOT ALTER OR REMOVE COPYRIGHT NOTICES OR THIS FILE HEADER.
 *
 * This code is free software; you can redistribute it and/or modify it
 * under the terms of the GNU General Public License version 2 only, as
 * published by the Free Software Foundation.
 *
 * This code is distributed in the hope that it will be useful, but WITHOUT
 * ANY WARRANTY; without even the implied warranty of MERCHANTABILITY or
 * FITNESS FOR A PARTICULAR PURPOSE.  See the GNU General Public License
 * version 2 for more details (a copy is included in the LICENSE file that
 * accompanied this code).
 *
 * You should have received a copy of the GNU General Public License version
 * 2 along with this work; if not, write to the Free Software Foundation,
 * Inc., 51 Franklin St, Fifth Floor, Boston, MA 02110-1301 USA.
 *
 * Please contact Oracle, 500 Oracle Parkway, Redwood Shores, CA 94065 USA
 * or visit www.oracle.com if you need additional information or have any
 * questions.
 *
 */

#include "precompiled.hpp"

#include "gc/shenandoah/heuristics/shenandoahAdaptiveHeuristics.hpp"
#include "gc/shenandoah/shenandoahCollectionSet.hpp"
#include "gc/shenandoah/shenandoahFreeSet.hpp"
#include "gc/shenandoah/shenandoahHeap.inline.hpp"
#include "gc/shenandoah/shenandoahGeneration.hpp"
#include "gc/shenandoah/shenandoahHeapRegion.inline.hpp"
#include "gc/shenandoah/shenandoahOldGeneration.hpp"
#include "gc/shenandoah/shenandoahYoungGeneration.hpp"
#include "logging/log.hpp"
#include "logging/logTag.hpp"
#include "utilities/quickSort.hpp"

// These constants are used to adjust the margin of error for the moving
// average of the allocation rate and cycle time. The units are standard
// deviations.
const double ShenandoahAdaptiveHeuristics::FULL_PENALTY_SD = 0.2;
const double ShenandoahAdaptiveHeuristics::DEGENERATE_PENALTY_SD = 0.1;

// These are used to decide if we want to make any adjustments at all
// at the end of a successful concurrent cycle.
const double ShenandoahAdaptiveHeuristics::LOWEST_EXPECTED_AVAILABLE_AT_END = -0.5;
const double ShenandoahAdaptiveHeuristics::HIGHEST_EXPECTED_AVAILABLE_AT_END = 0.5;

// These values are the confidence interval expressed as standard deviations.
// At the minimum confidence level, there is a 25% chance that the true value of
// the estimate (average cycle time or allocation rate) is not more than
// MINIMUM_CONFIDENCE standard deviations away from our estimate. Similarly, the
// MAXIMUM_CONFIDENCE interval here means there is a one in a thousand chance
// that the true value of our estimate is outside the interval. These are used
// as bounds on the adjustments applied at the outcome of a GC cycle.
const double ShenandoahAdaptiveHeuristics::MINIMUM_CONFIDENCE = 0.319; // 25%
const double ShenandoahAdaptiveHeuristics::MAXIMUM_CONFIDENCE = 3.291; // 99.9%

ShenandoahAdaptiveHeuristics::ShenandoahAdaptiveHeuristics(ShenandoahGeneration* generation) :
  ShenandoahHeuristics(generation),
  _margin_of_error_sd(ShenandoahAdaptiveInitialConfidence),
  _spike_threshold_sd(ShenandoahAdaptiveInitialSpikeThreshold),
  _last_trigger(OTHER),
  _available(Moving_Average_Samples, ShenandoahAdaptiveDecayFactor) { }

ShenandoahAdaptiveHeuristics::~ShenandoahAdaptiveHeuristics() {}

void ShenandoahAdaptiveHeuristics::choose_collection_set_from_regiondata(ShenandoahCollectionSet* cset,
                                                                         RegionData* data, size_t size,
                                                                         size_t actual_free) {
  size_t garbage_threshold = ShenandoahHeapRegion::region_size_bytes() * ShenandoahGarbageThreshold / 100;
  size_t ignore_threshold = ShenandoahHeapRegion::region_size_bytes() * ShenandoahIgnoreGarbageThreshold / 100;
  ShenandoahHeap* heap = ShenandoahHeap::heap();

  // The logic for cset selection in adaptive is as follows:
  //
  //   1. We cannot get cset larger than available free space. Otherwise we guarantee OOME
  //      during evacuation, and thus guarantee full GC. In practice, we also want to let
  //      application to allocate something. This is why we limit CSet to some fraction of
  //      available space. In non-overloaded heap, max_cset would contain all plausible candidates
  //      over garbage threshold.
  //
  //   2. We should not get cset too low so that free threshold would not be met right
  //      after the cycle. Otherwise we get back-to-back cycles for no reason if heap is
  //      too fragmented. In non-overloaded non-fragmented heap min_garbage would be around zero.
  //
  // Therefore, we start by sorting the regions by garbage. Then we unconditionally add the best candidates
  // before we meet min_garbage. Then we add all candidates that fit with a garbage threshold before
  // we hit max_cset. When max_cset is hit, we terminate the cset selection. Note that in this scheme,
  // ShenandoahGarbageThreshold is the soft threshold which would be ignored until min_garbage is hit.

  // In generational mode, the sort order within the data array is not strictly descending amounts of garbage.  In
  // particular, regions that have reached tenure age will be sorted into this array before younger regions that contain
  // more garbage.  This represents one of the reasons why we keep looking at regions even after we decide, for example,
  // to exclude one of the regions because it might require evacuation of too much live data.
  // TODO: Split it in the separate methods for clarity.
  bool is_generational = heap->mode()->is_generational();
  bool is_global = _generation->is_global();
  size_t capacity = heap->young_generation()->max_capacity();

  // cur_young_garbage represents the amount of memory to be reclaimed from young-gen.  In the case that live objects
  // are known to be promoted out of young-gen, we count this as cur_young_garbage because this memory is reclaimed
  // from young-gen and becomes available to serve future young-gen allocation requests.
  size_t cur_young_garbage = 0;

  // Better select garbage-first regions
  QuickSort::sort<RegionData>(data, (int)size, compare_by_garbage, false);

  if (is_generational) {
    for (size_t idx = 0; idx < size; idx++) {
      ShenandoahHeapRegion* r = data[idx]._region;
      if (cset->is_preselected(r->index())) {
        assert(r->age() >= InitialTenuringThreshold, "Preselected regions must have tenure age");
        // Entire region will be promoted, This region does not impact young-gen or old-gen evacuation reserve.
        // This region has been pre-selected and its impact on promotion reserve is already accounted for.

        // r->used() is r->garbage() + r->get_live_data_bytes()
        // Since all live data in this region is being evacuated from young-gen, it is as if this memory
        // is garbage insofar as young-gen is concerned.  Counting this as garbage reduces the need to
        // reclaim highly utilized young-gen regions just for the sake of finding min_garbage to reclaim
        // within youn-gen memory.

        cur_young_garbage += r->garbage();
        cset->add_region(r);
      }
    }
    if (is_global) {
      size_t max_young_cset    = (size_t) (heap->get_young_evac_reserve() / ShenandoahEvacWaste);
      size_t young_cur_cset = 0;
      size_t max_old_cset    = (size_t) (heap->get_old_evac_reserve() / ShenandoahOldEvacWaste);
      size_t old_cur_cset = 0;
      size_t free_target = (capacity * ShenandoahMinFreeThreshold) / 100 + max_young_cset;
      size_t min_garbage = (free_target > actual_free) ? (free_target - actual_free) : 0;

      log_info(gc, ergo)("Adaptive CSet Selection for GLOBAL. Max Young Evacuation: " SIZE_FORMAT
                         "%s, Max Old Evacuation: " SIZE_FORMAT "%s, Actual Free: " SIZE_FORMAT "%s.",
                         byte_size_in_proper_unit(max_young_cset),    proper_unit_for_byte_size(max_young_cset),
                         byte_size_in_proper_unit(max_old_cset),    proper_unit_for_byte_size(max_old_cset),
                         byte_size_in_proper_unit(actual_free), proper_unit_for_byte_size(actual_free));

      for (size_t idx = 0; idx < size; idx++) {
        ShenandoahHeapRegion* r = data[idx]._region;
        if (cset->is_preselected(r->index())) {
          continue;
        }
        bool add_region = false;
        if (r->is_old()) {
          size_t new_cset = old_cur_cset + r->get_live_data_bytes();
          if ((new_cset <= max_old_cset) && (r->garbage() > garbage_threshold)) {
            add_region = true;
            old_cur_cset = new_cset;
          }
        } else if (r->age() < InitialTenuringThreshold) {
          size_t new_cset = young_cur_cset + r->get_live_data_bytes();
          size_t region_garbage = r->garbage();
          size_t new_garbage = cur_young_garbage + region_garbage;
          bool add_regardless = (region_garbage > ignore_threshold) && (new_garbage < min_garbage);
          if ((new_cset <= max_young_cset) && (add_regardless || (region_garbage > garbage_threshold))) {
            add_region = true;
            young_cur_cset = new_cset;
            cur_young_garbage = new_garbage;
          }
        }
        // Note that we do not add aged regions if they were not pre-selected.  The reason they were not preselected
        // is because there is not sufficient room in old-gen to hold their to-be-promoted live objects.

        if (add_region) {
          cset->add_region(r);
        }
      }
    } else {
      // This is young-gen collection or a mixed evacuation.  If this is mixed evacuation, the old-gen candidate regions
      // have already been added.
      size_t max_cset    = (size_t) (heap->get_young_evac_reserve() / ShenandoahEvacWaste);
      size_t cur_cset = 0;
      size_t free_target = (capacity * ShenandoahMinFreeThreshold) / 100 + max_cset;
      size_t min_garbage = (free_target > actual_free) ? (free_target - actual_free) : 0;

      log_info(gc, ergo)("Adaptive CSet Selection for YOUNG. Max Evacuation: " SIZE_FORMAT "%s, Actual Free: " SIZE_FORMAT "%s.",
                         byte_size_in_proper_unit(max_cset),    proper_unit_for_byte_size(max_cset),
                         byte_size_in_proper_unit(actual_free), proper_unit_for_byte_size(actual_free));

      for (size_t idx = 0; idx < size; idx++) {
        ShenandoahHeapRegion* r = data[idx]._region;
        if (cset->is_preselected(r->index())) {
          continue;
        }
        if  (r->age() < InitialTenuringThreshold) {
          size_t new_cset = cur_cset + r->get_live_data_bytes();
          size_t region_garbage = r->garbage();
          size_t new_garbage = cur_young_garbage + region_garbage;
          bool add_regardless = (region_garbage > ignore_threshold) && (new_garbage < min_garbage);
          assert(r->is_young(), "Only young candidates expected in the data array");
          if ((new_cset <= max_cset) && (add_regardless || (region_garbage > garbage_threshold))) {
            cur_cset = new_cset;
            cur_young_garbage = new_garbage;
            cset->add_region(r);
          }
        }
        // Note that we do not add aged regions if they were not pre-selected.  The reason they were not preselected
        // is because there is not sufficient room in old-gen to hold their to-be-promoted live objects or because
        // they are to be promoted in place.
      }
    }
  } else {
    // Traditional Shenandoah (non-generational)
    size_t capacity    = ShenandoahHeap::heap()->max_capacity();
    size_t max_cset    = (size_t)((1.0 * capacity / 100 * ShenandoahEvacReserve) / ShenandoahEvacWaste);
    size_t free_target = (capacity * ShenandoahMinFreeThreshold) / 100 + max_cset;
    size_t min_garbage = (free_target > actual_free) ? (free_target - actual_free) : 0;

    log_info(gc, ergo)("Adaptive CSet Selection. Target Free: " SIZE_FORMAT "%s, Actual Free: "
                     SIZE_FORMAT "%s, Max Evacuation: " SIZE_FORMAT "%s, Min Garbage: " SIZE_FORMAT "%s",
                     byte_size_in_proper_unit(free_target), proper_unit_for_byte_size(free_target),
                     byte_size_in_proper_unit(actual_free), proper_unit_for_byte_size(actual_free),
                     byte_size_in_proper_unit(max_cset),    proper_unit_for_byte_size(max_cset),
                     byte_size_in_proper_unit(min_garbage), proper_unit_for_byte_size(min_garbage));

    size_t cur_cset = 0;
    size_t cur_garbage = 0;

    for (size_t idx = 0; idx < size; idx++) {
      ShenandoahHeapRegion* r = data[idx]._region;

      size_t new_cset    = cur_cset + r->get_live_data_bytes();
      size_t new_garbage = cur_garbage + r->garbage();

      if (new_cset > max_cset) {
        break;
      }

      if ((new_garbage < min_garbage) || (r->garbage() > garbage_threshold)) {
        cset->add_region(r);
        cur_cset = new_cset;
        cur_garbage = new_garbage;
      }
    }
  }

  size_t collected_old = cset->get_old_bytes_reserved_for_evacuation();
  size_t collected_promoted = cset->get_young_bytes_to_be_promoted();
  size_t collected_young = cset->get_young_bytes_reserved_for_evacuation();

  log_info(gc, ergo)("Chosen CSet evacuates young: " SIZE_FORMAT "%s (of which at least: " SIZE_FORMAT "%s are to be promoted), "
                     "old: " SIZE_FORMAT "%s",
                     byte_size_in_proper_unit(collected_young),    proper_unit_for_byte_size(collected_young),
                     byte_size_in_proper_unit(collected_promoted), proper_unit_for_byte_size(collected_promoted),
                     byte_size_in_proper_unit(collected_old),      proper_unit_for_byte_size(collected_old));
}

void ShenandoahAdaptiveHeuristics::record_cycle_start() {
  ShenandoahHeuristics::record_cycle_start();
  _allocation_rate.allocation_counter_reset();
}

void ShenandoahAdaptiveHeuristics::record_success_concurrent(bool abbreviated) {
  ShenandoahHeuristics::record_success_concurrent(abbreviated);

  size_t available = MIN2(_generation->available(), ShenandoahHeap::heap()->free_set()->available());

  double z_score = 0.0;
  double available_sd = _available.sd();
  if (available_sd > 0) {
    double available_avg = _available.avg();
    z_score = (double(available) - available_avg) / available_sd;
    log_debug(gc, ergo)("%s Available: " SIZE_FORMAT " %sB, z-score=%.3f. Average available: %.1f %sB +/- %.1f %sB.",
                        _generation->name(),
                        byte_size_in_proper_unit(available),     proper_unit_for_byte_size(available),
                        z_score,
                        byte_size_in_proper_unit(available_avg), proper_unit_for_byte_size(available_avg),
                        byte_size_in_proper_unit(available_sd),  proper_unit_for_byte_size(available_sd));
  }

  _available.add(double(available));

  // In the case when a concurrent GC cycle completes successfully but with an
  // unusually small amount of available memory we will adjust our trigger
  // parameters so that they are more likely to initiate a new cycle.
  // Conversely, when a GC cycle results in an above average amount of available
  // memory, we will adjust the trigger parameters to be less likely to initiate
  // a GC cycle.
  //
  // The z-score we've computed is in no way statistically related to the
  // trigger parameters, but it has the nice property that worse z-scores for
  // available memory indicate making larger adjustments to the trigger
  // parameters. It also results in fewer adjustments as the application
  // stabilizes.
  //
  // In order to avoid making endless and likely unnecessary adjustments to the
  // trigger parameters, the change in available memory (with respect to the
  // average) at the end of a cycle must be beyond these threshold values.
  if (z_score < LOWEST_EXPECTED_AVAILABLE_AT_END ||
      z_score > HIGHEST_EXPECTED_AVAILABLE_AT_END) {
    // The sign is flipped because a negative z-score indicates that the
    // available memory at the end of the cycle is below average. Positive
    // adjustments make the triggers more sensitive (i.e., more likely to fire).
    // The z-score also gives us a measure of just how far below normal. This
    // property allows us to adjust the trigger parameters proportionally.
    //
    // The `100` here is used to attenuate the size of our adjustments. This
    // number was chosen empirically. It also means the adjustments at the end of
    // a concurrent cycle are an order of magnitude smaller than the adjustments
    // made for a degenerated or full GC cycle (which themselves were also
    // chosen empirically).
    adjust_last_trigger_parameters(z_score / -100);
  }
}

void ShenandoahAdaptiveHeuristics::record_success_degenerated() {
  ShenandoahHeuristics::record_success_degenerated();
  // Adjust both trigger's parameters in the case of a degenerated GC because
  // either of them should have triggered earlier to avoid this case.
  adjust_margin_of_error(DEGENERATE_PENALTY_SD);
  adjust_spike_threshold(DEGENERATE_PENALTY_SD);
}

void ShenandoahAdaptiveHeuristics::record_success_full() {
  ShenandoahHeuristics::record_success_full();
  // Adjust both trigger's parameters in the case of a full GC because
  // either of them should have triggered earlier to avoid this case.
  adjust_margin_of_error(FULL_PENALTY_SD);
  adjust_spike_threshold(FULL_PENALTY_SD);
}

static double saturate(double value, double min, double max) {
  return MAX2(MIN2(value, max), min);
}

<<<<<<< HEAD
// Return conservative estimate of how much memory can be allocated before we need to start GC
size_t ShenandoahAdaptiveHeuristics::evac_slack(size_t young_regions_to_be_reclaimed) {
  assert(_generation->is_young(), "evac_slack is only meaningful for young-gen heuristic");
=======
// Return a conservative estimate of how much memory can be allocated before we need to start GC. The estimate is based
// on memory that is currently available within young generation plus all of the memory that will be added to the young
// generation at the end of the current cycle (as represented by young_regions_to_be_reclaimed) and on the anticipated
// amount of time required to perform a GC.
size_t ShenandoahAdaptiveHeuristics::bytes_of_allocation_runway_before_gc_trigger(size_t young_regions_to_be_reclaimed) {
  assert(_generation->is_young(), "Only meaningful for young-gen heuristic");
>>>>>>> aa5e40b4

  size_t max_capacity = _generation->max_capacity();
  size_t capacity = _generation->soft_max_capacity();
  size_t usage = _generation->used();
  size_t available = (capacity > usage)? capacity - usage: 0;
  size_t allocated = _generation->bytes_allocated_since_gc_start();

  size_t available_young_collected = ShenandoahHeap::heap()->collection_set()->get_young_available_bytes_collected();
  size_t anticipated_available =
    available + young_regions_to_be_reclaimed * ShenandoahHeapRegion::region_size_bytes() - available_young_collected;
  size_t allocation_headroom = anticipated_available;
  size_t spike_headroom = capacity * ShenandoahAllocSpikeFactor / 100;
  size_t penalties      = capacity * _gc_time_penalties / 100;

  double rate = _allocation_rate.sample(allocated);

  // At what value of available, would avg and spike triggers occur?
  //  if allocation_headroom < avg_cycle_time * avg_alloc_rate, then we experience avg trigger
  //  if allocation_headroom < avg_cycle_time * rate, then we experience spike trigger if is_spiking
  //
  // allocation_headroom =
  //     0, if penalties > available or if penalties + spike_headroom > available
  //     available - penalties - spike_headroom, otherwise
  //
  // so we trigger if available - penalties - spike_headroom < avg_cycle_time * avg_alloc_rate, which is to say
  //                  available < avg_cycle_time * avg_alloc_rate + penalties + spike_headroom
  //            or if available < penalties + spike_headroom
  //
  // since avg_cycle_time * avg_alloc_rate > 0, the first test is sufficient to test both conditions
  //
<<<<<<< HEAD
  // thus, avg_evac_slack is MIN2(0,  available - avg_cycle_time * avg_alloc_rate + penalties + spike_headroom)
  //
  // similarly, spike_evac_slack is MIN2(0, available - avg_cycle_time * rate + penalties + spike_headroom)
  // but spike_evac_slack is only relevant if is_spiking, as defined below.
=======
  // thus, evac_slack_avg is MIN2(0,  available - avg_cycle_time * avg_alloc_rate + penalties + spike_headroom)
  //
  // similarly, evac_slack_spiking is MIN2(0, available - avg_cycle_time * rate + penalties + spike_headroom)
  // but evac_slack_spiking is only relevant if is_spiking, as defined below.
>>>>>>> aa5e40b4

  double avg_cycle_time = _gc_cycle_time_history->davg() + (_margin_of_error_sd * _gc_cycle_time_history->dsd());

  // TODO: Consider making conservative adjustments to avg_cycle_time, such as: (avg_cycle_time *= 2) in cases where
  // we expect a longer-than-normal GC duration.  This includes mixed evacuations, evacuation that perform promotion
  // including promotion in place, and OLD GC bootstrap cycles.  It has been observed that these cycles sometimes
  // require twice or more the duration of "normal" GC cycles.  We have experimented with this approach.  While it
  // does appear to reduce the frequency of degenerated cycles due to late triggers, it also has the effect of reducing
  // evacuation slack so that there is less memory available to be transferred to OLD.  The result is that we
  // throttle promotion and it takes too long to move old objects out of the young generation.

  double avg_alloc_rate = _allocation_rate.upper_bound(_margin_of_error_sd);
  size_t evac_slack_avg;
  if (anticipated_available > avg_cycle_time * avg_alloc_rate + penalties + spike_headroom) {
    evac_slack_avg = anticipated_available - (avg_cycle_time * avg_alloc_rate + penalties + spike_headroom);
  } else {
    // we have no slack because it's already time to trigger
    evac_slack_avg = 0;
  }

  bool is_spiking = _allocation_rate.is_spiking(rate, _spike_threshold_sd);
  size_t evac_slack_spiking;
  if (is_spiking) {
    if (anticipated_available > avg_cycle_time * rate + penalties + spike_headroom) {
      evac_slack_spiking = anticipated_available - (avg_cycle_time * rate + penalties + spike_headroom);
    } else {
      // we have no slack because it's already time to trigger
      evac_slack_spiking = 0;
    }
  } else {
    evac_slack_spiking = evac_slack_avg;
  }

  size_t threshold = min_free_threshold();
  size_t evac_min_threshold = (anticipated_available > threshold)? anticipated_available - threshold: 0;
  return MIN3(evac_slack_spiking, evac_slack_avg, evac_min_threshold);
}

bool ShenandoahAdaptiveHeuristics::should_start_gc() {
  size_t capacity = _generation->soft_max_capacity();
  size_t available = _generation->soft_available();
  size_t allocated = _generation->bytes_allocated_since_gc_start();

  log_debug(gc)("should_start_gc (%s)? available: " SIZE_FORMAT ", soft_max_capacity: " SIZE_FORMAT
                ", allocated: " SIZE_FORMAT,
                _generation->name(), available, capacity, allocated);

  // The collector reserve may eat into what the mutator is allowed to use. Make sure we are looking
  // at what is available to the mutator when deciding whether to start a GC.
  size_t usable = ShenandoahHeap::heap()->free_set()->available();
  if (usable < available) {
    log_debug(gc)("Usable (" SIZE_FORMAT "%s) is less than available (" SIZE_FORMAT "%s)",
                  byte_size_in_proper_unit(usable),    proper_unit_for_byte_size(usable),
                  byte_size_in_proper_unit(available), proper_unit_for_byte_size(available));
    available = usable;
  }

  // Track allocation rate even if we decide to start a cycle for other reasons.
  double rate = _allocation_rate.sample(allocated);
  _last_trigger = OTHER;

  // OLD generation is maintained to be as small as possible.  Depletion-of-free-pool triggers do not apply to old generation.
  if (!_generation->is_old()) {
    size_t min_threshold = min_free_threshold();
    if (available < min_threshold) {
      log_info(gc)("Trigger (%s): Free (" SIZE_FORMAT "%s) is below minimum threshold (" SIZE_FORMAT "%s)",
                   _generation->name(),
                   byte_size_in_proper_unit(available), proper_unit_for_byte_size(available),
                   byte_size_in_proper_unit(min_threshold),       proper_unit_for_byte_size(min_threshold));
      return true;
    }

    // Check if we need to learn a bit about the application
    const size_t max_learn = ShenandoahLearningSteps;
    if (_gc_times_learned < max_learn) {
      size_t init_threshold = capacity / 100 * ShenandoahInitFreeThreshold;
      if (available < init_threshold) {
        log_info(gc)("Trigger (%s): Learning " SIZE_FORMAT " of " SIZE_FORMAT ". Free ("
                     SIZE_FORMAT "%s) is below initial threshold (" SIZE_FORMAT "%s)",
                     _generation->name(), _gc_times_learned + 1, max_learn,
                     byte_size_in_proper_unit(available), proper_unit_for_byte_size(available),
                     byte_size_in_proper_unit(init_threshold),      proper_unit_for_byte_size(init_threshold));
        return true;
      }
    }

    //  Rationale:
    //    The idea is that there is an average allocation rate and there are occasional abnormal bursts (or spikes) of
    //    allocations that exceed the average allocation rate.  What do these spikes look like?
    //
    //    1. At certain phase changes, we may discard large amounts of data and replace it with large numbers of newly
    //       allocated objects.  This "spike" looks more like a phase change.  We were in steady state at M bytes/sec
    //       allocation rate and now we're in a "reinitialization phase" that looks like N bytes/sec.  We need the "spike"
    //       accomodation to give us enough runway to recalibrate our "average allocation rate".
    //
    //   2. The typical workload changes.  "Suddenly", our typical workload of N TPS increases to N+delta TPS.  This means
    //       our average allocation rate needs to be adjusted.  Once again, we need the "spike" accomodation to give us
    //       enough runway to recalibrate our "average allocation rate".
    //
    //    3. Though there is an "average" allocation rate, a given workload's demand for allocation may be very bursty.  We
    //       allocate a bunch of LABs during the 5 ms that follow completion of a GC, then we perform no more allocations for
    //       the next 150 ms.  It seems we want the "spike" to represent the maximum divergence from average within the
    //       period of time between consecutive evaluation of the should_start_gc() service.  Here's the thinking:
    //
    //       a) Between now and the next time I ask whether should_start_gc(), we might experience a spike representing
    //          the anticipated burst of allocations.  If that would put us over budget, then we should start GC immediately.
    //       b) Between now and the anticipated depletion of allocation pool, there may be two or more bursts of allocations.
    //          If there are more than one of these bursts, we can "approximate" that these will be separated by spans of
    //          time with very little or no allocations so the "average" allocation rate should be a suitable approximation
    //          of how this will behave.
    //
    //    For cases 1 and 2, we need to "quickly" recalibrate the average allocation rate whenever we detect a change
    //    in operation mode.  We want some way to decide that the average rate has changed.  Make average allocation rate
    //    computations an independent effort.


    // Check if allocation headroom is still okay. This also factors in:
    //   1. Some space to absorb allocation spikes (ShenandoahAllocSpikeFactor)
    //   2. Accumulated penalties from Degenerated and Full GC

    size_t allocation_headroom = available;
    size_t spike_headroom = capacity / 100 * ShenandoahAllocSpikeFactor;
    size_t penalties      = capacity / 100 * _gc_time_penalties;

    allocation_headroom -= MIN2(allocation_headroom, penalties);
    allocation_headroom -= MIN2(allocation_headroom, spike_headroom);

    double avg_cycle_time = _gc_cycle_time_history->davg() + (_margin_of_error_sd * _gc_cycle_time_history->dsd());
    double avg_alloc_rate = _allocation_rate.upper_bound(_margin_of_error_sd);
    log_debug(gc)("%s: average GC time: %.2f ms, allocation rate: %.0f %s/s",
                  _generation->name(),
                  avg_cycle_time * 1000, byte_size_in_proper_unit(avg_alloc_rate), proper_unit_for_byte_size(avg_alloc_rate));

    if (avg_cycle_time > allocation_headroom / avg_alloc_rate) {

      log_info(gc)("Trigger (%s): Average GC time (%.2f ms) is above the time for average allocation rate (%.0f %sB/s)"
                   " to deplete free headroom (" SIZE_FORMAT "%s) (margin of error = %.2f)",
                   _generation->name(), avg_cycle_time * 1000,
                   byte_size_in_proper_unit(avg_alloc_rate), proper_unit_for_byte_size(avg_alloc_rate),
                   byte_size_in_proper_unit(allocation_headroom), proper_unit_for_byte_size(allocation_headroom),
                   _margin_of_error_sd);

      log_info(gc, ergo)("Free headroom: " SIZE_FORMAT "%s (free) - " SIZE_FORMAT "%s (spike) - "
                         SIZE_FORMAT "%s (penalties) = " SIZE_FORMAT "%s",
                         byte_size_in_proper_unit(available),           proper_unit_for_byte_size(available),
                         byte_size_in_proper_unit(spike_headroom),      proper_unit_for_byte_size(spike_headroom),
                         byte_size_in_proper_unit(penalties),           proper_unit_for_byte_size(penalties),
                         byte_size_in_proper_unit(allocation_headroom), proper_unit_for_byte_size(allocation_headroom));

      _last_trigger = RATE;
      return true;
    }

    bool is_spiking = _allocation_rate.is_spiking(rate, _spike_threshold_sd);
    if (is_spiking && avg_cycle_time > allocation_headroom / rate) {
      log_info(gc)("Trigger (%s): Average GC time (%.2f ms) is above the time for instantaneous allocation rate (%.0f %sB/s)"
                   " to deplete free headroom (" SIZE_FORMAT "%s) (spike threshold = %.2f)",
                   _generation->name(), avg_cycle_time * 1000,
                   byte_size_in_proper_unit(rate), proper_unit_for_byte_size(rate),
                   byte_size_in_proper_unit(allocation_headroom), proper_unit_for_byte_size(allocation_headroom),
                   _spike_threshold_sd);
      _last_trigger = SPIKE;
      return true;
    }

    ShenandoahHeap* heap = ShenandoahHeap::heap();
    if (heap->mode()->is_generational()) {
      // Get through promotions and mixed evacuations as quickly as possible.  These cycles sometimes require significantly
      // more time than traditional young-generation cycles so start them up as soon as possible.  This is a "mitigation"
      // for the reality that old-gen and young-gen activities are not truly "concurrent".  If there is old-gen work to
      // be done, we start up the young-gen GC threads so they can do some of this old-gen work.  As implemented, promotion
      // gets priority over old-gen marking.

      size_t promo_potential = heap->get_promotion_potential();
      size_t promo_in_place_potential = heap->get_promotion_in_place_potential();
      ShenandoahOldHeuristics* old_heuristics = (ShenandoahOldHeuristics*) heap->old_generation()->heuristics();
      size_t mixed_candidates = old_heuristics->unprocessed_old_collection_candidates();
      if (promo_potential > 0) {
        // Detect unsigned arithmetic underflow
        assert(promo_potential < heap->capacity(), "Sanity");
        log_info(gc)("Trigger (%s): expedite promotion of " SIZE_FORMAT "%s",
                     _generation->name(), byte_size_in_proper_unit(promo_potential), proper_unit_for_byte_size(promo_potential));
        return true;
      } else if (promo_in_place_potential > 0) {
        // Detect unsigned arithmetic underflow
        assert(promo_in_place_potential < heap->capacity(), "Sanity");
        log_info(gc)("Trigger (%s): expedite promotion in place of " SIZE_FORMAT "%s", _generation->name(),
                     byte_size_in_proper_unit(promo_in_place_potential),
                     proper_unit_for_byte_size(promo_in_place_potential));
        return true;
      } else if (mixed_candidates > 0) {
        // We need to run young GC in order to open up some free heap regions so we can finish mixed evacuations.
        log_info(gc)("Trigger (%s): expedite mixed evacuation of " SIZE_FORMAT " regions",
                     _generation->name(), mixed_candidates);
        return true;
      }
    }
  }
  return ShenandoahHeuristics::should_start_gc();
}

void ShenandoahAdaptiveHeuristics::adjust_last_trigger_parameters(double amount) {
  switch (_last_trigger) {
    case RATE:
      adjust_margin_of_error(amount);
      break;
    case SPIKE:
      adjust_spike_threshold(amount);
      break;
    case OTHER:
      // nothing to adjust here.
      break;
    default:
      ShouldNotReachHere();
  }
}

void ShenandoahAdaptiveHeuristics::adjust_margin_of_error(double amount) {
  _margin_of_error_sd = saturate(_margin_of_error_sd + amount, MINIMUM_CONFIDENCE, MAXIMUM_CONFIDENCE);
  log_debug(gc, ergo)("Margin of error now %.2f", _margin_of_error_sd);
}

void ShenandoahAdaptiveHeuristics::adjust_spike_threshold(double amount) {
  _spike_threshold_sd = saturate(_spike_threshold_sd - amount, MINIMUM_CONFIDENCE, MAXIMUM_CONFIDENCE);
  log_debug(gc, ergo)("Spike threshold now: %.2f", _spike_threshold_sd);
}

ShenandoahAllocationRate::ShenandoahAllocationRate() :
  _last_sample_time(os::elapsedTime()),
  _last_sample_value(0),
  _interval_sec(1.0 / ShenandoahAdaptiveSampleFrequencyHz),
  _rate(int(ShenandoahAdaptiveSampleSizeSeconds * ShenandoahAdaptiveSampleFrequencyHz), ShenandoahAdaptiveDecayFactor),
  _rate_avg(int(ShenandoahAdaptiveSampleSizeSeconds * ShenandoahAdaptiveSampleFrequencyHz), ShenandoahAdaptiveDecayFactor) {
}

double ShenandoahAllocationRate::sample(size_t allocated) {
  double now = os::elapsedTime();
  double rate = 0.0;
  if (now - _last_sample_time > _interval_sec) {
    if (allocated >= _last_sample_value) {
      rate = instantaneous_rate(now, allocated);
      _rate.add(rate);
      _rate_avg.add(_rate.avg());
    }

    _last_sample_time = now;
    _last_sample_value = allocated;
  }
  return rate;
}

double ShenandoahAllocationRate::upper_bound(double sds) const {
  // Here we are using the standard deviation of the computed running
  // average, rather than the standard deviation of the samples that went
  // into the moving average. This is a much more stable value and is tied
  // to the actual statistic in use (moving average over samples of averages).
  return _rate.davg() + (sds * _rate_avg.dsd());
}

void ShenandoahAllocationRate::allocation_counter_reset() {
  _last_sample_time = os::elapsedTime();
  _last_sample_value = 0;
}

bool ShenandoahAllocationRate::is_spiking(double rate, double threshold) const {
  if (rate <= 0.0) {
    return false;
  }

  double sd = _rate.sd();
  if (sd > 0) {
    // There is a small chance that that rate has already been sampled, but it
    // seems not to matter in practice.
    double z_score = (rate - _rate.avg()) / sd;
    if (z_score > threshold) {
      return true;
    }
  }
  return false;
}

double ShenandoahAllocationRate::instantaneous_rate(double time, size_t allocated) const {
  size_t last_value = _last_sample_value;
  double last_time = _last_sample_time;
  size_t allocation_delta = (allocated > last_value) ? (allocated - last_value) : 0;
  double time_delta_sec = time - last_time;
  return (time_delta_sec > 0)  ? (allocation_delta / time_delta_sec) : 0;
}<|MERGE_RESOLUTION|>--- conflicted
+++ resolved
@@ -328,18 +328,12 @@
   return MAX2(MIN2(value, max), min);
 }
 
-<<<<<<< HEAD
-// Return conservative estimate of how much memory can be allocated before we need to start GC
-size_t ShenandoahAdaptiveHeuristics::evac_slack(size_t young_regions_to_be_reclaimed) {
-  assert(_generation->is_young(), "evac_slack is only meaningful for young-gen heuristic");
-=======
 // Return a conservative estimate of how much memory can be allocated before we need to start GC. The estimate is based
 // on memory that is currently available within young generation plus all of the memory that will be added to the young
 // generation at the end of the current cycle (as represented by young_regions_to_be_reclaimed) and on the anticipated
 // amount of time required to perform a GC.
 size_t ShenandoahAdaptiveHeuristics::bytes_of_allocation_runway_before_gc_trigger(size_t young_regions_to_be_reclaimed) {
   assert(_generation->is_young(), "Only meaningful for young-gen heuristic");
->>>>>>> aa5e40b4
 
   size_t max_capacity = _generation->max_capacity();
   size_t capacity = _generation->soft_max_capacity();
@@ -370,17 +364,10 @@
   //
   // since avg_cycle_time * avg_alloc_rate > 0, the first test is sufficient to test both conditions
   //
-<<<<<<< HEAD
-  // thus, avg_evac_slack is MIN2(0,  available - avg_cycle_time * avg_alloc_rate + penalties + spike_headroom)
-  //
-  // similarly, spike_evac_slack is MIN2(0, available - avg_cycle_time * rate + penalties + spike_headroom)
-  // but spike_evac_slack is only relevant if is_spiking, as defined below.
-=======
   // thus, evac_slack_avg is MIN2(0,  available - avg_cycle_time * avg_alloc_rate + penalties + spike_headroom)
   //
   // similarly, evac_slack_spiking is MIN2(0, available - avg_cycle_time * rate + penalties + spike_headroom)
   // but evac_slack_spiking is only relevant if is_spiking, as defined below.
->>>>>>> aa5e40b4
 
   double avg_cycle_time = _gc_cycle_time_history->davg() + (_margin_of_error_sd * _gc_cycle_time_history->dsd());
 
