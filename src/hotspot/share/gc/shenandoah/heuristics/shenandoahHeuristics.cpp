/*
 * Copyright (c) 2018, 2020, Red Hat, Inc. All rights reserved.
 * Copyright Amazon.com Inc. or its affiliates. All Rights Reserved.
 * DO NOT ALTER OR REMOVE COPYRIGHT NOTICES OR THIS FILE HEADER.
 *
 * This code is free software; you can redistribute it and/or modify it
 * under the terms of the GNU General Public License version 2 only, as
 * published by the Free Software Foundation.
 *
 * This code is distributed in the hope that it will be useful, but WITHOUT
 * ANY WARRANTY; without even the implied warranty of MERCHANTABILITY or
 * FITNESS FOR A PARTICULAR PURPOSE.  See the GNU General Public License
 * version 2 for more details (a copy is included in the LICENSE file that
 * accompanied this code).
 *
 * You should have received a copy of the GNU General Public License version
 * 2 along with this work; if not, write to the Free Software Foundation,
 * Inc., 51 Franklin St, Fifth Floor, Boston, MA 02110-1301 USA.
 *
 * Please contact Oracle, 500 Oracle Parkway, Redwood Shores, CA 94065 USA
 * or visit www.oracle.com if you need additional information or have any
 * questions.
 *
 */

#include "precompiled.hpp"
#include "gc/shared/gcCause.hpp"
#include "gc/shenandoah/shenandoahAllocRequest.hpp"
#include "gc/shenandoah/shenandoahCollectionSet.inline.hpp"
#include "gc/shenandoah/shenandoahCollectorPolicy.hpp"
#include "gc/shenandoah/shenandoahGeneration.hpp"
#include "gc/shenandoah/shenandoahHeap.inline.hpp"
#include "gc/shenandoah/shenandoahHeapRegion.inline.hpp"
#include "gc/shenandoah/shenandoahMarkingContext.inline.hpp"
#include "gc/shenandoah/shenandoahOldGeneration.hpp"
#include "gc/shenandoah/shenandoahYoungGeneration.hpp"
#include "gc/shenandoah/heuristics/shenandoahHeuristics.hpp"
#include "gc/shenandoah/mode/shenandoahMode.hpp"
#include "logging/log.hpp"
#include "logging/logTag.hpp"
#include "runtime/globals_extension.hpp"
#include "utilities/quickSort.hpp"

// sort by decreasing garbage (so most garbage comes first)
int ShenandoahHeuristics::compare_by_garbage(RegionData a, RegionData b) {
  if (a._u._garbage > b._u._garbage)
    return -1;
  else if (a._u._garbage < b._u._garbage)
    return 1;
  else return 0;
}

// sort by increasing live (so least live comes first)
int ShenandoahHeuristics::compare_by_live(RegionData a, RegionData b) {
  if (a._u._live_data < b._u._live_data)
    return -1;
  else if (a._u._live_data > b._u._live_data)
    return 1;
  else return 0;
}

ShenandoahHeuristics::ShenandoahHeuristics(ShenandoahGeneration* generation) :
  _generation(generation),
  _region_data(nullptr),
  _degenerated_cycles_in_a_row(0),
  _successful_cycles_in_a_row(0),
  _guaranteed_gc_interval(0),
  _cycle_start(os::elapsedTime()),
  _last_cycle_end(0),
  _gc_times_learned(0),
  _gc_time_penalties(0),
  _gc_cycle_time_history(new TruncatedSeq(Moving_Average_Samples, ShenandoahAdaptiveDecayFactor)),
  _metaspace_oom()
{
  // No unloading during concurrent mark? Communicate that to heuristics
  if (!ClassUnloadingWithConcurrentMark) {
    FLAG_SET_DEFAULT(ShenandoahUnloadClassesFrequency, 0);
  }

  size_t num_regions = ShenandoahHeap::heap()->num_regions();
  assert(num_regions > 0, "Sanity");

  _region_data = NEW_C_HEAP_ARRAY(RegionData, num_regions, mtGC);
}

ShenandoahHeuristics::~ShenandoahHeuristics() {
  FREE_C_HEAP_ARRAY(RegionGarbage, _region_data);
}

<<<<<<< HEAD
typedef struct {
  ShenandoahHeapRegion* _region;
  size_t _live_data;
} AgedRegionData;

static int compare_by_aged_live(AgedRegionData a, AgedRegionData b) {
  if (a._live_data < b._live_data)
    return -1;
  else if (a._live_data > b._live_data)
    return 1;
  else return 0;
}
=======
size_t ShenandoahHeuristics::select_aged_regions(size_t old_available, size_t num_regions, bool* preselected_regions) {
  ShenandoahHeap* heap = ShenandoahHeap::heap();
  assert(heap->mode()->is_generational(), "Only in generational mode");
>>>>>>> 64d14f3b

// Returns bytes of old-gen memory consumed by selected aged regions
size_t ShenandoahHeuristics::select_aged_regions(size_t old_available, size_t num_regions, bool preselected_regions[]) {
  ShenandoahHeap* heap = ShenandoahHeap::heap();
  ShenandoahMarkingContext* const ctx = heap->marking_context();
  size_t old_consumed = 0;
  size_t promo_potential = 0;
  size_t anticipated_promote_in_place_live = 0;
  if (heap->mode()->is_generational()) {
    heap->clear_promotion_in_place_potential();
    heap->clear_promotion_potential();
    size_t candidates = 0;
    size_t candidates_live = 0;
    size_t old_garbage_threshold = (ShenandoahHeapRegion::region_size_bytes() * ShenandoahOldGarbageThreshold) / 100;
    size_t promote_in_place_regions = 0;
    size_t promote_in_place_live = 0;
    size_t promote_in_place_pad = 0;
    size_t anticipated_candidates = 0;
    size_t anticipated_promote_in_place_regions = 0;

    // Sort the promotion-eligible regions according to live-data-bytes so that we can first reclaim regions that require
    // less evacuation effort.  This prioritizes garbage first, expanding the allocation pool before we begin the work of
    // reclaiming regions that require more effort.
    AgedRegionData* sorted_regions = (AgedRegionData*) alloca(num_regions * sizeof(AgedRegionData));
    for (size_t i = 0; i < num_regions; i++) {
      ShenandoahHeapRegion* r = heap->get_region(i);
      if (r->is_empty() || !r->has_live() || !r->is_young() || !r->is_regular()) {
        continue;
      }
      if (r->age() >= InitialTenuringThreshold) {
        r->save_top_before_promote();
        if ((r->garbage() < old_garbage_threshold)) {
          HeapWord* tams = ctx->top_at_mark_start(r);
          HeapWord* original_top = r->top();
          if (tams == original_top) {
            // Fill the remnant memory within this region to assure no allocations prior to promote in place.  Otherwise,
            // newly allocated objects will not be parseable when promote in place tries to register them.  Furthermore, any
            // new allocations would not necessarily be eligible for promotion.  This addresses both issues.
            size_t remnant_size = r->free() / HeapWordSize;
            if (remnant_size > ShenandoahHeap::min_fill_size()) {
              ShenandoahHeap::fill_with_object(original_top, remnant_size);
              r->set_top(r->end());
              promote_in_place_pad += remnant_size * HeapWordSize;
            } else {
              // Since the remnant is so small that it cannot be filled, we don't have to worry about any accidental
              // allocations occuring within this region before the region is promoted in place.
            }
            promote_in_place_regions++;
            promote_in_place_live += r->get_live_data_bytes();
          }
          // Else, we do not promote this region (either in place or by copy) because it has received new allocations.

          // During evacuation, we exclude from promotion regions for which age > tenure threshold, garbage < garbage-threshold,
          //  and get_top_before_promote() != tams
        } else {
          // After sorting and selecting best candidates below, we may decide to exclude this promotion-eligible region
          // from the current collection sets.  If this happens, we will consider this region as part of the anticipated
          // promotion potential for the next GC pass.
          size_t live_data = r->get_live_data_bytes();
          candidates_live += live_data;
          sorted_regions[candidates]._region = r;
          sorted_regions[candidates++]._live_data = live_data;
        }
      } else {
        // We only anticipate to promote regular regions if garbage() is above threshold.  Tenure-aged regions with less
        // garbage are promoted in place.  These take a different path to old-gen.  Note that certain regions that are
        // excluded from anticipated promotion because their garbage content is too low (causing us to anticipate that
        // the region would be promoted in place) may be eligible for evacuation promotion by the time promotion takes
        // place during a subsequent GC pass because more garbage is found within the region between now and then.  This
        // should not happen if we are properly adapting the tenure age.  The theory behind adaptive tenuring threshold
        // is to choose the youngest age that demonstrates no "significant" futher loss of population since the previous
        // age.  If not this, we expect the tenure age to demonstrate linear population decay for at least two population
        // samples, whereas we expect to observe exponetial population decay for ages younger than the tenure age.
        //
        // In the case that certain regions which were anticipated to be promoted in place need to be promoted by
        // evacuation, it may be the case that there is not sufficient reserve within old-gen to hold evacuation of
        // these regions.  The likely outcome is that these regions will not be selected for evacuation or promotion
        // in the current cycle and we will anticipate that they will be promoted in the next cycle.  This will cause
        // us to reserve more old-gen memory so that these objects can be promoted in the subsequent cycle.
        //
        // TODO:
        //   If we are auto-tuning the tenure age and regions that were anticipated to be promoted in place end up
        //   being promoted by evacuation, this event should feed into the tenure-age-selection heuristic so that
        //   the tenure age can be increased.
        if (r->age() + 1 == InitialTenuringThreshold) {
          if (r->garbage() >= old_garbage_threshold) {
            anticipated_candidates++;
            promo_potential += r->get_live_data_bytes();
          }
          else {
            anticipated_promote_in_place_regions++;
            anticipated_promote_in_place_live += r->get_live_data_bytes();
          }
        }
      }
      // Note that we keep going even if one region is excluded from selection.
      // Subsequent regions may be selected if they have smaller live data.
    }
    // Sort in increasing order according to live data bytes.  Note that candidates represents the number of regions
    // that qualify to be promoted by evacuation.
    if (candidates > 0) {
      QuickSort::sort<AgedRegionData>(sorted_regions, candidates, compare_by_aged_live, false);
      for (size_t i = 0; i < candidates; i++) {
        size_t region_live_data = sorted_regions[i]._live_data;
        size_t promotion_need = (size_t) (region_live_data * ShenandoahPromoEvacWaste);
        if (old_consumed + promotion_need <= old_available) {
          ShenandoahHeapRegion* region = sorted_regions[i]._region;
          old_consumed += promotion_need;
          preselected_regions[region->index()] = true;
        } else {
          // We rejected this promotable region from the collection set because we had no room to hold its copy.
          // Add this region to promo potential for next GC.
          promo_potential += region_live_data;
        }
        // We keep going even if one region is excluded from selection because we need to accumulate all eligible
        // regions that are not preselected into promo_potential
      }
    }
    heap->set_pad_for_promote_in_place(promote_in_place_pad);
    heap->set_promotion_potential(promo_potential);
    heap->set_promotion_in_place_potential(anticipated_promote_in_place_live);
  }
  return old_consumed;
}

void ShenandoahHeuristics::choose_collection_set(ShenandoahCollectionSet* collection_set, ShenandoahOldHeuristics* old_heuristics) {
  ShenandoahHeap* heap = ShenandoahHeap::heap();
  bool is_generational = heap->mode()->is_generational();
  size_t region_size_bytes = ShenandoahHeapRegion::region_size_bytes();

  assert(collection_set->count() == 0, "Must be empty");
  assert(!is_generational || !_generation->is_old(), "Old GC invokes ShenandoahOldHeuristics::choose_collection_set()");

  // Check all pinned regions have updated status before choosing the collection set.
  heap->assert_pinned_region_status();

  // Step 1. Build up the region candidates we care about, rejecting losers and accepting winners right away.

  size_t num_regions = heap->num_regions();

  RegionData* candidates = _region_data;

  size_t cand_idx = 0;
  size_t preselected_candidates = 0;

  size_t total_garbage = 0;

  size_t immediate_garbage = 0;
  size_t immediate_regions = 0;

  size_t free = 0;
  size_t free_regions = 0;

  size_t old_garbage_threshold = (region_size_bytes * ShenandoahOldGarbageThreshold) / 100;
  // This counts number of humongous regions that we intend to promote in this cycle.
  size_t humongous_regions_promoted = 0;
  // This counts bytes of memory used by hunongous regions to be promoted in place.
  size_t humongous_bytes_promoted = 0;
  // This counts number of regular regions that will be promoted in place.
  size_t regular_regions_promoted_in_place = 0;
  // This counts bytes of memory used by regular regions to be promoted in place.
  size_t regular_regions_promoted_usage = 0;

  for (size_t i = 0; i < num_regions; i++) {
    ShenandoahHeapRegion* region = heap->get_region(i);
    if (is_generational && !in_generation(region)) {
      continue;
    }
    size_t garbage = region->garbage();
    total_garbage += garbage;
    if (region->is_empty()) {
      free_regions++;
      free += ShenandoahHeapRegion::region_size_bytes();
    } else if (region->is_regular()) {
      if (!region->has_live()) {
        // We can recycle it right away and put it in the free set.
        immediate_regions++;
        immediate_garbage += garbage;
        region->make_trash_immediate();
      } else {
        assert(!_generation->is_old(), "OLD is handled elsewhere");
        bool is_candidate;
        // This is our candidate for later consideration.
        if (is_generational && collection_set->is_preselected(i)) {
          // If !is_generational, we cannot ask if is_preselected.  If is_preselected, we know
          //   region->age() >= InitialTenuringThreshold).
          is_candidate = true;
          preselected_candidates++;
          // Set garbage value to maximum value to force this into the sorted collection set.
          garbage = region_size_bytes;
        } else if (is_generational && region->is_young() && (region->age() >= InitialTenuringThreshold)) {
          // Note that for GLOBAL GC, region may be OLD, and OLD regions do not qualify for pre-selection

          // This region is old enough to be promoted but it was not preselected, either because its garbage is below
          // ShenandoahOldGarbageThreshold so it will be promoted in place, or because there is not sufficient room
          // in old gen to hold the evacuated copies of this region's live data.  In both cases, we choose not to
          // place this region into the collection set.
          if (region->garbage_before_padded_for_promote() < old_garbage_threshold) {
            regular_regions_promoted_in_place++;
            regular_regions_promoted_usage += region->used_before_promote();
          }
          is_candidate = false;
        } else {
          is_candidate = true;
        }
        if (is_candidate) {
          candidates[cand_idx]._region = region;
          candidates[cand_idx]._u._garbage = garbage;
          cand_idx++;
        }
      }
    } else if (region->is_humongous_start()) {
      // Reclaim humongous regions here, and count them as the immediate garbage
#ifdef ASSERT
      bool reg_live = region->has_live();
      bool bm_live = heap->complete_marking_context()->is_marked(cast_to_oop(region->bottom()));
      assert(reg_live == bm_live,
             "Humongous liveness and marks should agree. Region live: %s; Bitmap live: %s; Region Live Words: " SIZE_FORMAT,
             BOOL_TO_STR(reg_live), BOOL_TO_STR(bm_live), region->get_live_data_words());
#endif
      if (!region->has_live()) {
        heap->trash_humongous_region_at(region);

        // Count only the start. Continuations would be counted on "trash" path
        immediate_regions++;
        immediate_garbage += garbage;
      } else {
        if (region->is_young() && region->age() >= InitialTenuringThreshold) {
          oop obj = cast_to_oop(region->bottom());
          size_t humongous_regions = ShenandoahHeapRegion::required_regions(obj->size() * HeapWordSize);
          humongous_regions_promoted += humongous_regions;
          humongous_bytes_promoted += obj->size() * HeapWordSize;
        }
      }
    } else if (region->is_trash()) {
      // Count in just trashed collection set, during coalesced CM-with-UR
      immediate_regions++;
      immediate_garbage += garbage;
    }
  }
  heap->reserve_promotable_humongous_regions(humongous_regions_promoted);
  heap->reserve_promotable_humongous_usage(humongous_bytes_promoted);
  heap->reserve_promotable_regular_regions(regular_regions_promoted_in_place);
  heap->reserve_promotable_regular_usage(regular_regions_promoted_usage);

  log_info(gc, ergo)("Planning to promote in place " SIZE_FORMAT " humongous regions and " SIZE_FORMAT
                     " regular regions, spanning a total of " SIZE_FORMAT " used bytes",
                     humongous_regions_promoted, regular_regions_promoted_in_place,
                     humongous_regions_promoted * ShenandoahHeapRegion::region_size_bytes() + regular_regions_promoted_usage);

  // Step 2. Look back at garbage statistics, and decide if we want to collect anything,
  // given the amount of immediately reclaimable garbage. If we do, figure out the collection set.

  assert (immediate_garbage <= total_garbage,
          "Cannot have more immediate garbage than total garbage: " SIZE_FORMAT "%s vs " SIZE_FORMAT "%s",
          byte_size_in_proper_unit(immediate_garbage), proper_unit_for_byte_size(immediate_garbage),
          byte_size_in_proper_unit(total_garbage),     proper_unit_for_byte_size(total_garbage));

  size_t immediate_percent = (total_garbage == 0) ? 0 : (immediate_garbage * 100 / total_garbage);
  collection_set->set_immediate_trash(immediate_garbage);

  ShenandoahGeneration* young_gen = heap->young_generation();
  bool doing_promote_in_place = (humongous_regions_promoted + regular_regions_promoted_in_place > 0);
  if (doing_promote_in_place || (preselected_candidates > 0) || (immediate_percent <= ShenandoahImmediateThreshold)) {
    if (old_heuristics != nullptr) {
      old_heuristics->prime_collection_set(collection_set);
    } else {
      // This is a global collection and does not need to prime cset
    }

    // Call the subclasses to add young-gen regions into the collection set.
    choose_collection_set_from_regiondata(collection_set, candidates, cand_idx, immediate_garbage + free);
  } else {
    // We are going to skip evacuation and update refs because we reclaimed
    // sufficient amounts of immediate garbage.
    heap->shenandoah_policy()->record_abbreviated_cycle();
  }

  if (collection_set->has_old_regions()) {
    heap->shenandoah_policy()->record_mixed_cycle();
  }

  size_t cset_percent = (total_garbage == 0) ? 0 : (collection_set->garbage() * 100 / total_garbage);
  size_t collectable_garbage = collection_set->garbage() + immediate_garbage;
  size_t collectable_garbage_percent = (total_garbage == 0) ? 0 : (collectable_garbage * 100 / total_garbage);

  log_info(gc, ergo)("Collectable Garbage: " SIZE_FORMAT "%s (" SIZE_FORMAT "%%), "
                     "Immediate: " SIZE_FORMAT "%s (" SIZE_FORMAT "%%), " SIZE_FORMAT " regions, "
                     "CSet: " SIZE_FORMAT "%s (" SIZE_FORMAT "%%), " SIZE_FORMAT " regions",

                     byte_size_in_proper_unit(collectable_garbage),
                     proper_unit_for_byte_size(collectable_garbage),
                     collectable_garbage_percent,

                     byte_size_in_proper_unit(immediate_garbage),
                     proper_unit_for_byte_size(immediate_garbage),
                     immediate_percent,
                     immediate_regions,

                     byte_size_in_proper_unit(collection_set->garbage()),
                     proper_unit_for_byte_size(collection_set->garbage()),
                     cset_percent,
                     collection_set->count());

  if (collection_set->garbage() > 0) {
    size_t young_evac_bytes   = collection_set->get_young_bytes_reserved_for_evacuation();
    size_t promote_evac_bytes = collection_set->get_young_bytes_to_be_promoted();
    size_t old_evac_bytes     = collection_set->get_old_bytes_reserved_for_evacuation();
    size_t total_evac_bytes   = young_evac_bytes + promote_evac_bytes + old_evac_bytes;
    log_info(gc, ergo)("Evacuation Targets: YOUNG: " SIZE_FORMAT "%s, "
                       "PROMOTE: " SIZE_FORMAT "%s, "
                       "OLD: " SIZE_FORMAT "%s, "
                       "TOTAL: " SIZE_FORMAT "%s",
                       byte_size_in_proper_unit(young_evac_bytes),   proper_unit_for_byte_size(young_evac_bytes),
                       byte_size_in_proper_unit(promote_evac_bytes), proper_unit_for_byte_size(promote_evac_bytes),
                       byte_size_in_proper_unit(old_evac_bytes),     proper_unit_for_byte_size(old_evac_bytes),
                       byte_size_in_proper_unit(total_evac_bytes),   proper_unit_for_byte_size(total_evac_bytes));
  }
}

void ShenandoahHeuristics::record_cycle_start() {
  _cycle_start = os::elapsedTime();
}

void ShenandoahHeuristics::record_cycle_end() {
  _last_cycle_end = os::elapsedTime();
}

bool ShenandoahHeuristics::should_start_gc() {
  // Perform GC to cleanup metaspace
  if (has_metaspace_oom()) {
    // Some of vmTestbase/metaspace tests depend on following line to count GC cycles
    log_info(gc)("Trigger: %s", GCCause::to_string(GCCause::_metadata_GC_threshold));
    return true;
  }

  if (_guaranteed_gc_interval > 0) {
    double last_time_ms = (os::elapsedTime() - _last_cycle_end) * 1000;
    if (last_time_ms > _guaranteed_gc_interval) {
      log_info(gc)("Trigger (%s): Time since last GC (%.0f ms) is larger than guaranteed interval (" UINTX_FORMAT " ms)",
                   _generation->name(), last_time_ms, _guaranteed_gc_interval);
      return true;
    }
  }

  return false;
}

bool ShenandoahHeuristics::should_degenerate_cycle() {
  return _degenerated_cycles_in_a_row <= ShenandoahFullGCThreshold;
}

void ShenandoahHeuristics::adjust_penalty(intx step) {
  assert(0 <= _gc_time_penalties && _gc_time_penalties <= 100,
         "In range before adjustment: " INTX_FORMAT, _gc_time_penalties);

  intx new_val = _gc_time_penalties + step;
  if (new_val < 0) {
    new_val = 0;
  }
  if (new_val > 100) {
    new_val = 100;
  }
  _gc_time_penalties = new_val;

  assert(0 <= _gc_time_penalties && _gc_time_penalties <= 100,
         "In range after adjustment: " INTX_FORMAT, _gc_time_penalties);
}

void ShenandoahHeuristics::record_success_concurrent(bool abbreviated) {
  _degenerated_cycles_in_a_row = 0;
  _successful_cycles_in_a_row++;

  if (!(abbreviated && ShenandoahAdaptiveIgnoreShortCycles)) {
    _gc_cycle_time_history->add(elapsed_cycle_time());
    _gc_times_learned++;
  }

  adjust_penalty(Concurrent_Adjust);
}

void ShenandoahHeuristics::record_success_degenerated() {
  _degenerated_cycles_in_a_row++;
  _successful_cycles_in_a_row = 0;

  adjust_penalty(Degenerated_Penalty);
}

void ShenandoahHeuristics::record_success_full() {
  _degenerated_cycles_in_a_row = 0;
  _successful_cycles_in_a_row++;

  adjust_penalty(Full_Penalty);
}

void ShenandoahHeuristics::record_allocation_failure_gc() {
  // Do nothing.
}

void ShenandoahHeuristics::record_requested_gc() {
  // Assume users call System.gc() when external state changes significantly,
  // which forces us to re-learn the GC timings and allocation rates.
  reset_gc_learning();
}

void ShenandoahHeuristics::reset_gc_learning() {
  _gc_times_learned = 0;
}

bool ShenandoahHeuristics::can_unload_classes() {
  if (!ClassUnloading) return false;
  return true;
}

bool ShenandoahHeuristics::can_unload_classes_normal() {
  if (!can_unload_classes()) return false;
  if (has_metaspace_oom()) return true;
  if (!ClassUnloadingWithConcurrentMark) return false;
  if (ShenandoahUnloadClassesFrequency == 0) return false;
  return true;
}

bool ShenandoahHeuristics::should_unload_classes() {
  if (!can_unload_classes_normal()) return false;
  if (has_metaspace_oom()) return true;
  size_t cycle = ShenandoahHeap::heap()->shenandoah_policy()->cycle_counter();
  // Unload classes every Nth GC cycle.
  // This should not happen in the same cycle as process_references to amortize costs.
  // Offsetting by one is enough to break the rendezvous when periods are equal.
  // When periods are not equal, offsetting by one is just as good as any other guess.
  return (cycle + 1) % ShenandoahUnloadClassesFrequency == 0;
}

void ShenandoahHeuristics::initialize() {
  // Nothing to do by default.
}

size_t ShenandoahHeuristics::evac_slack(size_t young_regions_to_be_recycled) {
  assert(false, "evac_slack() only implemented for young Adaptive Heuristics");
  return 0;
}


double ShenandoahHeuristics::elapsed_cycle_time() const {
  return os::elapsedTime() - _cycle_start;
}

bool ShenandoahHeuristics::in_generation(ShenandoahHeapRegion* region) {
  return _generation->is_global()
          || (_generation->is_young() && region->is_young())
          || (_generation->is_old()   && region->is_old());
}

size_t ShenandoahHeuristics::min_free_threshold() {
  assert(!_generation->is_old(), "min_free_threshold is only relevant to young GC");
  size_t min_free_threshold = ShenandoahMinFreeThreshold;
  return _generation->soft_max_capacity() / 100 * min_free_threshold;
}<|MERGE_RESOLUTION|>--- conflicted
+++ resolved
@@ -87,7 +87,6 @@
   FREE_C_HEAP_ARRAY(RegionGarbage, _region_data);
 }
 
-<<<<<<< HEAD
 typedef struct {
   ShenandoahHeapRegion* _region;
   size_t _live_data;
@@ -100,133 +99,128 @@
     return 1;
   else return 0;
 }
-=======
-size_t ShenandoahHeuristics::select_aged_regions(size_t old_available, size_t num_regions, bool* preselected_regions) {
-  ShenandoahHeap* heap = ShenandoahHeap::heap();
-  assert(heap->mode()->is_generational(), "Only in generational mode");
->>>>>>> 64d14f3b
 
 // Returns bytes of old-gen memory consumed by selected aged regions
 size_t ShenandoahHeuristics::select_aged_regions(size_t old_available, size_t num_regions, bool preselected_regions[]) {
+  assert(heap->mode()->is_generational(), "Only in generational mode");
   ShenandoahHeap* heap = ShenandoahHeap::heap();
   ShenandoahMarkingContext* const ctx = heap->marking_context();
   size_t old_consumed = 0;
   size_t promo_potential = 0;
   size_t anticipated_promote_in_place_live = 0;
-  if (heap->mode()->is_generational()) {
-    heap->clear_promotion_in_place_potential();
-    heap->clear_promotion_potential();
-    size_t candidates = 0;
-    size_t candidates_live = 0;
-    size_t old_garbage_threshold = (ShenandoahHeapRegion::region_size_bytes() * ShenandoahOldGarbageThreshold) / 100;
-    size_t promote_in_place_regions = 0;
-    size_t promote_in_place_live = 0;
-    size_t promote_in_place_pad = 0;
-    size_t anticipated_candidates = 0;
-    size_t anticipated_promote_in_place_regions = 0;
-
-    // Sort the promotion-eligible regions according to live-data-bytes so that we can first reclaim regions that require
-    // less evacuation effort.  This prioritizes garbage first, expanding the allocation pool before we begin the work of
-    // reclaiming regions that require more effort.
-    AgedRegionData* sorted_regions = (AgedRegionData*) alloca(num_regions * sizeof(AgedRegionData));
-    for (size_t i = 0; i < num_regions; i++) {
-      ShenandoahHeapRegion* r = heap->get_region(i);
-      if (r->is_empty() || !r->has_live() || !r->is_young() || !r->is_regular()) {
-        continue;
+
+  heap->clear_promotion_in_place_potential();
+  heap->clear_promotion_potential();
+  size_t candidates = 0;
+  size_t candidates_live = 0;
+  size_t old_garbage_threshold = (ShenandoahHeapRegion::region_size_bytes() * ShenandoahOldGarbageThreshold) / 100;
+  size_t promote_in_place_regions = 0;
+  size_t promote_in_place_live = 0;
+  size_t promote_in_place_pad = 0;
+  size_t anticipated_candidates = 0;
+  size_t anticipated_promote_in_place_regions = 0;
+
+  // Sort the promotion-eligible regions according to live-data-bytes so that we can first reclaim regions that require
+  // less evacuation effort.  This prioritizes garbage first, expanding the allocation pool before we begin the work of
+  // reclaiming regions that require more effort.
+  AgedRegionData* sorted_regions = (AgedRegionData*) alloca(num_regions * sizeof(AgedRegionData));
+  for (size_t i = 0; i < num_regions; i++) {
+    ShenandoahHeapRegion* r = heap->get_region(i);
+    if (r->is_empty() || !r->has_live() || !r->is_young() || !r->is_regular()) {
+      continue;
+    }
+    if (r->age() >= InitialTenuringThreshold) {
+      r->save_top_before_promote();
+      if ((r->garbage() < old_garbage_threshold)) {
+        HeapWord* tams = ctx->top_at_mark_start(r);
+        HeapWord* original_top = r->top();
+        if (tams == original_top) {
+          // Fill the remnant memory within this region to assure no allocations prior to promote in place.  Otherwise,
+          // newly allocated objects will not be parseable when promote in place tries to register them.  Furthermore, any
+          // new allocations would not necessarily be eligible for promotion.  This addresses both issues.
+          size_t remnant_size = r->free() / HeapWordSize;
+          if (remnant_size > ShenandoahHeap::min_fill_size()) {
+            ShenandoahHeap::fill_with_object(original_top, remnant_size);
+            r->set_top(r->end());
+            promote_in_place_pad += remnant_size * HeapWordSize;
+          } else {
+            // Since the remnant is so small that it cannot be filled, we don't have to worry about any accidental
+            // allocations occuring within this region before the region is promoted in place.
+          }
+          promote_in_place_regions++;
+          promote_in_place_live += r->get_live_data_bytes();
+        }
+        // Else, we do not promote this region (either in place or by copy) because it has received new allocations.
+        
+        // During evacuation, we exclude from promotion regions for which age > tenure threshold, garbage < garbage-threshold,
+        //  and get_top_before_promote() != tams
+      } else {
+        // After sorting and selecting best candidates below, we may decide to exclude this promotion-eligible region
+        // from the current collection sets.  If this happens, we will consider this region as part of the anticipated
+        // promotion potential for the next GC pass.
+        size_t live_data = r->get_live_data_bytes();
+        candidates_live += live_data;
+        sorted_regions[candidates]._region = r;
+        sorted_regions[candidates++]._live_data = live_data;
       }
-      if (r->age() >= InitialTenuringThreshold) {
-        r->save_top_before_promote();
-        if ((r->garbage() < old_garbage_threshold)) {
-          HeapWord* tams = ctx->top_at_mark_start(r);
-          HeapWord* original_top = r->top();
-          if (tams == original_top) {
-            // Fill the remnant memory within this region to assure no allocations prior to promote in place.  Otherwise,
-            // newly allocated objects will not be parseable when promote in place tries to register them.  Furthermore, any
-            // new allocations would not necessarily be eligible for promotion.  This addresses both issues.
-            size_t remnant_size = r->free() / HeapWordSize;
-            if (remnant_size > ShenandoahHeap::min_fill_size()) {
-              ShenandoahHeap::fill_with_object(original_top, remnant_size);
-              r->set_top(r->end());
-              promote_in_place_pad += remnant_size * HeapWordSize;
-            } else {
-              // Since the remnant is so small that it cannot be filled, we don't have to worry about any accidental
-              // allocations occuring within this region before the region is promoted in place.
-            }
-            promote_in_place_regions++;
-            promote_in_place_live += r->get_live_data_bytes();
-          }
-          // Else, we do not promote this region (either in place or by copy) because it has received new allocations.
-
-          // During evacuation, we exclude from promotion regions for which age > tenure threshold, garbage < garbage-threshold,
-          //  and get_top_before_promote() != tams
-        } else {
-          // After sorting and selecting best candidates below, we may decide to exclude this promotion-eligible region
-          // from the current collection sets.  If this happens, we will consider this region as part of the anticipated
-          // promotion potential for the next GC pass.
-          size_t live_data = r->get_live_data_bytes();
-          candidates_live += live_data;
-          sorted_regions[candidates]._region = r;
-          sorted_regions[candidates++]._live_data = live_data;
+    } else {
+      // We only anticipate to promote regular regions if garbage() is above threshold.  Tenure-aged regions with less
+      // garbage are promoted in place.  These take a different path to old-gen.  Note that certain regions that are
+      // excluded from anticipated promotion because their garbage content is too low (causing us to anticipate that
+      // the region would be promoted in place) may be eligible for evacuation promotion by the time promotion takes
+      // place during a subsequent GC pass because more garbage is found within the region between now and then.  This
+      // should not happen if we are properly adapting the tenure age.  The theory behind adaptive tenuring threshold
+      // is to choose the youngest age that demonstrates no "significant" futher loss of population since the previous
+      // age.  If not this, we expect the tenure age to demonstrate linear population decay for at least two population
+      // samples, whereas we expect to observe exponetial population decay for ages younger than the tenure age.
+      //
+      // In the case that certain regions which were anticipated to be promoted in place need to be promoted by
+      // evacuation, it may be the case that there is not sufficient reserve within old-gen to hold evacuation of
+      // these regions.  The likely outcome is that these regions will not be selected for evacuation or promotion
+      // in the current cycle and we will anticipate that they will be promoted in the next cycle.  This will cause
+      // us to reserve more old-gen memory so that these objects can be promoted in the subsequent cycle.
+      //
+      // TODO:
+      //   If we are auto-tuning the tenure age and regions that were anticipated to be promoted in place end up
+      //   being promoted by evacuation, this event should feed into the tenure-age-selection heuristic so that
+      //   the tenure age can be increased.
+      if (r->age() + 1 == InitialTenuringThreshold) {
+        if (r->garbage() >= old_garbage_threshold) {
+          anticipated_candidates++;
+          promo_potential += r->get_live_data_bytes();
         }
-      } else {
-        // We only anticipate to promote regular regions if garbage() is above threshold.  Tenure-aged regions with less
-        // garbage are promoted in place.  These take a different path to old-gen.  Note that certain regions that are
-        // excluded from anticipated promotion because their garbage content is too low (causing us to anticipate that
-        // the region would be promoted in place) may be eligible for evacuation promotion by the time promotion takes
-        // place during a subsequent GC pass because more garbage is found within the region between now and then.  This
-        // should not happen if we are properly adapting the tenure age.  The theory behind adaptive tenuring threshold
-        // is to choose the youngest age that demonstrates no "significant" futher loss of population since the previous
-        // age.  If not this, we expect the tenure age to demonstrate linear population decay for at least two population
-        // samples, whereas we expect to observe exponetial population decay for ages younger than the tenure age.
-        //
-        // In the case that certain regions which were anticipated to be promoted in place need to be promoted by
-        // evacuation, it may be the case that there is not sufficient reserve within old-gen to hold evacuation of
-        // these regions.  The likely outcome is that these regions will not be selected for evacuation or promotion
-        // in the current cycle and we will anticipate that they will be promoted in the next cycle.  This will cause
-        // us to reserve more old-gen memory so that these objects can be promoted in the subsequent cycle.
-        //
-        // TODO:
-        //   If we are auto-tuning the tenure age and regions that were anticipated to be promoted in place end up
-        //   being promoted by evacuation, this event should feed into the tenure-age-selection heuristic so that
-        //   the tenure age can be increased.
-        if (r->age() + 1 == InitialTenuringThreshold) {
-          if (r->garbage() >= old_garbage_threshold) {
-            anticipated_candidates++;
-            promo_potential += r->get_live_data_bytes();
-          }
-          else {
-            anticipated_promote_in_place_regions++;
-            anticipated_promote_in_place_live += r->get_live_data_bytes();
-          }
+        else {
+          anticipated_promote_in_place_regions++;
+          anticipated_promote_in_place_live += r->get_live_data_bytes();
         }
       }
-      // Note that we keep going even if one region is excluded from selection.
-      // Subsequent regions may be selected if they have smaller live data.
-    }
-    // Sort in increasing order according to live data bytes.  Note that candidates represents the number of regions
-    // that qualify to be promoted by evacuation.
-    if (candidates > 0) {
-      QuickSort::sort<AgedRegionData>(sorted_regions, candidates, compare_by_aged_live, false);
-      for (size_t i = 0; i < candidates; i++) {
-        size_t region_live_data = sorted_regions[i]._live_data;
-        size_t promotion_need = (size_t) (region_live_data * ShenandoahPromoEvacWaste);
-        if (old_consumed + promotion_need <= old_available) {
-          ShenandoahHeapRegion* region = sorted_regions[i]._region;
-          old_consumed += promotion_need;
-          preselected_regions[region->index()] = true;
-        } else {
-          // We rejected this promotable region from the collection set because we had no room to hold its copy.
-          // Add this region to promo potential for next GC.
-          promo_potential += region_live_data;
-        }
-        // We keep going even if one region is excluded from selection because we need to accumulate all eligible
-        // regions that are not preselected into promo_potential
+    }
+    // Note that we keep going even if one region is excluded from selection.
+    // Subsequent regions may be selected if they have smaller live data.
+  }
+  // Sort in increasing order according to live data bytes.  Note that candidates represents the number of regions
+  // that qualify to be promoted by evacuation.
+  if (candidates > 0) {
+    QuickSort::sort<AgedRegionData>(sorted_regions, candidates, compare_by_aged_live, false);
+    for (size_t i = 0; i < candidates; i++) {
+      size_t region_live_data = sorted_regions[i]._live_data;
+      size_t promotion_need = (size_t) (region_live_data * ShenandoahPromoEvacWaste);
+      if (old_consumed + promotion_need <= old_available) {
+        ShenandoahHeapRegion* region = sorted_regions[i]._region;
+        old_consumed += promotion_need;
+        preselected_regions[region->index()] = true;
+      } else {
+        // We rejected this promotable region from the collection set because we had no room to hold its copy.
+        // Add this region to promo potential for next GC.
+        promo_potential += region_live_data;
       }
-    }
-    heap->set_pad_for_promote_in_place(promote_in_place_pad);
-    heap->set_promotion_potential(promo_potential);
-    heap->set_promotion_in_place_potential(anticipated_promote_in_place_live);
-  }
+      // We keep going even if one region is excluded from selection because we need to accumulate all eligible
+      // regions that are not preselected into promo_potential
+    }
+  }
+  heap->set_pad_for_promote_in_place(promote_in_place_pad);
+  heap->set_promotion_potential(promo_potential);
+  heap->set_promotion_in_place_potential(anticipated_promote_in_place_live);
   return old_consumed;
 }
 
