--- conflicted
+++ resolved
@@ -273,11 +273,7 @@
   // threshold for the old generation.
 
   // Unlike young, we are more interested in efficiently packing OLD-gen than in reclaiming garbage first.  We sort by live-data.
-<<<<<<< HEAD
-  // Note that regular regions may be promoted in place with no garbage but also with very little live data.  When we "compact"
-=======
   // Some regular regions may have been promoted in place with no garbage but also with very little live data.  When we "compact"
->>>>>>> 30415b40
   // old-gen, we want to pack these underutilized regions together so we can have more unaffiliated (unfragmented) free regions
   // in old-gen.
   QuickSort::sort<RegionData>(candidates, cand_idx, compare_by_live, false);
@@ -301,27 +297,16 @@
   size_t unfragmented = 0;
 
   for (size_t i = 0; i < cand_idx; i++) {
-<<<<<<< HEAD
-    size_t region_garbage = candidates[i]._region->garbage();
-    size_t unused = ShenandoahHeapRegion::region_size_bytes() - candidates[i]._u._live_data;
-    if (unused < garbage_threshold) {
-=======
     size_t live = candidates[i]._u._live_data;
     if (live > live_threshold) {
->>>>>>> 30415b40
       // Candidates are sorted in increasing order of live data, so no regions after this will be below the threshold.
       _last_old_collection_candidate = (uint)i;
       break;
     }
-<<<<<<< HEAD
-    candidates_garbage += region_garbage;
-    unfragmented += unused;
-=======
     size_t region_garbage = candidates[i]._region->garbage();
     size_t region_free = candidates[i]._region->free();
     candidates_garbage += region_garbage;
     unfragmented += region_free;
->>>>>>> 30415b40
   }
 
   // Note that we do not coalesce and fill occupied humongous regions
@@ -470,40 +455,19 @@
 
 void ShenandoahOldHeuristics::record_success_concurrent(bool abbreviated) {
   // Forget any triggers that occured while OLD GC was ongoing.  If we really need to start another, it will retrigger.
-<<<<<<< HEAD
-  _promotion_failed = false;
-  _cannot_expand_trigger = false;
-  _fragmentation_trigger = false;
-  _growth_trigger = false;
-=======
   clear_triggers();
->>>>>>> 30415b40
   _trigger_heuristic->record_success_concurrent(abbreviated);
 }
 
 void ShenandoahOldHeuristics::record_success_degenerated() {
   // Forget any triggers that occured while OLD GC was ongoing.  If we really need to start another, it will retrigger.
-<<<<<<< HEAD
-  _promotion_failed = false;
-  _cannot_expand_trigger = false;
-  _fragmentation_trigger = false;
-  _growth_trigger = false;
-=======
   clear_triggers();
->>>>>>> 30415b40
   _trigger_heuristic->record_success_degenerated();
 }
 
 void ShenandoahOldHeuristics::record_success_full() {
   // Forget any triggers that occured while OLD GC was ongoing.  If we really need to start another, it will retrigger.
-<<<<<<< HEAD
-  _promotion_failed = false;
-  _cannot_expand_trigger = false;
-  _fragmentation_trigger = false;
-  _growth_trigger = false;
-=======
   clear_triggers();
->>>>>>> 30415b40
   _trigger_heuristic->record_success_full();
 }
 
