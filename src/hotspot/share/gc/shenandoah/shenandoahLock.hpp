--- conflicted
+++ resolved
@@ -40,30 +40,19 @@
   Thread* volatile _owner;
   shenandoah_padding(2);
 
-<<<<<<< HEAD
-  template<typename BlockOp>
-  void contended_lock_internal(JavaThread* java_thread);
-
-=======
   template<bool ALLOW_BLOCK>
   void contended_lock_internal(JavaThread* java_thread);
->>>>>>> dac39de0
 public:
   ShenandoahLock() : _state(unlocked), _owner(nullptr) {};
 
   void lock(bool allow_block_for_safepoint) {
     assert(Atomic::load(&_owner) != Thread::current(), "reentrant locking attempt, would deadlock");
 
-<<<<<<< HEAD
-    // Try to lock fast, or dive into contended lock handling.
-    if (Atomic::cmpxchg(&_state, unlocked, locked) != unlocked) {
-=======
     if ((allow_block_for_safepoint && SafepointSynchronize::is_synchronizing()) ||
         (Atomic::cmpxchg(&_state, unlocked, locked) != unlocked)) {
       // 1. Java thread, and there is a pending safepoint. Dive into contended locking
       //    immediately without trying anything else, and block.
       // 2. Fast lock fails, dive into contended lock handling.
->>>>>>> dac39de0
       contended_lock(allow_block_for_safepoint);
     }
 
