/*
 * Copyright (c) 2013, 2021, Red Hat, Inc. All rights reserved.
 * DO NOT ALTER OR REMOVE COPYRIGHT NOTICES OR THIS FILE HEADER.
 *
 * This code is free software; you can redistribute it and/or modify it
 * under the terms of the GNU General Public License version 2 only, as
 * published by the Free Software Foundation.
 *
 * This code is distributed in the hope that it will be useful, but WITHOUT
 * ANY WARRANTY; without even the implied warranty of MERCHANTABILITY or
 * FITNESS FOR A PARTICULAR PURPOSE.  See the GNU General Public License
 * version 2 for more details (a copy is included in the LICENSE file that
 * accompanied this code).
 *
 * You should have received a copy of the GNU General Public License version
 * 2 along with this work; if not, write to the Free Software Foundation,
 * Inc., 51 Franklin St, Fifth Floor, Boston, MA 02110-1301 USA.
 *
 * Please contact Oracle, 500 Oracle Parkway, Redwood Shores, CA 94065 USA
 * or visit www.oracle.com if you need additional information or have any
 * questions.
 *
 */

#ifndef SHARE_GC_SHENANDOAH_SHENANDOAHBARRIERSETCLONE_INLINE_HPP
#define SHARE_GC_SHENANDOAH_SHENANDOAHBARRIERSETCLONE_INLINE_HPP

// No shenandoahBarrierSetClone.hpp

#include "gc/shenandoah/shenandoahBarrierSet.inline.hpp"
#include "gc/shenandoah/shenandoahCollectionSet.inline.hpp"
#include "gc/shenandoah/shenandoahEvacOOMHandler.hpp"
#include "gc/shenandoah/shenandoahHeap.inline.hpp"
#include "memory/iterator.inline.hpp"
#include "oops/access.hpp"
#include "oops/compressedOops.hpp"

template <bool HAS_FWD, bool EVAC, bool ENQUEUE>
class ShenandoahUpdateRefsForOopClosure: public BasicOopIterateClosure {
private:
  ShenandoahHeap* const _heap;
  ShenandoahBarrierSet* const _bs;
  const ShenandoahCollectionSet* const _cset;
  Thread* const _thread;

  template <class T>
  inline void do_oop_work(T* p) {
    T o = RawAccess<>::oop_load(p);
    if (!CompressedOops::is_null(o)) {
      oop obj = CompressedOops::decode_not_null(o);
      if (HAS_FWD && _cset->is_in(obj)) {
        oop fwd = _bs->resolve_forwarded_not_null(obj);
        if (EVAC && obj == fwd) {
          fwd = _heap->evacuate_object(obj, _thread);
        }
        shenandoah_assert_forwarded_except(p, obj, _heap->cancelled_gc());
        ShenandoahHeap::atomic_update_oop(fwd, p, o);
        obj = fwd;
      }
      if (ENQUEUE) {
        _bs->enqueue(obj);
      }
    }
  }
public:
  ShenandoahUpdateRefsForOopClosure() :
          _heap(ShenandoahHeap::heap()),
          _bs(ShenandoahBarrierSet::barrier_set()),
          _cset(_heap->collection_set()),
          _thread(Thread::current()) {
  }

  virtual void do_oop(oop* p)       { do_oop_work(p); }
  virtual void do_oop(narrowOop* p) { do_oop_work(p); }
};

void ShenandoahBarrierSet::clone_evacuation(oop obj) {
  assert(_heap->is_evacuation_in_progress(), "only during evacuation");
  if (need_bulk_update(cast_from_oop<HeapWord*>(obj))) {
    ShenandoahEvacOOMScope oom_evac_scope;
    ShenandoahUpdateRefsForOopClosure</* has_fwd = */ true, /* evac = */ true, /* enqueue */ false> cl;
    obj->oop_iterate(&cl);
  }
}

void ShenandoahBarrierSet::clone_update(oop obj) {
  assert(_heap->is_update_refs_in_progress(), "only during update-refs");
  if (need_bulk_update(cast_from_oop<HeapWord*>(obj))) {
    ShenandoahUpdateRefsForOopClosure</* has_fwd = */ true, /* evac = */ false, /* enqueue */ false> cl;
    obj->oop_iterate(&cl);
  }
}

void ShenandoahBarrierSet::clone_barrier(oop obj) {
  assert(ShenandoahCloneBarrier, "only get here with clone barriers enabled");
  shenandoah_assert_correct(nullptr, obj);

  // We only need to handle YOUNG_MARKING here because the clone barrier
  // is only invoked during marking if Shenandoah is in incremental update
  // mode. OLD_MARKING should only happen when Shenandoah is in generational
  // mode, which uses the SATB write barrier.
  int gc_state = _heap->gc_state();
<<<<<<< HEAD
  if ((gc_state & ShenandoahHeap::YOUNG_MARKING) != 0) {
    clone_marking(obj);
  } else if ((gc_state & ShenandoahHeap::EVACUATION) != 0) {
=======
  if ((gc_state & ShenandoahHeap::EVACUATION) != 0) {
>>>>>>> bd36b6ae
    clone_evacuation(obj);
  } else {
    clone_update(obj);
  }
}

#endif // SHARE_GC_SHENANDOAH_SHENANDOAHBARRIERSETCLONE_INLINE_HPP<|MERGE_RESOLUTION|>--- conflicted
+++ resolved
@@ -95,18 +95,8 @@
   assert(ShenandoahCloneBarrier, "only get here with clone barriers enabled");
   shenandoah_assert_correct(nullptr, obj);
 
-  // We only need to handle YOUNG_MARKING here because the clone barrier
-  // is only invoked during marking if Shenandoah is in incremental update
-  // mode. OLD_MARKING should only happen when Shenandoah is in generational
-  // mode, which uses the SATB write barrier.
   int gc_state = _heap->gc_state();
-<<<<<<< HEAD
-  if ((gc_state & ShenandoahHeap::YOUNG_MARKING) != 0) {
-    clone_marking(obj);
-  } else if ((gc_state & ShenandoahHeap::EVACUATION) != 0) {
-=======
   if ((gc_state & ShenandoahHeap::EVACUATION) != 0) {
->>>>>>> bd36b6ae
     clone_evacuation(obj);
   } else {
     clone_update(obj);
