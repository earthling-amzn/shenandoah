--- conflicted
+++ resolved
@@ -154,15 +154,7 @@
     _verify_size_exact,
 
     // Expect promote-in-place adjustments: padding inserted to temporarily prevent further allocation in regular regions
-<<<<<<< HEAD
-    _verify_size_adjusted_for_padding,
-#ifdef KELVIN_DEPRECATE
-    // Expect promote-in-place adjustments: usage within regions promoted in place is transferred at end of update refs
-    _verify_size_adjusted_for_deferred_accounting
-#endif
-=======
     _verify_size_adjusted_for_padding
->>>>>>> aa5e40b4
   } VerifySize;
 
   typedef enum {
