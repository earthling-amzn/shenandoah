/*
 * Copyright (c) 2020, 2023, Oracle and/or its affiliates. All rights reserved.
 * Copyright (c) 2016, 2021, Red Hat, Inc. All rights reserved.
 * Copyright Amazon.com Inc. or its affiliates. All Rights Reserved.
 * DO NOT ALTER OR REMOVE COPYRIGHT NOTICES OR THIS FILE HEADER.
 *
 * This code is free software; you can redistribute it and/or modify it
 * under the terms of the GNU General Public License version 2 only, as
 * published by the Free Software Foundation.
 *
 * This code is distributed in the hope that it will be useful, but WITHOUT
 * ANY WARRANTY; without even the implied warranty of MERCHANTABILITY or
 * FITNESS FOR A PARTICULAR PURPOSE.  See the GNU General Public License
 * version 2 for more details (a copy is included in the LICENSE file that
 * accompanied this code).
 *
 * You should have received a copy of the GNU General Public License version
 * 2 along with this work; if not, write to the Free Software Foundation,
 * Inc., 51 Franklin St, Fifth Floor, Boston, MA 02110-1301 USA.
 *
 * Please contact Oracle, 500 Oracle Parkway, Redwood Shores, CA 94065 USA
 * or visit www.oracle.com if you need additional information or have any
 * questions.
 *
 */

#ifndef SHARE_GC_SHENANDOAH_SHENANDOAH_GLOBALS_HPP
#define SHARE_GC_SHENANDOAH_SHENANDOAH_GLOBALS_HPP

#define GC_SHENANDOAH_FLAGS(develop,                                        \
                            develop_pd,                                     \
                            product,                                        \
                            product_pd,                                     \
                            notproduct,                                     \
                            range,                                          \
                            constraint)                                     \
                                                                            \
  product(size_t, ShenandoahRegionSize, 0, EXPERIMENTAL,                    \
          "Static heap region size. Set zero to enable automatic sizing.")  \
                                                                            \
  product(size_t, ShenandoahTargetNumRegions, 2048, EXPERIMENTAL,           \
          "With automatic region sizing, this is the approximate number "   \
          "of regions that would be used, within min/max region size "      \
          "limits.")                                                        \
                                                                            \
  product(size_t, ShenandoahMinRegionSize, 256 * K, EXPERIMENTAL,           \
          "With automatic region sizing, the regions would be at least "    \
          "this large.")                                                    \
                                                                            \
  product(size_t, ShenandoahMaxRegionSize, 32 * M, EXPERIMENTAL,            \
          "With automatic region sizing, the regions would be at most "     \
          "this large.")                                                    \
                                                                            \
  product(intx, ShenandoahHumongousThreshold, 100, EXPERIMENTAL,            \
          "Humongous objects are allocated in separate regions. "           \
          "This setting defines how large the object should be to be "      \
          "deemed humongous. Value is in  percents of heap region size. "   \
          "This also caps the maximum TLAB size.")                          \
          range(1, 100)                                                     \
                                                                            \
  product(ccstr, ShenandoahGCMode, "satb",                                  \
          "GC mode to use.  Among other things, this defines which "        \
          "barriers are in in use. Possible values are:"                    \
          " satb - snapshot-at-the-beginning concurrent GC (three pass mark-evac-update);"  \
          " iu - incremental-update concurrent GC (three pass mark-evac-update);"  \
          " passive - stop the world GC only (either degenerated or full);" \
          " generational - generational concurrent GC")                     \
                                                                            \
  product(ccstr, ShenandoahGCHeuristics, "adaptive",                        \
          "GC heuristics to use. This fine-tunes the GC mode selected, "    \
          "by choosing when to start the GC, how much to process on each "  \
          "cycle, and what other features to automatically enable. "        \
          "Possible values are:"                                            \
          " adaptive - adapt to maintain the given amount of free heap "    \
          "at all times, even during the GC cycle;"                         \
          " static -  trigger GC when free heap falls below the threshold;" \
          " aggressive - run GC continuously, try to evacuate everything;"  \
          " compact - run GC more frequently and with deeper targets to "   \
          "free up more memory.")                                           \
                                                                            \
  product(ccstr, ShenandoahOldGCHeuristics, "adaptive", EXPERIMENTAL,       \
          "Similar to ShenandoahGCHeuristics, but applied to the old "      \
          "generation. This configuration is only used to trigger old "     \
          "collections and does not change how regions are selected "       \
          "for collection.")                                                \
                                                                            \
  product(uintx, ShenandoahUnloadClassesFrequency, 1, EXPERIMENTAL,         \
          "Unload the classes every Nth cycle. Normally affects concurrent "\
          "GC cycles, as degenerated and full GCs would try to unload "     \
          "classes regardless. Set to zero to disable class unloading.")    \
                                                                            \
  product(uintx, ShenandoahGarbageThreshold, 25, EXPERIMENTAL,              \
          "How much garbage a region has to contain before it would be "    \
          "taken for collection. This a guideline only, as GC heuristics "  \
          "may select the region for collection even if it has little "     \
          "garbage. This also affects how much internal fragmentation the " \
          "collector accepts. In percents of heap region size.")            \
          range(0,100)                                                      \
                                                                            \
  product(uintx, ShenandoahOldGarbageThreshold, 15, EXPERIMENTAL,           \
          "How much garbage an old region has to contain before it would "  \
          "be taken for collection.")                                       \
          range(0,100)                                                      \
                                                                            \
  product(uintx, ShenandoahIgnoreGarbageThreshold, 5, EXPERIMENTAL,         \
          "When less than this amount of garbage (as a percentage of "      \
          "region size) exists within a region, the region will not be "    \
          "added to the collection set, even when the heuristic has "       \
          "chosen to aggressively add regions with less than "              \
          "ShenandoahGarbageThreshold amount of garbage into the "          \
          "collection set.")                                                \
          range(0,100)                                                      \
                                                                            \
  product(uintx, ShenandoahInitFreeThreshold, 70, EXPERIMENTAL,             \
          "When less than this amount of memory is free within the"         \
          "heap or generation, trigger a learning cycle if we are "         \
          "in learning mode.  Learning mode happens during initialization " \
          "and following a drastic state change, such as following a "      \
          "degenerated or Full GC cycle.  In percents of soft max "         \
          "heap size.")                                                     \
          range(0,100)                                                      \
                                                                            \
  product(uintx, ShenandoahMinFreeThreshold, 10, EXPERIMENTAL,              \
          "Percentage of free heap memory (or young generation, in "        \
          "generational mode) below which most heuristics trigger "         \
          "collection independent of other triggers. Provides a safety "    \
          "margin for many heuristics. In percents of (soft) max heap "     \
          "size.")                                                          \
          range(0,100)                                                      \
                                                                            \
  product(uintx, ShenandoahAllocationThreshold, 0, EXPERIMENTAL,            \
          "How many new allocations should happen since the last GC cycle " \
          "before some heuristics trigger the collection. In percents of "  \
          "(soft) max heap size. Set to zero to effectively disable.")      \
          range(0,100)                                                      \
                                                                            \
  product(uintx, ShenandoahAllocSpikeFactor, 5, EXPERIMENTAL,               \
          "How much of heap should some heuristics reserve for absorbing "  \
          "the allocation spikes. Larger value wastes more memory in "      \
          "non-emergency cases, but provides more safety in emergency "     \
          "cases. In percents of (soft) max heap size.")                    \
          range(0,100)                                                      \
                                                                            \
  product(uintx, ShenandoahLearningSteps, 10, EXPERIMENTAL,                 \
          "The number of cycles some heuristics take to collect in order "  \
          "to learn application and GC performance.")                       \
          range(0,100)                                                      \
                                                                            \
  product(uintx, ShenandoahImmediateThreshold, 70, EXPERIMENTAL,            \
          "The cycle may shortcut when enough garbage can be reclaimed "    \
          "from the immediate garbage (completely garbage regions). "       \
          "In percents of total garbage found. Setting this threshold "     \
          "to 100 effectively disables the shortcut.")                      \
          range(0,100)                                                      \
                                                                            \
  product(uintx, ShenandoahAdaptiveSampleFrequencyHz, 10, EXPERIMENTAL,     \
          "The number of times per second to update the allocation rate "   \
          "moving average.")                                                \
                                                                            \
  product(uintx, ShenandoahAdaptiveSampleSizeSeconds, 10, EXPERIMENTAL,     \
          "The size of the moving window over which the average "           \
          "allocation rate is maintained. The total number of samples "     \
          "is the product of this number and the sample frequency.")        \
                                                                            \
  product(double, ShenandoahAdaptiveInitialConfidence, 1.8, EXPERIMENTAL,   \
          "The number of standard deviations used to determine an initial " \
          "margin of error for the average cycle time and average "         \
          "allocation rate. Increasing this value will cause the "          \
          "heuristic to initiate more concurrent cycles." )                 \
                                                                            \
  product(double, ShenandoahAdaptiveInitialSpikeThreshold, 1.8, EXPERIMENTAL, \
          "If the most recently sampled allocation rate is more than "      \
          "this many standard deviations away from the moving average, "    \
          "then a cycle is initiated. This value controls how sensitive "   \
          "the heuristic is to allocation spikes. Decreasing this number "  \
          "increases the sensitivity. ")                                    \
                                                                            \
  product(double, ShenandoahAdaptiveDecayFactor, 0.1, EXPERIMENTAL,         \
          "The decay factor (alpha) used for values in the weighted "       \
          "moving average of cycle time and allocation rate. "              \
          "Larger values give more weight to recent values.")               \
          range(0,1.0)                                                      \
                                                                            \
  product(bool, ShenandoahAdaptiveIgnoreShortCycles, true, EXPERIMENTAL,    \
          "The adaptive heuristic tracks a moving average of cycle "        \
          "times in order to start a gc before memory is exhausted. "       \
          "In some cases, Shenandoah may skip the evacuation and update "   \
          "reference phases, resulting in a shorter cycle. These may skew " \
          "the average cycle time downward and may cause the heuristic "    \
          "to wait too long to start a cycle. Disabling this will have "    \
          "the gc run less often, which will reduce CPU utilization, but"   \
          "increase the risk of degenerated cycles.")                       \
                                                                            \
  product(uintx, ShenandoahGuaranteedGCInterval, 5*60*1000, EXPERIMENTAL,   \
          "Many heuristics would guarantee a concurrent GC cycle at "       \
          "least with this interval. This is useful when large idle "       \
          "intervals are present, where GC can run without stealing "       \
          "time from active application. Time is in milliseconds. "         \
          "Setting this to 0 disables the feature.")                        \
                                                                            \
  product(uintx, ShenandoahGuaranteedOldGCInterval, 10*60*1000, EXPERIMENTAL, \
          "Run a collection of the old generation at least this often. "    \
          "Heuristics may trigger collections more frequently. Time is in " \
          "milliseconds. Setting this to 0 disables the feature.")          \
                                                                            \
<<<<<<< HEAD
  product(uintx, ShenandoahGuaranteedYoungGCInterval, 30*1000,  EXPERIMENTAL,  \
          "Run a collection of the young generation at least this often. "    \
=======
  product(uintx, ShenandoahGuaranteedYoungGCInterval, 5*60*1000,  EXPERIMENTAL,  \
          "Run a collection of the young generation at least this often. "  \
>>>>>>> aa5e40b4
          "Heuristics may trigger collections more frequently. Time is in " \
          "milliseconds. Setting this to 0 disables the feature.")          \
                                                                            \
  product(bool, ShenandoahAlwaysClearSoftRefs, false, EXPERIMENTAL,         \
          "Unconditionally clear soft references, instead of using any "    \
          "other cleanup policy. This minimizes footprint at expense of"    \
          "more soft reference churn in applications.")                     \
                                                                            \
  product(bool, ShenandoahUncommit, true, EXPERIMENTAL,                     \
          "Allow to uncommit memory under unused regions and metadata. "    \
          "This optimizes footprint at expense of allocation latency in "   \
          "regions that require committing back. Uncommits would be "       \
          "disabled by some heuristics, or with static heap size.")         \
                                                                            \
  product(uintx, ShenandoahUncommitDelay, 5*60*1000, EXPERIMENTAL,          \
          "Uncommit memory for regions that were not used for more than "   \
          "this time. First use after that would incur allocation stalls. " \
          "Actively used regions would never be uncommitted, because they " \
          "do not become unused longer than this delay. Time is in "        \
          "milliseconds. Setting this delay to 0 effectively uncommits "    \
          "regions almost immediately after they become unused.")           \
                                                                            \
  product(bool, ShenandoahRegionSampling, false, EXPERIMENTAL,              \
          "Provide heap region sampling data via jvmstat.")                 \
                                                                            \
  product(int, ShenandoahRegionSamplingRate, 40, EXPERIMENTAL,              \
          "Sampling rate for heap region sampling. In milliseconds between "\
          "the samples. Higher values provide more fidelity, at expense "   \
          "of more sampling overhead.")                                     \
                                                                            \
  product(uintx, ShenandoahControlIntervalMin, 1, EXPERIMENTAL,             \
          "The minimum sleep interval for the control loop that drives "    \
          "the cycles. Lower values would increase GC responsiveness "      \
          "to changing heap conditions, at the expense of higher perf "     \
          "overhead. Time is in milliseconds.")                             \
                                                                            \
  product(uintx, ShenandoahControlIntervalMax, 10, EXPERIMENTAL,            \
          "The maximum sleep interval for control loop that drives "        \
          "the cycles. Lower values would increase GC responsiveness "      \
          "to changing heap conditions, at the expense of higher perf "     \
          "overhead. Time is in milliseconds.")                             \
                                                                            \
  product(uintx, ShenandoahControlIntervalAdjustPeriod, 1000, EXPERIMENTAL, \
          "The time period for one step in control loop interval "          \
          "adjustment. Lower values make adjustments faster, at the "       \
          "expense of higher perf overhead. Time is in milliseconds.")      \
                                                                            \
  product(bool, ShenandoahVerify, false, DIAGNOSTIC,                        \
          "Enable internal verification. This would catch many GC bugs, "   \
          "but it would also stall the collector during the verification, " \
          "which prolongs the pauses and might hide other bugs.")           \
                                                                            \
  product(intx, ShenandoahVerifyLevel, 4, DIAGNOSTIC,                       \
          "Verification level, higher levels check more, taking more time. "\
          "Accepted values are:"                                            \
          " 0 = basic heap checks; "                                        \
          " 1 = previous level, plus basic region checks; "                 \
          " 2 = previous level, plus all roots; "                           \
          " 3 = previous level, plus all reachable objects; "               \
          " 4 = previous level, plus all marked objects")                   \
                                                                            \
  product(bool, ShenandoahElasticTLAB, true, DIAGNOSTIC,                    \
          "Use Elastic TLABs with Shenandoah. This allows Shenandoah to "   \
          "decrease the size of a TLAB to fit in a region's remaining space") \
                                                                            \
  product(uintx, ShenandoahEvacReserve, 5, EXPERIMENTAL,                    \
          "How much of (young-generation) heap to reserve for "             \
          "(young-generation) evacuations.  Larger values allow GC to "     \
          "evacuate more live objects on every cycle, while leaving "       \
          "less headroom for application to allocate while GC is "          \
          "evacuating and updating references. This parameter is "          \
          "consulted at the of marking, before selecting the collection "   \
          "set.  If available memory at this time is smaller than the "     \
          "indicated reserve, the bound on collection set size is "         \
          "adjusted downward.  The size of a generational mixed "           \
          "evacuation collection set (comprised of both young and old "     \
          "regions) is also bounded by this parameter.  In percents of "    \
          "total (young-generation) heap size.")                            \
          range(1,100)                                                      \
                                                                            \
  product(double, ShenandoahEvacWaste, 1.2, EXPERIMENTAL,                   \
          "How much waste evacuations produce within the reserved space. "  \
          "Larger values make evacuations more resilient against "          \
          "evacuation conflicts, at expense of evacuating less on each "    \
          "GC cycle.  Smaller values increase the risk of evacuation "      \
          "failures, which will trigger stop-the-world Full GC passes.")    \
          range(1.0,100.0)                                                  \
                                                                            \
  product(double, ShenandoahOldEvacWaste, 1.4, EXPERIMENTAL,                \
          "How much waste evacuations produce within the reserved space. "  \
          "Larger values make evacuations more resilient against "          \
          "evacuation conflicts, at expense of evacuating less on each "    \
          "GC cycle.  Smaller values increase the risk of evacuation "      \
          "failures, which will trigger stop-the-world Full GC passes.")    \
          range(1.0,100.0)                                                  \
                                                                            \
  product(double, ShenandoahPromoEvacWaste, 1.2, EXPERIMENTAL,              \
          "How much waste promotions produce within the reserved space. "   \
          "Larger values make evacuations more resilient against "          \
          "evacuation conflicts, at expense of promoting less on each "     \
          "GC cycle.  Smaller values increase the risk of evacuation "      \
          "failures, which will trigger stop-the-world Full GC passes.")    \
          range(1.0,100.0)                                                  \
                                                                            \
  product(uintx, ShenandoahMaxEvacLABRatio, 0, EXPERIMENTAL,                \
          "Potentially, each running thread maintains a PLAB for "          \
          "evacuating objects into old-gen memory and a GCLAB for "         \
          "evacuating objects into young-gen memory.  Each time a thread "  \
          "exhausts its PLAB or GCLAB, a new local buffer is allocated. "   \
          "By default, the new buffer is twice the size of the previous "   \
          "buffer.  The sizes are reset to the minimum at the start of "    \
          "each GC pass.  This parameter limits the growth of evacuation "  \
          "buffer sizes to its value multiplied by the minimum buffer "     \
          "size.  A higher value allows evacuation allocations to be more " \
          "efficient because less synchronization is required by "          \
          "individual threads.  However, a larger value increases the "     \
          "likelihood of evacuation failures, leading to long "             \
          "stop-the-world pauses.  This is because a large value "          \
          "allows individual threads to consume large percentages of "      \
          "the total evacuation budget without necessarily effectively "    \
          "filling their local evacuation buffers with evacuated "          \
          "objects.  A value of zero means no maximum size is enforced.")   \
          range(0, 1024)                                                    \
                                                                            \
  product(bool, ShenandoahEvacReserveOverflow, true, EXPERIMENTAL,          \
          "Allow evacuations to overflow the reserved space. Enabling it "  \
          "will make evacuations more resilient when evacuation "           \
          "reserve/waste is incorrect, at the risk that application "       \
          "runs out of memory too early.")                                  \
                                                                            \
  product(uintx, ShenandoahOldEvacRatioPercent, 75, EXPERIMENTAL,           \
          "The maximum proportion of evacuation from old-gen memory, as "   \
          "a percent ratio.  The default value 75 denotes that no more "    \
          "than 75% of the collection set evacuation "                      \
          "workload may be evacuate to old-gen heap regions.  This limits " \
          "both the promotion of aged regions and the compaction of "       \
          "existing old regions.  A value of 75 denotes that the normal "   \
          "young-gen evacuation is increased by up to four fold. "          \
          "A larger value allows quicker promotion and allows"              \
          "a smaller number of mixed evacuations to process "               \
          "the entire list of old-gen collection candidates at the cost "   \
          "of an increased disruption of the normal cadence of young-gen "  \
          "collections.  A value of 100 allows a mixed evacuation to "      \
          "focus entirely on old-gen memory, allowing no young-gen "        \
          "regions to be collected, likely resulting in subsequent "        \
          "allocation failures because the allocation pool is not "         \
          "replenished.  A value of 0 allows a mixed evacuation to"         \
          "focus entirely on young-gen memory, allowing no old-gen "        \
          "regions to be collected, likely resulting in subsequent "        \
          "promotion failures and triggering of stop-the-world full GC "    \
          "events.")                                                        \
          range(0,100)                                                      \
                                                                            \
  product(uintx, ShenandoahMinYoungPercentage, 20, EXPERIMENTAL,            \
          "The minimum percentage of the heap to use for the young "        \
          "generation. Heuristics will not adjust the young generation "    \
          "to be less than this.")                                          \
          range(0, 100)                                                     \
                                                                            \
  product(uintx, ShenandoahMaxYoungPercentage, 100, EXPERIMENTAL,           \
          "The maximum percentage of the heap to use for the young "        \
          "generation. Heuristics will not adjust the young generation "    \
          "to be more than this.")                                          \
          range(0, 100)                                                     \
                                                                            \
  product(bool, ShenandoahPacing, true, EXPERIMENTAL,                       \
          "Pace application allocations to give GC chance to start "        \
          "and complete before allocation failure is reached.")             \
                                                                            \
  product(uintx, ShenandoahPacingMaxDelay, 10, EXPERIMENTAL,                \
          "Max delay for pacing application allocations. Larger values "    \
          "provide more resilience against out of memory, at expense at "   \
          "hiding the GC latencies in the allocation path. Time is in "     \
          "milliseconds. Setting it to arbitrarily large value makes "      \
          "GC effectively stall the threads indefinitely instead of going " \
          "to degenerated or Full GC.")                                     \
                                                                            \
  product(uintx, ShenandoahPacingIdleSlack, 2, EXPERIMENTAL,                \
          "How much of heap counted as non-taxable allocations during idle "\
          "phases. Larger value makes the pacing milder when collector is " \
          "idle, requiring less rendezvous with control thread. Lower "     \
          "value makes the pacing control less responsive to out-of-cycle " \
          "allocs. In percent of total heap size.")                         \
          range(0, 100)                                                     \
                                                                            \
  product(uintx, ShenandoahPacingCycleSlack, 10, EXPERIMENTAL,              \
          "How much of free space to take as non-taxable allocations "      \
          "the GC cycle. Larger value makes the pacing milder at the "      \
          "beginning of the GC cycle. Lower value makes the pacing less "   \
          "uniform during the cycle. In percent of free space.")            \
          range(0, 100)                                                     \
                                                                            \
  product(double, ShenandoahPacingSurcharge, 1.1, EXPERIMENTAL,             \
          "Additional pacing tax surcharge to help unclutter the heap. "    \
          "Larger values makes the pacing more aggressive. Lower values "   \
          "risk GC cycles finish with less memory than were available at "  \
          "the beginning of it.")                                           \
          range(1.0, 100.0)                                                 \
                                                                            \
  product(uintx, ShenandoahCriticalFreeThreshold, 1, EXPERIMENTAL,          \
          "How much of the heap needs to be free after recovery cycles, "   \
          "either Degenerated or Full GC to be claimed successful. If this "\
          "much space is not available, next recovery step would be "       \
          "triggered.")                                                     \
          range(0, 100)                                                     \
                                                                            \
  product(bool, ShenandoahDegeneratedGC, true, DIAGNOSTIC,                  \
          "Enable Degenerated GC as the graceful degradation step. "        \
          "Disabling this option leads to degradation to Full GC instead. " \
          "When running in passive mode, this can be toggled to measure "   \
          "either Degenerated GC or Full GC costs.")                        \
                                                                            \
  product(uintx, ShenandoahFullGCThreshold, 64, EXPERIMENTAL,               \
          "How many back-to-back Degenerated GCs should happen before "     \
          "going to a Full GC.")                                            \
                                                                            \
  product(uintx, ShenandoahOOMGCRetries, 3, EXPERIMENTAL,                   \
          "How many GCs should happen before we throw OutOfMemoryException "\
          "for allocation request, including at least one Full GC.")        \
                                                                            \
  product(bool, ShenandoahImplicitGCInvokesConcurrent, false, EXPERIMENTAL, \
          "Should internally-caused GC requests invoke concurrent cycles, " \
          "should they do the stop-the-world (Degenerated / Full GC)? "     \
          "Many heuristics automatically enable this. This option is "      \
          "similar to global ExplicitGCInvokesConcurrent.")                 \
                                                                            \
  product(bool, ShenandoahHumongousMoves, true, DIAGNOSTIC,                 \
          "Allow moving humongous regions. This makes GC more resistant "   \
          "to external fragmentation that may otherwise fail other "        \
          "humongous allocations, at the expense of higher GC copying "     \
          "costs. Currently affects stop-the-world (Full) cycle only.")     \
                                                                            \
  product(bool, ShenandoahOOMDuringEvacALot, false, DIAGNOSTIC,             \
          "Testing: simulate OOM during evacuation.")                       \
                                                                            \
  product(bool, ShenandoahAllocFailureALot, false, DIAGNOSTIC,              \
          "Testing: make lots of artificial allocation failures.")          \
                                                                            \
  product(uintx, ShenandoahCoalesceChance, 0, DIAGNOSTIC,                   \
          "Testing: Abandon remaining mixed collections with this "         \
          "likelihood. Following each mixed collection, abandon all "       \
          "remaining mixed collection candidate regions with likelihood "   \
          "ShenandoahCoalesceChance. Abandoning a mixed collection will "   \
          "cause the old regions to be made parseable, rather than being "  \
          "evacuated.")                                                     \
          range(0, 100)                                                     \
                                                                            \
  product(intx, ShenandoahMarkScanPrefetch, 32, EXPERIMENTAL,               \
          "How many objects to prefetch ahead when traversing mark bitmaps."\
          "Set to 0 to disable prefetching.")                               \
          range(0, 256)                                                     \
                                                                            \
  product(uintx, ShenandoahMarkLoopStride, 1000, EXPERIMENTAL,              \
          "How many items to process during one marking iteration before "  \
          "checking for cancellation, yielding, etc. Larger values improve "\
          "marking performance at expense of responsiveness.")              \
                                                                            \
  product(uintx, ShenandoahParallelRegionStride, 1024, EXPERIMENTAL,        \
          "How many regions to process at once during parallel region "     \
          "iteration. Affects heaps with lots of regions.")                 \
                                                                            \
  product(size_t, ShenandoahSATBBufferSize, 1 * K, EXPERIMENTAL,            \
          "Number of entries in an SATB log buffer.")                       \
          range(1, max_uintx)                                               \
                                                                            \
  product(uintx, ShenandoahMaxSATBBufferFlushes, 5, EXPERIMENTAL,           \
          "How many times to maximum attempt to flush SATB buffers at the " \
          "end of concurrent marking.")                                     \
                                                                            \
  product(bool, ShenandoahSuspendibleWorkers, true, EXPERIMENTAL,           \
          "Suspend concurrent GC worker threads at safepoints")             \
                                                                            \
  product(bool, ShenandoahSATBBarrier, true, DIAGNOSTIC,                    \
          "Turn on/off SATB barriers in Shenandoah")                        \
                                                                            \
  product(bool, ShenandoahIUBarrier, false, DIAGNOSTIC,                     \
          "Turn on/off I-U barriers barriers in Shenandoah")                \
                                                                            \
  product(bool, ShenandoahCASBarrier, true, DIAGNOSTIC,                     \
          "Turn on/off CAS barriers in Shenandoah")                         \
                                                                            \
  product(bool, ShenandoahCloneBarrier, true, DIAGNOSTIC,                   \
          "Turn on/off clone barriers in Shenandoah")                       \
                                                                            \
  product(bool, ShenandoahLoadRefBarrier, true, DIAGNOSTIC,                 \
          "Turn on/off load-reference barriers in Shenandoah")              \
                                                                            \
  product(bool, ShenandoahNMethodBarrier, true, DIAGNOSTIC,                 \
          "Turn on/off NMethod entry barriers in Shenandoah")               \
                                                                            \
  product(bool, ShenandoahStackWatermarkBarrier, true, DIAGNOSTIC,          \
          "Turn on/off stack watermark barriers in Shenandoah")             \
                                                                            \
  develop(bool, ShenandoahVerifyOptoBarriers, false,                        \
          "Verify no missing barriers in C2.")                              \
                                                                            \
  product(bool, ShenandoahLoopOptsAfterExpansion, true, DIAGNOSTIC,         \
          "Attempt more loop opts after barrier expansion.")                \
                                                                            \
  product(bool, ShenandoahSelfFixing, true, DIAGNOSTIC,                     \
          "Fix references with load reference barrier. Disabling this "     \
          "might degrade performance.")                                     \
                                                                            \
  product(uintx, ShenandoahOldCompactionReserve, 8, EXPERIMENTAL,           \
          "During generational GC, prevent promotions from filling "        \
          "this number of heap regions.  These regions are reserved "       \
          "for the purpose of supporting compaction of old-gen "            \
          "memory.  Otherwise, old-gen memory cannot be compacted.")        \
          range(0, 128)                                                     \
                                                                            \
  product(bool, ShenandoahAllowOldMarkingPreemption, true, DIAGNOSTIC,      \
          "Allow young generation collections to suspend concurrent"        \
          " marking in the old generation.")                                \
                                                                            \
  product(uintx, ShenandoahAgingCyclePeriod, 1, EXPERIMENTAL,               \
          "With generational mode, increment the age of objects and"        \
          "regions each time this many young-gen GC cycles are completed.") \
                                                                            \
  notproduct(bool, ShenandoahEnableCardStats, trueInDebug,                  \
          "Enable statistics collection related to clean & dirty cards")    \
                                                                            \
  notproduct(int, ShenandoahCardStatsLogInterval, 50,                       \
          "Log cumulative card stats every so many remembered set or "      \
          "update refs scans")                                              \
  // end of GC_SHENANDOAH_FLAGS

#endif // SHARE_GC_SHENANDOAH_SHENANDOAH_GLOBALS_HPP<|MERGE_RESOLUTION|>--- conflicted
+++ resolved
@@ -203,13 +203,8 @@
           "Heuristics may trigger collections more frequently. Time is in " \
           "milliseconds. Setting this to 0 disables the feature.")          \
                                                                             \
-<<<<<<< HEAD
-  product(uintx, ShenandoahGuaranteedYoungGCInterval, 30*1000,  EXPERIMENTAL,  \
-          "Run a collection of the young generation at least this often. "    \
-=======
   product(uintx, ShenandoahGuaranteedYoungGCInterval, 5*60*1000,  EXPERIMENTAL,  \
           "Run a collection of the young generation at least this often. "  \
->>>>>>> aa5e40b4
           "Heuristics may trigger collections more frequently. Time is in " \
           "milliseconds. Setting this to 0 disables the feature.")          \
                                                                             \
