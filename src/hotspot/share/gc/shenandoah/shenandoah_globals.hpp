/*
 * Copyright (c) 2020, 2023, Oracle and/or its affiliates. All rights reserved.
 * Copyright (c) 2016, 2021, Red Hat, Inc. All rights reserved.
 * Copyright Amazon.com Inc. or its affiliates. All Rights Reserved.
 * DO NOT ALTER OR REMOVE COPYRIGHT NOTICES OR THIS FILE HEADER.
 *
 * This code is free software; you can redistribute it and/or modify it
 * under the terms of the GNU General Public License version 2 only, as
 * published by the Free Software Foundation.
 *
 * This code is distributed in the hope that it will be useful, but WITHOUT
 * ANY WARRANTY; without even the implied warranty of MERCHANTABILITY or
 * FITNESS FOR A PARTICULAR PURPOSE.  See the GNU General Public License
 * version 2 for more details (a copy is included in the LICENSE file that
 * accompanied this code).
 *
 * You should have received a copy of the GNU General Public License version
 * 2 along with this work; if not, write to the Free Software Foundation,
 * Inc., 51 Franklin St, Fifth Floor, Boston, MA 02110-1301 USA.
 *
 * Please contact Oracle, 500 Oracle Parkway, Redwood Shores, CA 94065 USA
 * or visit www.oracle.com if you need additional information or have any
 * questions.
 *
 */

#ifndef SHARE_GC_SHENANDOAH_SHENANDOAH_GLOBALS_HPP
#define SHARE_GC_SHENANDOAH_SHENANDOAH_GLOBALS_HPP

#define GC_SHENANDOAH_FLAGS(develop,                                        \
                            develop_pd,                                     \
                            product,                                        \
                            product_pd,                                     \
                            notproduct,                                     \
                            range,                                          \
                            constraint)                                     \
                                                                            \
  product(uintx, ShenandoahGenerationalHumongousReserve, 0, EXPERIMENTAL,   \
          "(Generational mode only) What percent of the heap should be "    \
          "reserved for humongous objects if possible.  Old-generation "    \
          "collections will endeavor to evacuate old-gen regions within "   \
          "this reserved area even if these regions do not contain high "   \
          "percentage of garbage.  Setting a larger value will cause "      \
          "more frequent old-gen collections.  A smaller value will "       \
          "increase the likelihood that humongous object allocations "      \
          "fail, resulting in stop-the-world full GCs.")                    \
          range(0,100)                                                      \
                                                                            \
  product(double, ShenandoahMinOldGenGrowthPercent, 12.5, EXPERIMENTAL,     \
          "(Generational mode only) If the usage within old generation "    \
          "has grown by at least this percent of its live memory size "     \
          "at completion of the most recent old-generation marking "        \
          "effort, heuristics may trigger the start of a new old-gen "      \
          "collection.")                                                    \
          range(0.0,100.0)                                                  \
                                                                            \
  product(uintx, ShenandoahIgnoreOldGrowthBelowPercentage,10, EXPERIMENTAL, \
          "(Generational mode only) If the total usage of the old "         \
          "generation is smaller than this percent, we do not trigger "     \
          "old gen collections even if old has grown, except when "         \
          "ShenandoahGenerationalDoNotIgnoreGrowthAfterYoungCycles "        \
          "consecutive cycles have been completed following the "           \
          "preceding old-gen collection.")                                  \
          range(0,100)                                                      \
                                                                            \
  product(uintx, ShenandoahDoNotIgnoreGrowthAfterYoungCycles,               \
          50, EXPERIMENTAL,                                                 \
          "(Generational mode only) Even if the usage of old generation "   \
          "is below ShenandoahIgnoreOldGrowthBelowPercentage, "             \
          "trigger an old-generation mark if old has grown and this "       \
          "many consecutive young-gen collections have been "               \
          "completed following the preceding old-gen collection.")          \
                                                                            \
  product(bool, ShenandoahGenerationalCensusAtEvac, false, EXPERIMENTAL,    \
          "(Generational mode only) Object age census at evacuation, "      \
          "rather than during marking.")                                    \
                                                                            \
  product(bool, ShenandoahGenerationalAdaptiveTenuring, true, EXPERIMENTAL, \
          "(Generational mode only) Dynamically adapt tenuring age.")       \
                                                                            \
  product(bool, ShenandoahGenerationalCensusIgnoreOlderCohorts, true,       \
                                                               EXPERIMENTAL,\
          "(Generational mode only) Ignore mortality rates older than the " \
          "oldest cohort under the tenuring age for the last cycle." )      \
                                                                            \
  product(uintx, ShenandoahGenerationalMinTenuringAge, 1, EXPERIMENTAL,     \
          "(Generational mode only) Floor for adaptive tenuring age. "      \
          "Setting floor and ceiling to the same value fixes the tenuring " \
          "age; setting both to 1 simulates a poor approximation to "       \
          "AlwaysTenure, and setting both to 16 simulates NeverTenure.")    \
          range(1,16)                                                       \
                                                                            \
  product(uintx, ShenandoahGenerationalMaxTenuringAge, 15, EXPERIMENTAL,    \
          "(Generational mode only) Ceiling for adaptive tenuring age. "    \
          "Setting floor and ceiling to the same value fixes the tenuring " \
          "age; setting both to 1 simulates a poor approximation to "       \
          "AlwaysTenure, and setting both to 16 simulates NeverTenure.")    \
          range(1,16)                                                       \
                                                                            \
  product(double, ShenandoahGenerationalTenuringMortalityRateThreshold,     \
                                                         0.1, EXPERIMENTAL, \
          "(Generational mode only) Cohort mortality rates below this "     \
          "value will be treated as indicative of longevity, leading to "   \
          "tenuring. A lower value delays tenuring, a higher value hastens "\
          "it. Used only when ShenandoahGenerationalhenAdaptiveTenuring is "\
          "enabled.")                                                       \
          range(0.001,0.999)                                                \
                                                                            \
  product(size_t, ShenandoahGenerationalTenuringCohortPopulationThreshold,  \
                                                         4*K, EXPERIMENTAL, \
          "(Generational mode only) Cohorts whose population is lower than "\
          "this value in the previous census are ignored wrt tenuring "     \
          "decisions. Effectively this makes then tenurable as soon as all "\
          "older cohorts are. Set this value to the largest cohort "        \
          "population volume that you are comfortable ignoring when making "\
          "tenuring decisions.")                                            \
                                                                            \
  product(size_t, ShenandoahRegionSize, 0, EXPERIMENTAL,                    \
          "Static heap region size. Set zero to enable automatic sizing.")  \
                                                                            \
  product(size_t, ShenandoahTargetNumRegions, 2048, EXPERIMENTAL,           \
          "With automatic region sizing, this is the approximate number "   \
          "of regions that would be used, within min/max region size "      \
          "limits.")                                                        \
                                                                            \
  product(size_t, ShenandoahMinRegionSize, 256 * K, EXPERIMENTAL,           \
          "With automatic region sizing, the regions would be at least "    \
          "this large.")                                                    \
                                                                            \
  product(size_t, ShenandoahMaxRegionSize, 32 * M, EXPERIMENTAL,            \
          "With automatic region sizing, the regions would be at most "     \
          "this large.")                                                    \
                                                                            \
  product(intx, ShenandoahHumongousThreshold, 100, EXPERIMENTAL,            \
          "Humongous objects are allocated in separate regions. "           \
          "This setting defines how large the object should be to be "      \
          "deemed humongous. Value is in  percents of heap region size. "   \
          "This also caps the maximum TLAB size.")                          \
          range(1, 100)                                                     \
                                                                            \
  product(ccstr, ShenandoahGCMode, "satb",                                  \
          "GC mode to use.  Among other things, this defines which "        \
          "barriers are in in use. Possible values are:"                    \
          " satb - snapshot-at-the-beginning concurrent GC (three pass mark-evac-update);"  \
          " iu - incremental-update concurrent GC (three pass mark-evac-update);"  \
          " passive - stop the world GC only (either degenerated or full);" \
          " generational - generational concurrent GC")                     \
                                                                            \
  product(ccstr, ShenandoahGCHeuristics, "adaptive",                        \
          "GC heuristics to use. This fine-tunes the GC mode selected, "    \
          "by choosing when to start the GC, how much to process on each "  \
          "cycle, and what other features to automatically enable. "        \
          "Possible values are:"                                            \
          " adaptive - adapt to maintain the given amount of free heap "    \
          "at all times, even during the GC cycle;"                         \
          " static -  trigger GC when free heap falls below the threshold;" \
          " aggressive - run GC continuously, try to evacuate everything;"  \
          " compact - run GC more frequently and with deeper targets to "   \
          "free up more memory.")                                           \
                                                                            \
<<<<<<< HEAD
  product(uintx, ShenandoahExpeditePromotionsThreshold, 5, EXPERIMENTAL,    \
          "When Shenandoah expects to promote at least this percentage "    \
          "of the young generation, trigger a young collection to "         \
          "expedite these promotions.")                                     \
          range(0,100)                                                      \
                                                                            \
  product(uintx, ShenandoahExpediteMixedThreshold, 10, EXPERIMENTAL,        \
          "When there are this many old regions waiting to be collected, "  \
          "trigger a mixed collection immediately.")                        \
                                                                            \
  product(uintx, ShenandoahUnloadClassesFrequency, 1, EXPERIMENTAL,         \
          "Unload the classes every Nth cycle. Normally affects concurrent "\
          "GC cycles, as degenerated and full GCs would try to unload "     \
          "classes regardless. Set to zero to disable class unloading.")    \
                                                                            \
=======
>>>>>>> ea6e92ed
  product(uintx, ShenandoahGarbageThreshold, 25, EXPERIMENTAL,              \
          "How much garbage a region has to contain before it would be "    \
          "taken for collection. This a guideline only, as GC heuristics "  \
          "may select the region for collection even if it has little "     \
          "garbage. This also affects how much internal fragmentation the " \
          "collector accepts. In percents of heap region size.")            \
          range(0,100)                                                      \
                                                                            \
  product(uintx, ShenandoahOldGarbageThreshold, 15, EXPERIMENTAL,           \
          "How much garbage an old region has to contain before it would "  \
          "be taken for collection.")                                       \
          range(0,100)                                                      \
                                                                            \
  product(uintx, ShenandoahIgnoreGarbageThreshold, 5, EXPERIMENTAL,         \
          "When less than this amount of garbage (as a percentage of "      \
          "region size) exists within a region, the region will not be "    \
          "added to the collection set, even when the heuristic has "       \
          "chosen to aggressively add regions with less than "              \
          "ShenandoahGarbageThreshold amount of garbage into the "          \
          "collection set.")                                                \
          range(0,100)                                                      \
                                                                            \
  product(uintx, ShenandoahInitFreeThreshold, 70, EXPERIMENTAL,             \
          "When less than this amount of memory is free within the"         \
          "heap or generation, trigger a learning cycle if we are "         \
          "in learning mode.  Learning mode happens during initialization " \
          "and following a drastic state change, such as following a "      \
          "degenerated or Full GC cycle.  In percents of soft max "         \
          "heap size.")                                                     \
          range(0,100)                                                      \
                                                                            \
  product(uintx, ShenandoahMinFreeThreshold, 10, EXPERIMENTAL,              \
          "Percentage of free heap memory (or young generation, in "        \
          "generational mode) below which most heuristics trigger "         \
          "collection independent of other triggers. Provides a safety "    \
          "margin for many heuristics. In percents of (soft) max heap "     \
          "size.")                                                          \
          range(0,100)                                                      \
                                                                            \
  product(uintx, ShenandoahAllocationThreshold, 0, EXPERIMENTAL,            \
          "How many new allocations should happen since the last GC cycle " \
          "before some heuristics trigger the collection. In percents of "  \
          "(soft) max heap size. Set to zero to effectively disable.")      \
          range(0,100)                                                      \
                                                                            \
  product(uintx, ShenandoahAllocSpikeFactor, 5, EXPERIMENTAL,               \
          "How much of heap should some heuristics reserve for absorbing "  \
          "the allocation spikes. Larger value wastes more memory in "      \
          "non-emergency cases, but provides more safety in emergency "     \
          "cases. In percents of (soft) max heap size.")                    \
          range(0,100)                                                      \
                                                                            \
  product(uintx, ShenandoahLearningSteps, 10, EXPERIMENTAL,                 \
          "The number of cycles some heuristics take to collect in order "  \
          "to learn application and GC performance.")                       \
          range(0,100)                                                      \
                                                                            \
  product(uintx, ShenandoahImmediateThreshold, 70, EXPERIMENTAL,            \
          "The cycle may shortcut when enough garbage can be reclaimed "    \
          "from the immediate garbage (completely garbage regions). "       \
          "In percents of total garbage found. Setting this threshold "     \
          "to 100 effectively disables the shortcut.")                      \
          range(0,100)                                                      \
                                                                            \
  product(uintx, ShenandoahAdaptiveSampleFrequencyHz, 10, EXPERIMENTAL,     \
          "The number of times per second to update the allocation rate "   \
          "moving average.")                                                \
                                                                            \
  product(uintx, ShenandoahAdaptiveSampleSizeSeconds, 10, EXPERIMENTAL,     \
          "The size of the moving window over which the average "           \
          "allocation rate is maintained. The total number of samples "     \
          "is the product of this number and the sample frequency.")        \
                                                                            \
  product(double, ShenandoahAdaptiveInitialConfidence, 1.8, EXPERIMENTAL,   \
          "The number of standard deviations used to determine an initial " \
          "margin of error for the average cycle time and average "         \
          "allocation rate. Increasing this value will cause the "          \
          "heuristic to initiate more concurrent cycles." )                 \
                                                                            \
  product(double, ShenandoahAdaptiveInitialSpikeThreshold, 1.8, EXPERIMENTAL, \
          "If the most recently sampled allocation rate is more than "      \
          "this many standard deviations away from the moving average, "    \
          "then a cycle is initiated. This value controls how sensitive "   \
          "the heuristic is to allocation spikes. Decreasing this number "  \
          "increases the sensitivity. ")                                    \
                                                                            \
  product(double, ShenandoahAdaptiveDecayFactor, 0.1, EXPERIMENTAL,         \
          "The decay factor (alpha) used for values in the weighted "       \
          "moving average of cycle time and allocation rate. "              \
          "Larger values give more weight to recent values.")               \
          range(0,1.0)                                                      \
                                                                            \
  product(bool, ShenandoahAdaptiveIgnoreShortCycles, true, EXPERIMENTAL,    \
          "The adaptive heuristic tracks a moving average of cycle "        \
          "times in order to start a gc before memory is exhausted. "       \
          "In some cases, Shenandoah may skip the evacuation and update "   \
          "reference phases, resulting in a shorter cycle. These may skew " \
          "the average cycle time downward and may cause the heuristic "    \
          "to wait too long to start a cycle. Disabling this will have "    \
          "the gc run less often, which will reduce CPU utilization, but"   \
          "increase the risk of degenerated cycles.")                       \
                                                                            \
  product(uintx, ShenandoahGuaranteedGCInterval, 5*60*1000, EXPERIMENTAL,   \
          "Many heuristics would guarantee a concurrent GC cycle at "       \
          "least with this interval. This is useful when large idle "       \
          "intervals are present, where GC can run without stealing "       \
          "time from active application. Time is in milliseconds. "         \
          "Setting this to 0 disables the feature.")                        \
                                                                            \
  product(uintx, ShenandoahGuaranteedOldGCInterval, 10*60*1000, EXPERIMENTAL, \
          "Run a collection of the old generation at least this often. "    \
          "Heuristics may trigger collections more frequently. Time is in " \
          "milliseconds. Setting this to 0 disables the feature.")          \
                                                                            \
  product(uintx, ShenandoahGuaranteedYoungGCInterval, 5*60*1000,  EXPERIMENTAL,  \
          "Run a collection of the young generation at least this often. "  \
          "Heuristics may trigger collections more frequently. Time is in " \
          "milliseconds. Setting this to 0 disables the feature.")          \
                                                                            \
  product(bool, ShenandoahAlwaysClearSoftRefs, false, EXPERIMENTAL,         \
          "Unconditionally clear soft references, instead of using any "    \
          "other cleanup policy. This minimizes footprint at expense of"    \
          "more soft reference churn in applications.")                     \
                                                                            \
  product(bool, ShenandoahUncommit, true, EXPERIMENTAL,                     \
          "Allow to uncommit memory under unused regions and metadata. "    \
          "This optimizes footprint at expense of allocation latency in "   \
          "regions that require committing back. Uncommits would be "       \
          "disabled by some heuristics, or with static heap size.")         \
                                                                            \
  product(uintx, ShenandoahUncommitDelay, 5*60*1000, EXPERIMENTAL,          \
          "Uncommit memory for regions that were not used for more than "   \
          "this time. First use after that would incur allocation stalls. " \
          "Actively used regions would never be uncommitted, because they " \
          "do not become unused longer than this delay. Time is in "        \
          "milliseconds. Setting this delay to 0 effectively uncommits "    \
          "regions almost immediately after they become unused.")           \
                                                                            \
  product(bool, ShenandoahRegionSampling, false, EXPERIMENTAL,              \
          "Provide heap region sampling data via jvmstat.")                 \
                                                                            \
  product(int, ShenandoahRegionSamplingRate, 40, EXPERIMENTAL,              \
          "Sampling rate for heap region sampling. In milliseconds between "\
          "the samples. Higher values provide more fidelity, at expense "   \
          "of more sampling overhead.")                                     \
                                                                            \
  product(uintx, ShenandoahControlIntervalMin, 1, EXPERIMENTAL,             \
          "The minimum sleep interval for the control loop that drives "    \
          "the cycles. Lower values would increase GC responsiveness "      \
          "to changing heap conditions, at the expense of higher perf "     \
          "overhead. Time is in milliseconds.")                             \
                                                                            \
  product(uintx, ShenandoahControlIntervalMax, 10, EXPERIMENTAL,            \
          "The maximum sleep interval for control loop that drives "        \
          "the cycles. Lower values would increase GC responsiveness "      \
          "to changing heap conditions, at the expense of higher perf "     \
          "overhead. Time is in milliseconds.")                             \
                                                                            \
  product(uintx, ShenandoahControlIntervalAdjustPeriod, 1000, EXPERIMENTAL, \
          "The time period for one step in control loop interval "          \
          "adjustment. Lower values make adjustments faster, at the "       \
          "expense of higher perf overhead. Time is in milliseconds.")      \
                                                                            \
  product(bool, ShenandoahVerify, false, DIAGNOSTIC,                        \
          "Enable internal verification. This would catch many GC bugs, "   \
          "but it would also stall the collector during the verification, " \
          "which prolongs the pauses and might hide other bugs.")           \
                                                                            \
  product(intx, ShenandoahVerifyLevel, 4, DIAGNOSTIC,                       \
          "Verification level, higher levels check more, taking more time. "\
          "Accepted values are:"                                            \
          " 0 = basic heap checks; "                                        \
          " 1 = previous level, plus basic region checks; "                 \
          " 2 = previous level, plus all roots; "                           \
          " 3 = previous level, plus all reachable objects; "               \
          " 4 = previous level, plus all marked objects")                   \
                                                                            \
  product(bool, ShenandoahElasticTLAB, true, DIAGNOSTIC,                    \
          "Use Elastic TLABs with Shenandoah. This allows Shenandoah to "   \
          "decrease the size of a TLAB to fit in a region's remaining space") \
                                                                            \
  product(uintx, ShenandoahEvacReserve, 5, EXPERIMENTAL,                    \
          "How much of (young-generation) heap to reserve for "             \
          "(young-generation) evacuations.  Larger values allow GC to "     \
          "evacuate more live objects on every cycle, while leaving "       \
          "less headroom for application to allocate while GC is "          \
          "evacuating and updating references. This parameter is "          \
          "consulted at the end of marking, before selecting the "          \
          "collection set.  If available memory at this time is smaller "   \
          "than the indicated reserve, the bound on collection set size is "\
          "adjusted downward.  The size of a generational mixed "           \
          "evacuation collection set (comprised of both young and old "     \
          "regions) is also bounded by this parameter.  In percents of "    \
          "total (young-generation) heap size.")                            \
          range(1,100)                                                      \
                                                                            \
  product(double, ShenandoahEvacWaste, 1.2, EXPERIMENTAL,                   \
          "How much waste evacuations produce within the reserved space. "  \
          "Larger values make evacuations more resilient against "          \
          "evacuation conflicts, at expense of evacuating less on each "    \
          "GC cycle.  Smaller values increase the risk of evacuation "      \
          "failures, which will trigger stop-the-world Full GC passes.")    \
          range(1.0,100.0)                                                  \
                                                                            \
  product(double, ShenandoahOldEvacWaste, 1.4, EXPERIMENTAL,                \
          "How much waste evacuations produce within the reserved space. "  \
          "Larger values make evacuations more resilient against "          \
          "evacuation conflicts, at expense of evacuating less on each "    \
          "GC cycle.  Smaller values increase the risk of evacuation "      \
          "failures, which will trigger stop-the-world Full GC passes.")    \
          range(1.0,100.0)                                                  \
                                                                            \
  product(double, ShenandoahPromoEvacWaste, 1.2, EXPERIMENTAL,              \
          "How much waste promotions produce within the reserved space. "   \
          "Larger values make evacuations more resilient against "          \
          "evacuation conflicts, at expense of promoting less on each "     \
          "GC cycle.  Smaller values increase the risk of evacuation "      \
          "failures, which will trigger stop-the-world Full GC passes.")    \
          range(1.0,100.0)                                                  \
                                                                            \
  product(uintx, ShenandoahMaxEvacLABRatio, 0, EXPERIMENTAL,                \
          "Potentially, each running thread maintains a PLAB for "          \
          "evacuating objects into old-gen memory and a GCLAB for "         \
          "evacuating objects into young-gen memory.  Each time a thread "  \
          "exhausts its PLAB or GCLAB, a new local buffer is allocated. "   \
          "By default, the new buffer is twice the size of the previous "   \
          "buffer.  The sizes are reset to the minimum at the start of "    \
          "each GC pass.  This parameter limits the growth of evacuation "  \
          "buffer sizes to its value multiplied by the minimum buffer "     \
          "size.  A higher value allows evacuation allocations to be more " \
          "efficient because less synchronization is required by "          \
          "individual threads.  However, a larger value increases the "     \
          "likelihood of evacuation failures, leading to long "             \
          "stop-the-world pauses.  This is because a large value "          \
          "allows individual threads to consume large percentages of "      \
          "the total evacuation budget without necessarily effectively "    \
          "filling their local evacuation buffers with evacuated "          \
          "objects.  A value of zero means no maximum size is enforced.")   \
          range(0, 1024)                                                    \
                                                                            \
  product(bool, ShenandoahEvacReserveOverflow, true, EXPERIMENTAL,          \
          "Allow evacuations to overflow the reserved space. Enabling it "  \
          "will make evacuations more resilient when evacuation "           \
          "reserve/waste is incorrect, at the risk that application "       \
          "runs out of memory too early.")                                  \
                                                                            \
  product(uintx, ShenandoahOldEvacRatioPercent, 75, EXPERIMENTAL,           \
          "The maximum proportion of evacuation from old-gen memory, as "   \
          "a percent ratio.  The default value 75 denotes that no more "    \
          "than 75% of the collection set evacuation "                      \
          "workload may be evacuate to old-gen heap regions.  This limits " \
          "both the promotion of aged regions and the compaction of "       \
          "existing old regions.  A value of 75 denotes that the normal "   \
          "young-gen evacuation is increased by up to four fold. "          \
          "A larger value allows quicker promotion and allows"              \
          "a smaller number of mixed evacuations to process "               \
          "the entire list of old-gen collection candidates at the cost "   \
          "of an increased disruption of the normal cadence of young-gen "  \
          "collections.  A value of 100 allows a mixed evacuation to "      \
          "focus entirely on old-gen memory, allowing no young-gen "        \
          "regions to be collected, likely resulting in subsequent "        \
          "allocation failures because the allocation pool is not "         \
          "replenished.  A value of 0 allows a mixed evacuation to"         \
          "focus entirely on young-gen memory, allowing no old-gen "        \
          "regions to be collected, likely resulting in subsequent "        \
          "promotion failures and triggering of stop-the-world full GC "    \
          "events.")                                                        \
          range(0,100)                                                      \
                                                                            \
  product(uintx, ShenandoahMinYoungPercentage, 20, EXPERIMENTAL,            \
          "The minimum percentage of the heap to use for the young "        \
          "generation. Heuristics will not adjust the young generation "    \
          "to be less than this.")                                          \
          range(0, 100)                                                     \
                                                                            \
  product(uintx, ShenandoahMaxYoungPercentage, 100, EXPERIMENTAL,           \
          "The maximum percentage of the heap to use for the young "        \
          "generation. Heuristics will not adjust the young generation "    \
          "to be more than this.")                                          \
          range(0, 100)                                                     \
                                                                            \
  product(bool, ShenandoahPacing, true, EXPERIMENTAL,                       \
          "Pace application allocations to give GC chance to start "        \
          "and complete before allocation failure is reached.")             \
                                                                            \
  product(uintx, ShenandoahPacingMaxDelay, 10, EXPERIMENTAL,                \
          "Max delay for pacing application allocations. Larger values "    \
          "provide more resilience against out of memory, at expense at "   \
          "hiding the GC latencies in the allocation path. Time is in "     \
          "milliseconds. Setting it to arbitrarily large value makes "      \
          "GC effectively stall the threads indefinitely instead of going " \
          "to degenerated or Full GC.")                                     \
                                                                            \
  product(uintx, ShenandoahPacingIdleSlack, 2, EXPERIMENTAL,                \
          "How much of heap counted as non-taxable allocations during idle "\
          "phases. Larger value makes the pacing milder when collector is " \
          "idle, requiring less rendezvous with control thread. Lower "     \
          "value makes the pacing control less responsive to out-of-cycle " \
          "allocs. In percent of total heap size.")                         \
          range(0, 100)                                                     \
                                                                            \
  product(uintx, ShenandoahPacingCycleSlack, 10, EXPERIMENTAL,              \
          "How much of free space to take as non-taxable allocations "      \
          "the GC cycle. Larger value makes the pacing milder at the "      \
          "beginning of the GC cycle. Lower value makes the pacing less "   \
          "uniform during the cycle. In percent of free space.")            \
          range(0, 100)                                                     \
                                                                            \
  product(double, ShenandoahPacingSurcharge, 1.1, EXPERIMENTAL,             \
          "Additional pacing tax surcharge to help unclutter the heap. "    \
          "Larger values makes the pacing more aggressive. Lower values "   \
          "risk GC cycles finish with less memory than were available at "  \
          "the beginning of it.")                                           \
          range(1.0, 100.0)                                                 \
                                                                            \
  product(uintx, ShenandoahCriticalFreeThreshold, 1, EXPERIMENTAL,          \
          "How much of the heap needs to be free after recovery cycles, "   \
          "either Degenerated or Full GC to be claimed successful. If this "\
          "much space is not available, next recovery step would be "       \
          "triggered.")                                                     \
          range(0, 100)                                                     \
                                                                            \
  product(bool, ShenandoahDegeneratedGC, true, DIAGNOSTIC,                  \
          "Enable Degenerated GC as the graceful degradation step. "        \
          "Disabling this option leads to degradation to Full GC instead. " \
          "When running in passive mode, this can be toggled to measure "   \
          "either Degenerated GC or Full GC costs.")                        \
                                                                            \
  product(uintx, ShenandoahFullGCThreshold, 3, EXPERIMENTAL,                \
          "How many back-to-back Degenerated GCs should happen before "     \
          "going to a Full GC.")                                            \
                                                                            \
  product(uintx, ShenandoahNoProgressThreshold, 5, EXPERIMENTAL,            \
          "After this number of consecutive Full GCs fail to make "         \
          "progress, Shenandoah will raise out of memory errors. Note "     \
          "that progress is determined by ShenandoahCriticalFreeThreshold") \
                                                                            \
  product(bool, ShenandoahImplicitGCInvokesConcurrent, false, EXPERIMENTAL, \
          "Should internally-caused GC requests invoke concurrent cycles, " \
          "should they do the stop-the-world (Degenerated / Full GC)? "     \
          "Many heuristics automatically enable this. This option is "      \
          "similar to global ExplicitGCInvokesConcurrent.")                 \
                                                                            \
  product(bool, ShenandoahHumongousMoves, true, DIAGNOSTIC,                 \
          "Allow moving humongous regions. This makes GC more resistant "   \
          "to external fragmentation that may otherwise fail other "        \
          "humongous allocations, at the expense of higher GC copying "     \
          "costs. Currently affects stop-the-world (Full) cycle only.")     \
                                                                            \
  product(bool, ShenandoahOOMDuringEvacALot, false, DIAGNOSTIC,             \
          "Testing: simulate OOM during evacuation.")                       \
                                                                            \
  product(bool, ShenandoahAllocFailureALot, false, DIAGNOSTIC,              \
          "Testing: make lots of artificial allocation failures.")          \
                                                                            \
  product(uintx, ShenandoahCoalesceChance, 0, DIAGNOSTIC,                   \
          "Testing: Abandon remaining mixed collections with this "         \
          "likelihood. Following each mixed collection, abandon all "       \
          "remaining mixed collection candidate regions with likelihood "   \
          "ShenandoahCoalesceChance. Abandoning a mixed collection will "   \
          "cause the old regions to be made parsable, rather than being "   \
          "evacuated.")                                                     \
          range(0, 100)                                                     \
                                                                            \
  product(intx, ShenandoahMarkScanPrefetch, 32, EXPERIMENTAL,               \
          "How many objects to prefetch ahead when traversing mark bitmaps."\
          "Set to 0 to disable prefetching.")                               \
          range(0, 256)                                                     \
                                                                            \
  product(uintx, ShenandoahMarkLoopStride, 1000, EXPERIMENTAL,              \
          "How many items to process during one marking iteration before "  \
          "checking for cancellation, yielding, etc. Larger values improve "\
          "marking performance at expense of responsiveness.")              \
                                                                            \
  product(uintx, ShenandoahParallelRegionStride, 1024, EXPERIMENTAL,        \
          "How many regions to process at once during parallel region "     \
          "iteration. Affects heaps with lots of regions.")                 \
                                                                            \
  product(size_t, ShenandoahSATBBufferSize, 1 * K, EXPERIMENTAL,            \
          "Number of entries in an SATB log buffer.")                       \
          range(1, max_uintx)                                               \
                                                                            \
  product(uintx, ShenandoahMaxSATBBufferFlushes, 5, EXPERIMENTAL,           \
          "How many times to maximum attempt to flush SATB buffers at the " \
          "end of concurrent marking.")                                     \
                                                                            \
  product(bool, ShenandoahSuspendibleWorkers, true, EXPERIMENTAL,           \
          "Suspend concurrent GC worker threads at safepoints")             \
                                                                            \
  product(bool, ShenandoahSATBBarrier, true, DIAGNOSTIC,                    \
          "Turn on/off SATB barriers in Shenandoah")                        \
                                                                            \
  product(bool, ShenandoahIUBarrier, false, DIAGNOSTIC,                     \
          "Turn on/off I-U barriers barriers in Shenandoah")                \
                                                                            \
  product(bool, ShenandoahCardBarrier, false, DIAGNOSTIC,                   \
          "Turn on/off card-marking post-write barrier in Shenandoah: "     \
          " true when ShenandoahGCMode is generational, false otherwise")   \
                                                                            \
  product(bool, ShenandoahCASBarrier, true, DIAGNOSTIC,                     \
          "Turn on/off CAS barriers in Shenandoah")                         \
                                                                            \
  product(bool, ShenandoahCloneBarrier, true, DIAGNOSTIC,                   \
          "Turn on/off clone barriers in Shenandoah")                       \
                                                                            \
  product(bool, ShenandoahLoadRefBarrier, true, DIAGNOSTIC,                 \
          "Turn on/off load-reference barriers in Shenandoah")              \
                                                                            \
  product(bool, ShenandoahStackWatermarkBarrier, true, DIAGNOSTIC,          \
          "Turn on/off stack watermark barriers in Shenandoah")             \
                                                                            \
  develop(bool, ShenandoahVerifyOptoBarriers, false,                        \
          "Verify no missing barriers in C2.")                              \
                                                                            \
  product(bool, ShenandoahLoopOptsAfterExpansion, true, DIAGNOSTIC,         \
          "Attempt more loop opts after barrier expansion.")                \
                                                                            \
<<<<<<< HEAD
  product(bool, ShenandoahSelfFixing, true, DIAGNOSTIC,                     \
          "Fix references with load reference barrier. Disabling this "     \
          "might degrade performance.")                                     \
                                                                            \
  product(uintx, ShenandoahOldCompactionReserve, 8, EXPERIMENTAL,           \
          "During generational GC, prevent promotions from filling "        \
          "this number of heap regions.  These regions are reserved "       \
          "for the purpose of supporting compaction of old-gen "            \
          "memory.  Otherwise, old-gen memory cannot be compacted.")        \
          range(0, 128)                                                     \
                                                                            \
  product(bool, ShenandoahAllowOldMarkingPreemption, true, DIAGNOSTIC,      \
          "Allow young generation collections to suspend concurrent"        \
          " marking in the old generation.")                                \
                                                                            \
  product(uintx, ShenandoahAgingCyclePeriod, 1, EXPERIMENTAL,               \
          "With generational mode, increment the age of objects and"        \
          "regions each time this many young-gen GC cycles are completed.") \
                                                                            \
  notproduct(bool, ShenandoahEnableCardStats, false,                        \
          "Enable statistics collection related to clean & dirty cards")    \
                                                                            \
  notproduct(int, ShenandoahCardStatsLogInterval, 50,                       \
          "Log cumulative card stats every so many remembered set or "      \
          "update refs scans")                                              \
  // end of GC_SHENANDOAH_FLAGS
=======

// end of GC_SHENANDOAH_FLAGS
>>>>>>> ea6e92ed

#endif // SHARE_GC_SHENANDOAH_SHENANDOAH_GLOBALS_HPP<|MERGE_RESOLUTION|>--- conflicted
+++ resolved
@@ -158,7 +158,6 @@
           " compact - run GC more frequently and with deeper targets to "   \
           "free up more memory.")                                           \
                                                                             \
-<<<<<<< HEAD
   product(uintx, ShenandoahExpeditePromotionsThreshold, 5, EXPERIMENTAL,    \
           "When Shenandoah expects to promote at least this percentage "    \
           "of the young generation, trigger a young collection to "         \
@@ -169,13 +168,6 @@
           "When there are this many old regions waiting to be collected, "  \
           "trigger a mixed collection immediately.")                        \
                                                                             \
-  product(uintx, ShenandoahUnloadClassesFrequency, 1, EXPERIMENTAL,         \
-          "Unload the classes every Nth cycle. Normally affects concurrent "\
-          "GC cycles, as degenerated and full GCs would try to unload "     \
-          "classes regardless. Set to zero to disable class unloading.")    \
-                                                                            \
-=======
->>>>>>> ea6e92ed
   product(uintx, ShenandoahGarbageThreshold, 25, EXPERIMENTAL,              \
           "How much garbage a region has to contain before it would be "    \
           "taken for collection. This a guideline only, as GC heuristics "  \
@@ -593,11 +585,6 @@
   product(bool, ShenandoahLoopOptsAfterExpansion, true, DIAGNOSTIC,         \
           "Attempt more loop opts after barrier expansion.")                \
                                                                             \
-<<<<<<< HEAD
-  product(bool, ShenandoahSelfFixing, true, DIAGNOSTIC,                     \
-          "Fix references with load reference barrier. Disabling this "     \
-          "might degrade performance.")                                     \
-                                                                            \
   product(uintx, ShenandoahOldCompactionReserve, 8, EXPERIMENTAL,           \
           "During generational GC, prevent promotions from filling "        \
           "this number of heap regions.  These regions are reserved "       \
@@ -620,9 +607,5 @@
           "Log cumulative card stats every so many remembered set or "      \
           "update refs scans")                                              \
   // end of GC_SHENANDOAH_FLAGS
-=======
-
-// end of GC_SHENANDOAH_FLAGS
->>>>>>> ea6e92ed
 
 #endif // SHARE_GC_SHENANDOAH_SHENANDOAH_GLOBALS_HPP