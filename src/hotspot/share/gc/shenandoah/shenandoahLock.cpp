/*
 * Copyright (c) 2019, Red Hat, Inc. All rights reserved.
 * DO NOT ALTER OR REMOVE COPYRIGHT NOTICES OR THIS FILE HEADER.
 *
 * This code is free software; you can redistribute it and/or modify it
 * under the terms of the GNU General Public License version 2 only, as
 * published by the Free Software Foundation.
 *
 * This code is distributed in the hope that it will be useful, but WITHOUT
 * ANY WARRANTY; without even the implied warranty of MERCHANTABILITY or
 * FITNESS FOR A PARTICULAR PURPOSE.  See the GNU General Public License
 * version 2 for more details (a copy is included in the LICENSE file that
 * accompanied this code).
 *
 * You should have received a copy of the GNU General Public License version
 * 2 along with this work; if not, write to the Free Software Foundation,
 * Inc., 51 Franklin St, Fifth Floor, Boston, MA 02110-1301 USA.
 *
 * Please contact Oracle, 500 Oracle Parkway, Redwood Shores, CA 94065 USA
 * or visit www.oracle.com if you need additional information or have any
 * questions.
 *
 */

#include "precompiled.hpp"

#include "runtime/os.hpp"

#include "gc/shenandoah/shenandoahLock.hpp"
#include "runtime/atomic.hpp"
#include "runtime/interfaceSupport.inline.hpp"
#include "runtime/javaThread.hpp"
#include "runtime/os.inline.hpp"

<<<<<<< HEAD
// These are inline variants of Thread::SpinAcquire with optional blocking in VM.

class ShenandoahNoBlockOp : public StackObj {
public:
  ShenandoahNoBlockOp(JavaThread* java_thread) {
    assert(java_thread == nullptr, "Should not pass anything");
  }
};

void ShenandoahLock::contended_lock(bool allow_block_for_safepoint) {
  Thread* thread = Thread::current();
  if (allow_block_for_safepoint && thread->is_Java_thread()) {
    contended_lock_internal<ThreadBlockInVM>(JavaThread::cast(thread));
  } else {
    contended_lock_internal<ShenandoahNoBlockOp>(nullptr);
  }
}

template<typename BlockOp>
void ShenandoahLock::contended_lock_internal(JavaThread* java_thread) {
  int ctr = 0;
  int yields = 0;
  while (Atomic::cmpxchg(&_state, unlocked, locked) != unlocked) {
    if ((++ctr & 0xFFF) == 0) {
      BlockOp block(java_thread);
      if (yields > 5) {
        os::naked_short_sleep(1);
      } else {
        os::naked_yield();
        yields++;
      }
    } else {
      SpinPause();
=======
void ShenandoahLock::contended_lock(bool allow_block_for_safepoint) {
  Thread* thread = Thread::current();
  if (allow_block_for_safepoint && thread->is_Java_thread()) {
    contended_lock_internal<true>(JavaThread::cast(thread));
  } else {
    contended_lock_internal<false>(nullptr);
  }
}

template<bool ALLOW_BLOCK>
void ShenandoahLock::contended_lock_internal(JavaThread* java_thread) {
  assert(!ALLOW_BLOCK || java_thread != nullptr, "Must have a Java thread when allowing block.");
  // Spin this much, but only on multi-processor systems.
  int ctr = os::is_MP() ? 0xFF : 0;
  // Apply TTAS to avoid more expensive CAS calls if the lock is still held by other thread.
  while (Atomic::load(&_state) == locked ||
         Atomic::cmpxchg(&_state, unlocked, locked) != unlocked) {
    if (ctr > 0 && !SafepointSynchronize::is_synchronizing()) {
      // Lightly contended, spin a little if no safepoint is pending.
      SpinPause();
      ctr--;
    } else if (ALLOW_BLOCK) {
      ThreadBlockInVM block(java_thread);
      if (SafepointSynchronize::is_synchronizing()) {
        // If safepoint is pending, we want to block and allow safepoint to proceed.
        // Normally, TBIVM above would block us in its destructor.
        //
        // But that blocking only happens when TBIVM knows the thread poll is armed.
        // There is a window between announcing a safepoint and arming the thread poll
        // during which trying to continuously enter TBIVM is counter-productive.
        // Under high contention, we may end up going in circles thousands of times.
        // To avoid it, we wait here until local poll is armed and then proceed
        // to TBVIM exit for blocking. We do not SpinPause, but yield to let
        // VM thread to arm the poll sooner.
        while (SafepointSynchronize::is_synchronizing() &&
               !SafepointMechanism::local_poll_armed(java_thread)) {
          os::naked_yield();
        }
      } else {
        os::naked_yield();
      }
    } else {
      os::naked_yield();
>>>>>>> dac39de0
    }
  }
}

ShenandoahSimpleLock::ShenandoahSimpleLock() {
  assert(os::mutex_init_done(), "Too early!");
}

void ShenandoahSimpleLock::lock() {
  _lock.lock();
}

void ShenandoahSimpleLock::unlock() {
  _lock.unlock();
}

ShenandoahReentrantLock::ShenandoahReentrantLock() :
  ShenandoahSimpleLock(), _owner(nullptr), _count(0) {
  assert(os::mutex_init_done(), "Too early!");
}

ShenandoahReentrantLock::~ShenandoahReentrantLock() {
  assert(_count == 0, "Unbalance");
}

void ShenandoahReentrantLock::lock() {
  Thread* const thread = Thread::current();
  Thread* const owner = Atomic::load(&_owner);

  if (owner != thread) {
    ShenandoahSimpleLock::lock();
    Atomic::store(&_owner, thread);
  }

  _count++;
}

void ShenandoahReentrantLock::unlock() {
  assert(owned_by_self(), "Invalid owner");
  assert(_count > 0, "Invalid count");

  _count--;

  if (_count == 0) {
    Atomic::store(&_owner, (Thread*)nullptr);
    ShenandoahSimpleLock::unlock();
  }
}

bool ShenandoahReentrantLock::owned_by_self() const {
  Thread* const thread = Thread::current();
  Thread* const owner = Atomic::load(&_owner);
  return owner == thread;
}<|MERGE_RESOLUTION|>--- conflicted
+++ resolved
@@ -32,41 +32,6 @@
 #include "runtime/javaThread.hpp"
 #include "runtime/os.inline.hpp"
 
-<<<<<<< HEAD
-// These are inline variants of Thread::SpinAcquire with optional blocking in VM.
-
-class ShenandoahNoBlockOp : public StackObj {
-public:
-  ShenandoahNoBlockOp(JavaThread* java_thread) {
-    assert(java_thread == nullptr, "Should not pass anything");
-  }
-};
-
-void ShenandoahLock::contended_lock(bool allow_block_for_safepoint) {
-  Thread* thread = Thread::current();
-  if (allow_block_for_safepoint && thread->is_Java_thread()) {
-    contended_lock_internal<ThreadBlockInVM>(JavaThread::cast(thread));
-  } else {
-    contended_lock_internal<ShenandoahNoBlockOp>(nullptr);
-  }
-}
-
-template<typename BlockOp>
-void ShenandoahLock::contended_lock_internal(JavaThread* java_thread) {
-  int ctr = 0;
-  int yields = 0;
-  while (Atomic::cmpxchg(&_state, unlocked, locked) != unlocked) {
-    if ((++ctr & 0xFFF) == 0) {
-      BlockOp block(java_thread);
-      if (yields > 5) {
-        os::naked_short_sleep(1);
-      } else {
-        os::naked_yield();
-        yields++;
-      }
-    } else {
-      SpinPause();
-=======
 void ShenandoahLock::contended_lock(bool allow_block_for_safepoint) {
   Thread* thread = Thread::current();
   if (allow_block_for_safepoint && thread->is_Java_thread()) {
@@ -110,7 +75,6 @@
       }
     } else {
       os::naked_yield();
->>>>>>> dac39de0
     }
   }
 }
