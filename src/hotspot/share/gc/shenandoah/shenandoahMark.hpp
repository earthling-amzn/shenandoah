--- conflicted
+++ resolved
@@ -36,10 +36,6 @@
 // Mark class does not maintain states. Instead, mark states are
 // maintained by task queues, mark bitmap and SATB buffers (concurrent mark)
 class ShenandoahMark: public StackObj {
-<<<<<<< HEAD
-=======
-
->>>>>>> ac30d485
 protected:
   ShenandoahGeneration* const _generation;
   ShenandoahObjToScanQueueSet* const _task_queues;
