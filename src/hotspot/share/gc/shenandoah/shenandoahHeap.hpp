--- conflicted
+++ resolved
@@ -186,11 +186,7 @@
   jint initialize() override;
   void post_initialize() override;
   void initialize_mode();
-<<<<<<< HEAD
   virtual void initialize_heuristics();
-=======
-  void initialize_heuristics();
->>>>>>> a32f36bb
   virtual void print_init_logger() const;
   void initialize_serviceability() override;
 
