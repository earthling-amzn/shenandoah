/*
 * Copyright (c) 2023, Oracle and/or its affiliates. All rights reserved.
 * Copyright (c) 2013, 2021, Red Hat, Inc. All rights reserved.
 * Copyright Amazon.com Inc. or its affiliates. All Rights Reserved.
 * DO NOT ALTER OR REMOVE COPYRIGHT NOTICES OR THIS FILE HEADER.
 *
 * This code is free software; you can redistribute it and/or modify it
 * under the terms of the GNU General Public License version 2 only, as
 * published by the Free Software Foundation.
 *
 * This code is distributed in the hope that it will be useful, but WITHOUT
 * ANY WARRANTY; without even the implied warranty of MERCHANTABILITY or
 * FITNESS FOR A PARTICULAR PURPOSE.  See the GNU General Public License
 * version 2 for more details (a copy is included in the LICENSE file that
 * accompanied this code).
 *
 * You should have received a copy of the GNU General Public License version
 * 2 along with this work; if not, write to the Free Software Foundation,
 * Inc., 51 Franklin St, Fifth Floor, Boston, MA 02110-1301 USA.
 *
 * Please contact Oracle, 500 Oracle Parkway, Redwood Shores, CA 94065 USA
 * or visit www.oracle.com if you need additional information or have any
 * questions.
 *
 */

#ifndef SHARE_GC_SHENANDOAH_SHENANDOAHHEAP_HPP
#define SHARE_GC_SHENANDOAH_SHENANDOAHHEAP_HPP

#include "gc/shared/ageTable.hpp"
#include "gc/shared/markBitMap.hpp"
#include "gc/shared/softRefPolicy.hpp"
#include "gc/shared/collectedHeap.hpp"
#include "gc/shenandoah/shenandoahAgeCensus.hpp"
#include "gc/shenandoah/heuristics/shenandoahSpaceInfo.hpp"
#include "gc/shenandoah/shenandoahAsserts.hpp"
#include "gc/shenandoah/shenandoahAllocRequest.hpp"
#include "gc/shenandoah/shenandoahAsserts.hpp"
#include "gc/shenandoah/shenandoahLock.hpp"
#include "gc/shenandoah/shenandoahEvacOOMHandler.hpp"
#include "gc/shenandoah/shenandoahEvacTracker.hpp"
#include "gc/shenandoah/shenandoahGenerationType.hpp"
#include "gc/shenandoah/shenandoahMmuTracker.hpp"
#include "gc/shenandoah/shenandoahPadding.hpp"
#include "gc/shenandoah/shenandoahScanRemembered.hpp"
#include "gc/shenandoah/shenandoahSharedVariables.hpp"
#include "gc/shenandoah/shenandoahUnload.hpp"
#include "memory/metaspace.hpp"
#include "services/memoryManager.hpp"
#include "utilities/globalDefinitions.hpp"
#include "utilities/stack.hpp"

class ConcurrentGCTimer;
class ObjectIterateScanRootClosure;
class PLAB;
class ShenandoahCollectorPolicy;
class ShenandoahControlThread;
class ShenandoahRegulatorThread;
class ShenandoahGCSession;
class ShenandoahGCStateResetter;
class ShenandoahGeneration;
class ShenandoahYoungGeneration;
class ShenandoahOldGeneration;
class ShenandoahHeuristics;
class ShenandoahOldHeuristics;
class ShenandoahYoungHeuristics;
class ShenandoahMarkingContext;
class ShenandoahPhaseTimings;
class ShenandoahHeap;
class ShenandoahHeapRegion;
class ShenandoahHeapRegionClosure;
class ShenandoahCollectionSet;
class ShenandoahFreeSet;
class ShenandoahConcurrentMark;
class ShenandoahFullGC;
class ShenandoahMonitoringSupport;
class ShenandoahMode;
class ShenandoahPacer;
class ShenandoahReferenceProcessor;
class ShenandoahVerifier;
class ShenandoahWorkerThreads;
class VMStructs;

// Used for buffering per-region liveness data.
// Needed since ShenandoahHeapRegion uses atomics to update liveness.
// The ShenandoahHeap array has max-workers elements, each of which is an array of
// uint16_t * max_regions. The choice of uint16_t is not accidental:
// there is a tradeoff between static/dynamic footprint that translates
// into cache pressure (which is already high during marking), and
// too many atomic updates. uint32_t is too large, uint8_t is too small.
typedef uint16_t ShenandoahLiveData;
#define SHENANDOAH_LIVEDATA_MAX ((ShenandoahLiveData)-1)

class ShenandoahRegionIterator : public StackObj {
private:
  ShenandoahHeap* _heap;

  shenandoah_padding(0);
  volatile size_t _index;
  shenandoah_padding(1);

  // No implicit copying: iterators should be passed by reference to capture the state
  NONCOPYABLE(ShenandoahRegionIterator);

public:
  ShenandoahRegionIterator();
  ShenandoahRegionIterator(ShenandoahHeap* heap);

  // Reset iterator to default state
  void reset();

  // Returns next region, or null if there are no more regions.
  // This is multi-thread-safe.
  inline ShenandoahHeapRegion* next();

  // This is *not* MT safe. However, in the absence of multithreaded access, it
  // can be used to determine if there is more work to do.
  bool has_next() const;
};

class ShenandoahHeapRegionClosure : public StackObj {
public:
  virtual void heap_region_do(ShenandoahHeapRegion* r) = 0;
  virtual bool is_thread_safe() { return false; }
};

template<ShenandoahGenerationType GENERATION>
class ShenandoahGenerationRegionClosure : public ShenandoahHeapRegionClosure {
 public:
  explicit ShenandoahGenerationRegionClosure(ShenandoahHeapRegionClosure* cl) : _cl(cl) {}
  void heap_region_do(ShenandoahHeapRegion* r);
  virtual bool is_thread_safe() { return _cl->is_thread_safe(); }
 private:
  ShenandoahHeapRegionClosure* _cl;
};

typedef ShenandoahLock    ShenandoahHeapLock;
typedef ShenandoahLocker  ShenandoahHeapLocker;
typedef Stack<oop, mtGC>  ShenandoahScanObjectStack;

// Shenandoah GC is low-pause concurrent GC that uses Brooks forwarding pointers
// to encode forwarding data. See BrooksPointer for details on forwarding data encoding.
// See ShenandoahControlThread for GC cycle structure.
//
class ShenandoahHeap : public CollectedHeap {
  friend class ShenandoahAsserts;
  friend class VMStructs;
  friend class ShenandoahGCSession;
  friend class ShenandoahGCStateResetter;
  friend class ShenandoahParallelObjectIterator;
  friend class ShenandoahSafepoint;
  // Supported GC
  friend class ShenandoahConcurrentGC;
  friend class ShenandoahOldGC;
  friend class ShenandoahDegenGC;
  friend class ShenandoahFullGC;
  friend class ShenandoahUnload;

// ---------- Locks that guard important data structures in Heap
//
private:
  ShenandoahHeapLock _lock;
  ShenandoahGeneration* _gc_generation;

public:
  ShenandoahHeapLock* lock() {
    return &_lock;
  }

  ShenandoahGeneration* active_generation() const {
    // last or latest generation might be a better name here.
    return _gc_generation;
  }

  void set_gc_generation(ShenandoahGeneration* generation) {
    _gc_generation = generation;
  }

  ShenandoahHeuristics* heuristics();
  ShenandoahOldHeuristics* old_heuristics();
  ShenandoahYoungHeuristics* young_heuristics();

  bool doing_mixed_evacuations();
  bool is_old_bitmap_stable() const;
  bool is_gc_generation_young() const;

// ---------- Initialization, termination, identification, printing routines
//
public:
  static ShenandoahHeap* heap();

  const char* name()          const override { return "Shenandoah"; }
  ShenandoahHeap::Name kind() const override { return CollectedHeap::Shenandoah; }

  ShenandoahHeap(ShenandoahCollectorPolicy* policy);
  jint initialize() override;
  void post_initialize() override;
  void initialize_heuristics_generations();
  virtual void print_init_logger() const;
  void initialize_serviceability() override;

  void print_on(outputStream* st)              const override;
  void print_extended_on(outputStream *st)     const override;
  void print_tracing_info()                    const override;
  void print_heap_regions_on(outputStream* st) const;

  void stop() override;

  void prepare_for_verify() override;
  void verify(VerifyOption vo) override;

  bool verify_generation_usage(bool verify_old, size_t old_regions, size_t old_bytes, size_t old_waste,
                               bool verify_young, size_t young_regions, size_t young_bytes, size_t young_waste);

// WhiteBox testing support.
  bool supports_concurrent_gc_breakpoints() const override {
    return true;
  }

// ---------- Heap counters and metrics
//
private:
  size_t _initial_size;
  size_t _minimum_size;
  size_t _promotion_potential;
  size_t _pad_for_promote_in_place;    // bytes of filler
  size_t _promotable_humongous_regions;
  size_t _regular_regions_promoted_in_place;

  volatile size_t _soft_max_size;
  shenandoah_padding(0);
  volatile size_t _committed;
  shenandoah_padding(1);

  void increase_used(const ShenandoahAllocRequest& req);

public:
  void increase_used(ShenandoahGeneration* generation, size_t bytes);
  void decrease_used(ShenandoahGeneration* generation, size_t bytes);
  void increase_humongous_waste(ShenandoahGeneration* generation, size_t bytes);
  void decrease_humongous_waste(ShenandoahGeneration* generation, size_t bytes);

  void increase_committed(size_t bytes);
  void decrease_committed(size_t bytes);

  void reset_bytes_allocated_since_gc_start();

  size_t min_capacity()      const;
  size_t max_capacity()      const override;
  size_t soft_max_capacity() const;
  size_t initial_capacity()  const;
  size_t capacity()          const override;
  size_t used()              const override;
  size_t committed()         const;

  void set_soft_max_capacity(size_t v);

// ---------- Workers handling
//
private:
  uint _max_workers;
  ShenandoahWorkerThreads* _workers;
  ShenandoahWorkerThreads* _safepoint_workers;

public:
  uint max_workers();
  void assert_gc_workers(uint nworker) NOT_DEBUG_RETURN;

  WorkerThreads* workers() const;
  WorkerThreads* safepoint_workers() override;

  void gc_threads_do(ThreadClosure* tcl) const override;

// ---------- Heap regions handling machinery
//
private:
  MemRegion _heap_region;
  bool      _heap_region_special;
  size_t    _num_regions;
  ShenandoahHeapRegion** _regions;
  uint8_t* _affiliations;       // Holds array of enum ShenandoahAffiliation, including FREE status in non-generational mode
  ShenandoahRegionIterator _update_refs_iterator;

public:

  inline HeapWord* base() const { return _heap_region.start(); }

  inline size_t num_regions() const { return _num_regions; }
  inline bool is_heap_region_special() { return _heap_region_special; }

  inline ShenandoahHeapRegion* heap_region_containing(const void* addr) const;
  inline size_t heap_region_index_containing(const void* addr) const;

  inline ShenandoahHeapRegion* get_region(size_t region_idx) const;

  void heap_region_iterate(ShenandoahHeapRegionClosure* blk) const;
  void parallel_heap_region_iterate(ShenandoahHeapRegionClosure* blk) const;

  inline ShenandoahMmuTracker* mmu_tracker() { return &_mmu_tracker; };

// ---------- GC state machinery
//
// GC state describes the important parts of collector state, that may be
// used to make barrier selection decisions in the native and generated code.
// Multiple bits can be set at once.
//
// Important invariant: when GC state is zero, the heap is stable, and no barriers
// are required.
//
public:
  enum GCStateBitPos {
    // Heap has forwarded objects: needs LRB barriers.
    HAS_FORWARDED_BITPOS   = 0,

    // Heap is under marking: needs SATB barriers.
    // For generational mode, it means either young or old marking, or both.
    MARKING_BITPOS    = 1,

    // Heap is under evacuation: needs LRB barriers. (Set together with HAS_FORWARDED)
    EVACUATION_BITPOS = 2,

    // Heap is under updating: needs no additional barriers.
    UPDATEREFS_BITPOS = 3,

    // Heap is under weak-reference/roots processing: needs weak-LRB barriers.
    WEAK_ROOTS_BITPOS  = 4,

    // Young regions are under marking, need SATB barriers.
    YOUNG_MARKING_BITPOS = 5,

    // Old regions are under marking, need SATB barriers.
    OLD_MARKING_BITPOS = 6
  };

  enum GCState {
    STABLE        = 0,
    HAS_FORWARDED = 1 << HAS_FORWARDED_BITPOS,
    MARKING       = 1 << MARKING_BITPOS,
    EVACUATION    = 1 << EVACUATION_BITPOS,
    UPDATEREFS    = 1 << UPDATEREFS_BITPOS,
    WEAK_ROOTS    = 1 << WEAK_ROOTS_BITPOS,
    YOUNG_MARKING = 1 << YOUNG_MARKING_BITPOS,
    OLD_MARKING   = 1 << OLD_MARKING_BITPOS
  };

private:
  bool _gc_state_changed;
  ShenandoahSharedBitmap _gc_state;
  ShenandoahSharedFlag   _degenerated_gc_in_progress;
  ShenandoahSharedFlag   _full_gc_in_progress;
  ShenandoahSharedFlag   _full_gc_move_in_progress;
  ShenandoahSharedFlag   _progress_last_gc;
  ShenandoahSharedFlag   _concurrent_strong_root_in_progress;

<<<<<<< HEAD
  // TODO: Revisit the following comment.  It may not accurately represent the true behavior when evacuations fail due to
  // difficulty finding memory to hold evacuated objects.
  //
  // Note that the typical total expenditure on evacuation is less than the associated evacuation reserve because we generally
  // reserve ShenandoahEvacWaste (> 1.0) times the anticipated evacuation need.  In the case that there is an excessive amount
  // of waste, it may be that one thread fails to grab a new GCLAB, this does not necessarily doom the associated evacuation
  // effort.  If this happens, the requesting thread blocks until some other thread manages to evacuate the offending object.
  // Only after "all" threads fail to evacuate an object do we consider the evacuation effort to have failed.

  size_t _promoted_reserve;            // Bytes reserved within old-gen to hold the results of promotion
  volatile size_t _promoted_expended;  // Bytes of old-gen memory expended on promotions

  size_t _old_evac_reserve;            // Bytes reserved within old-gen to hold evacuated objects from old-gen collection set
  size_t _young_evac_reserve;          // Bytes reserved within young-gen to hold evacuated objects from young-gen collection set

  ShenandoahAgeCensus* _age_census;    // Age census used for adapting tenuring threshold in generational mode

  // At the end of final mark, but before we begin evacuating, heuristics calculate how much memory is required to
  // hold the results of evacuating to young-gen and to old-gen.  These quantitites, stored in _promoted_reserve,
  // _old_evac_reserve, and _young_evac_reserve, are consulted prior to rebuilding the free set (ShenandoahFreeSet)
  // in preparation for evacuation.  When the free set is rebuilt, we make sure to reserve sufficient memory in the
  // collector and old_collector sets to hold if _has_evacuation_reserve_quantities is true.  The other time we
  // rebuild the freeset is at the end of GC, as we prepare to idle GC until the next trigger.  In this case,
  // _has_evacuation_reserve_quantities is false because we don't yet know how much memory will need to be evacuated
  // in the next GC cycle.  When _has_evacuation_reserve_quantities is false, the free set rebuild operation reserves
  // for the collector and old_collector sets based on alternative mechanisms, such as ShenandoahEvacReserve,
  // ShenandoahOldEvacReserve, and ShenandoahOldCompactionReserve.  In a future planned enhancement, the reserve
  // for old_collector set when not _has_evacuation_reserve_quantities is based in part on anticipated promotion as
  // determined by analysis of live data found during the previous GC pass which is one less than the current tenure age.
  bool _has_evacuation_reserve_quantities;

  void set_gc_state_all_threads(char state);
  void set_gc_state_mask(uint mask, bool value);
=======
  // This updates the singlular, global gc state. This must happen on a safepoint.
  void set_gc_state(uint mask, bool value);
>>>>>>> f2a013bd

public:
  char gc_state() const;

<<<<<<< HEAD
  void set_evacuation_reserve_quantities(bool is_valid);
  void set_concurrent_young_mark_in_progress(bool in_progress);
  void set_concurrent_old_mark_in_progress(bool in_progress);
=======
  // This copies the global gc state into a thread local variable for java threads.
  // It is primarily intended to support quick access at barriers.
  void propagate_gc_state_to_java_threads();

  // This is public to support assertions that the state hasn't been changed off of
  // a safepoint and that any changes were propagated to java threads after the safepoint.
  bool has_gc_state_changed() const { return _gc_state_changed; }

  void set_concurrent_mark_in_progress(bool in_progress);
>>>>>>> f2a013bd
  void set_evacuation_in_progress(bool in_progress);
  void set_update_refs_in_progress(bool in_progress);
  void set_degenerated_gc_in_progress(bool in_progress);
  void set_full_gc_in_progress(bool in_progress);
  void set_full_gc_move_in_progress(bool in_progress);
  void set_has_forwarded_objects(bool cond);
  void set_concurrent_strong_root_in_progress(bool cond);
  void set_concurrent_weak_root_in_progress(bool cond);

  void set_aging_cycle(bool cond);

  inline bool is_stable() const;
  inline bool is_idle() const;
  inline bool has_evacuation_reserve_quantities() const;
  inline bool is_concurrent_mark_in_progress() const;
  inline bool is_concurrent_young_mark_in_progress() const;
  inline bool is_concurrent_old_mark_in_progress() const;
  inline bool is_update_refs_in_progress() const;
  inline bool is_evacuation_in_progress() const;
  inline bool is_degenerated_gc_in_progress() const;
  inline bool is_full_gc_in_progress() const;
  inline bool is_full_gc_move_in_progress() const;
  inline bool has_forwarded_objects() const;

  inline bool is_stw_gc_in_progress() const;
  inline bool is_concurrent_strong_root_in_progress() const;
  inline bool is_concurrent_weak_root_in_progress() const;
  bool is_prepare_for_old_mark_in_progress() const;
  inline bool is_aging_cycle() const;

  inline void clear_promotion_potential() { _promotion_potential = 0; };
  inline void set_promotion_potential(size_t val) { _promotion_potential = val; };
  inline size_t get_promotion_potential() { return _promotion_potential; };

  inline void set_pad_for_promote_in_place(size_t pad) { _pad_for_promote_in_place = pad; }
  inline size_t get_pad_for_promote_in_place() { return _pad_for_promote_in_place; }

  inline void reserve_promotable_humongous_regions(size_t region_count) { _promotable_humongous_regions = region_count; }
  inline void reserve_promotable_regular_regions(size_t region_count) { _regular_regions_promoted_in_place = region_count; }

  inline size_t get_promotable_humongous_regions() { return _promotable_humongous_regions; }
  inline size_t get_regular_regions_promoted_in_place() { return _regular_regions_promoted_in_place; }

  // Returns previous value
  inline size_t set_promoted_reserve(size_t new_val);
  inline size_t get_promoted_reserve() const;
  inline void augment_promo_reserve(size_t increment);

  inline void reset_promoted_expended();
  inline size_t expend_promoted(size_t increment);
  inline size_t unexpend_promoted(size_t decrement);
  inline size_t get_promoted_expended();

  // Returns previous value
  inline size_t set_old_evac_reserve(size_t new_val);
  inline size_t get_old_evac_reserve() const;
  inline void augment_old_evac_reserve(size_t increment);

  // Returns previous value
  inline size_t set_young_evac_reserve(size_t new_val);
  inline size_t get_young_evac_reserve() const;

  // Return the age census object for young gen (in generational mode)
  inline ShenandoahAgeCensus* age_census() const;

private:
  void manage_satb_barrier(bool active);

  enum CancelState {
    // Normal state. GC has not been cancelled and is open for cancellation.
    // Worker threads can suspend for safepoint.
    CANCELLABLE,

    // GC has been cancelled. Worker threads can not suspend for
    // safepoint but must finish their work as soon as possible.
    CANCELLED
  };

  double _cancel_requested_time;
  ShenandoahSharedEnumFlag<CancelState> _cancelled_gc;

  // Returns true if cancel request was successfully communicated.
  // Returns false if some other thread already communicated cancel
  // request.  A true return value does not mean GC has been
  // cancelled, only that the process of cancelling GC has begun.
  bool try_cancel_gc();

public:
  inline bool cancelled_gc() const;
  inline bool check_cancelled_gc_and_yield(bool sts_active = true);

  inline void clear_cancelled_gc(bool clear_oom_handler = true);

  void cancel_concurrent_mark();
  void cancel_gc(GCCause::Cause cause);

public:
  // Elastic heap support
  void entry_uncommit(double shrink_before, size_t shrink_until);
  void op_uncommit(double shrink_before, size_t shrink_until);

private:
  // GC support
  // Evacuation
  void evacuate_collection_set(bool concurrent);
  // Concurrent root processing
  void prepare_concurrent_roots();
  void finish_concurrent_roots();
  // Concurrent class unloading support
  void do_class_unloading();
  // Reference updating
  void prepare_update_heap_references(bool concurrent);
  void update_heap_references(bool concurrent);
  // Final update region states
  void update_heap_region_states(bool concurrent);

  void rendezvous_threads();
  void recycle_trash();
public:
  void rebuild_free_set(bool concurrent);
  void notify_gc_progress()    { _progress_last_gc.set();   }
  void notify_gc_no_progress() { _progress_last_gc.unset(); }

//
// Mark support
private:
  ShenandoahYoungGeneration* _young_generation;
  ShenandoahGeneration*      _global_generation;
  ShenandoahOldGeneration*   _old_generation;

  ShenandoahControlThread*   _control_thread;
  ShenandoahRegulatorThread* _regulator_thread;
  ShenandoahCollectorPolicy* _shenandoah_policy;
  ShenandoahMode*            _gc_mode;
  ShenandoahFreeSet*         _free_set;
  ShenandoahPacer*           _pacer;
  ShenandoahVerifier*        _verifier;

  ShenandoahPhaseTimings*       _phase_timings;
  ShenandoahEvacuationTracker*  _evac_tracker;
  ShenandoahMmuTracker          _mmu_tracker;
  ShenandoahGenerationSizer     _generation_sizer;

  ShenandoahRegulatorThread* regulator_thread()        { return _regulator_thread;  }

public:
  ShenandoahControlThread*   control_thread()          { return _control_thread;    }
  ShenandoahYoungGeneration* young_generation()  const { return _young_generation;  }
  ShenandoahGeneration*      global_generation() const { return _global_generation; }
  ShenandoahOldGeneration*   old_generation()    const { return _old_generation;    }
  ShenandoahGeneration*      generation_for(ShenandoahAffiliation affiliation) const;
  const ShenandoahGenerationSizer* generation_sizer()  const { return &_generation_sizer;  }

  size_t max_size_for(ShenandoahGeneration* generation) const;
  size_t min_size_for(ShenandoahGeneration* generation) const;

  ShenandoahCollectorPolicy* shenandoah_policy() const { return _shenandoah_policy; }
  ShenandoahMode*            mode()              const { return _gc_mode;           }
  ShenandoahFreeSet*         free_set()          const { return _free_set;          }
  ShenandoahPacer*           pacer()             const { return _pacer;             }

  ShenandoahPhaseTimings*      phase_timings()   const { return _phase_timings;     }
  ShenandoahEvacuationTracker* evac_tracker()    const { return  _evac_tracker;     }

  void on_cycle_start(GCCause::Cause cause, ShenandoahGeneration* generation);
  void on_cycle_end(ShenandoahGeneration* generation);

  ShenandoahVerifier*        verifier();

// ---------- VM subsystem bindings
//
private:
  ShenandoahMonitoringSupport* _monitoring_support;
  MemoryPool*                  _memory_pool;
  MemoryPool*                  _young_gen_memory_pool;
  MemoryPool*                  _old_gen_memory_pool;

  GCMemoryManager              _stw_memory_manager;
  GCMemoryManager              _cycle_memory_manager;
  ConcurrentGCTimer*           _gc_timer;
  SoftRefPolicy                _soft_ref_policy;

  // For exporting to SA
  int                          _log_min_obj_alignment_in_bytes;
public:
  ShenandoahMonitoringSupport* monitoring_support() const    { return _monitoring_support;    }
  GCMemoryManager* cycle_memory_manager()                    { return &_cycle_memory_manager; }
  GCMemoryManager* stw_memory_manager()                      { return &_stw_memory_manager;   }
  SoftRefPolicy* soft_ref_policy()                  override { return &_soft_ref_policy;      }

  GrowableArray<GCMemoryManager*> memory_managers() override;
  GrowableArray<MemoryPool*> memory_pools() override;
  MemoryUsage memory_usage() override;
  GCTracer* tracer();
  ConcurrentGCTimer* gc_timer() const;

// ---------- Class Unloading
//
private:
  ShenandoahSharedFlag  _is_aging_cycle;
  ShenandoahSharedFlag _unload_classes;
  ShenandoahUnload     _unloader;

public:
  void set_unload_classes(bool uc);
  bool unload_classes() const;

  // Perform STW class unloading and weak root cleaning
  void parallel_cleaning(bool full_gc);

private:
  void stw_unload_classes(bool full_gc);
  void stw_process_weak_roots(bool full_gc);
  void stw_weak_refs(bool full_gc);

  inline void assert_lock_for_affiliation(ShenandoahAffiliation orig_affiliation,
                                          ShenandoahAffiliation new_affiliation);

  // Heap iteration support
  void scan_roots_for_iteration(ShenandoahScanObjectStack* oop_stack, ObjectIterateScanRootClosure* oops);
  bool prepare_aux_bitmap_for_iteration();
  void reclaim_aux_bitmap_for_iteration();

// ---------- Generic interface hooks
// Minor things that super-interface expects us to implement to play nice with
// the rest of runtime. Some of the things here are not required to be implemented,
// and can be stubbed out.
//
public:
  bool is_maximal_no_gc() const override shenandoah_not_implemented_return(false);

  inline bool is_in(const void* p) const override;

  inline bool is_in_active_generation(oop obj) const;
  inline bool is_in_young(const void* p) const;
  inline bool is_in_old(const void* p) const;
  inline bool is_old(oop pobj) const;

  inline ShenandoahAffiliation region_affiliation(const ShenandoahHeapRegion* r);
  inline void set_affiliation(ShenandoahHeapRegion* r, ShenandoahAffiliation new_affiliation);

  inline ShenandoahAffiliation region_affiliation(size_t index);

  bool requires_barriers(stackChunkOop obj) const override;

  MemRegion reserved_region() const { return _reserved; }
  bool is_in_reserved(const void* addr) const { return _reserved.contains(addr); }

  void collect(GCCause::Cause cause) override;
  void do_full_collection(bool clear_all_soft_refs) override;

  // Used for parsing heap during error printing
  HeapWord* block_start(const void* addr) const;
  bool block_is_obj(const HeapWord* addr) const;
  bool print_location(outputStream* st, void* addr) const override;

  // Used for native heap walkers: heap dumpers, mostly
  void object_iterate(ObjectClosure* cl) override;
  // Parallel heap iteration support
  ParallelObjectIteratorImpl* parallel_object_iterator(uint workers) override;

  // Keep alive an object that was loaded with AS_NO_KEEPALIVE.
  void keep_alive(oop obj) override;

// ---------- Safepoint interface hooks
//
public:
  void safepoint_synchronize_begin() override;
  void safepoint_synchronize_end() override;

// ---------- Code roots handling hooks
//
public:
  void register_nmethod(nmethod* nm) override;
  void unregister_nmethod(nmethod* nm) override;
  void verify_nmethod(nmethod* nm) override {}

// ---------- Pinning hooks
//
public:
  // Shenandoah supports per-object (per-region) pinning
  void pin_object(JavaThread* thread, oop obj) override;
  void unpin_object(JavaThread* thread, oop obj) override;

  void sync_pinned_region_status();
  void assert_pinned_region_status() NOT_DEBUG_RETURN;

// ---------- Concurrent Stack Processing support
//
public:
  bool uses_stack_watermark_barrier() const override { return true; }

// ---------- Allocation support
//
private:
  // How many bytes to transfer between old and young after we have finished recycling collection set regions?
  size_t _old_regions_surplus;
  size_t _old_regions_deficit;

  HeapWord* allocate_memory_under_lock(ShenandoahAllocRequest& request, bool& in_new_region, bool is_promotion);

  inline HeapWord* allocate_from_gclab(Thread* thread, size_t size);
  HeapWord* allocate_from_gclab_slow(Thread* thread, size_t size);
  HeapWord* allocate_new_gclab(size_t min_size, size_t word_size, size_t* actual_size);

  inline HeapWord* allocate_from_plab(Thread* thread, size_t size, bool is_promotion);
  HeapWord* allocate_from_plab_slow(Thread* thread, size_t size, bool is_promotion);
  HeapWord* allocate_new_plab(size_t min_size, size_t word_size, size_t* actual_size);

public:
  HeapWord* allocate_memory(ShenandoahAllocRequest& request, bool is_promotion);
  HeapWord* mem_allocate(size_t size, bool* what) override;
  MetaWord* satisfy_failed_metadata_allocation(ClassLoaderData* loader_data,
                                               size_t size,
                                               Metaspace::MetadataType mdtype) override;

  void notify_mutator_alloc_words(size_t words, size_t waste);

  HeapWord* allocate_new_tlab(size_t min_size, size_t requested_size, size_t* actual_size) override;
  size_t tlab_capacity(Thread *thr) const override;
  size_t unsafe_max_tlab_alloc(Thread *thread) const override;
  size_t max_tlab_size() const override;
  size_t tlab_used(Thread* ignored) const override;

  void ensure_parsability(bool retire_labs) override;

  void labs_make_parsable();
  void tlabs_retire(bool resize);
  void gclabs_retire(bool resize);

  inline void set_old_region_surplus(size_t surplus) { _old_regions_surplus = surplus; };
  inline void set_old_region_deficit(size_t deficit) { _old_regions_deficit = deficit; };

  inline size_t get_old_region_surplus() { return _old_regions_surplus; };
  inline size_t get_old_region_deficit() { return _old_regions_deficit; };

// ---------- Marking support
//
private:
  ShenandoahMarkingContext* _marking_context;
  MemRegion  _bitmap_region;
  MemRegion  _aux_bitmap_region;
  MarkBitMap _verification_bit_map;
  MarkBitMap _aux_bit_map;

  size_t _bitmap_size;
  size_t _bitmap_regions_per_slice;
  size_t _bitmap_bytes_per_slice;

  size_t _pretouch_heap_page_size;
  size_t _pretouch_bitmap_page_size;

  bool _bitmap_region_special;
  bool _aux_bitmap_region_special;

  ShenandoahLiveData** _liveness_cache;

public:
  inline ShenandoahMarkingContext* complete_marking_context() const;
  inline ShenandoahMarkingContext* marking_context() const;

  template<class T>
  inline void marked_object_iterate(ShenandoahHeapRegion* region, T* cl);

  template<class T>
  inline void marked_object_iterate(ShenandoahHeapRegion* region, T* cl, HeapWord* limit);

  template<class T>
  inline void marked_object_oop_iterate(ShenandoahHeapRegion* region, T* cl, HeapWord* limit);

  // SATB barriers hooks
  inline bool requires_marking(const void* entry) const;

  // Support for bitmap uncommits
  bool commit_bitmap_slice(ShenandoahHeapRegion *r);
  bool uncommit_bitmap_slice(ShenandoahHeapRegion *r);
  bool is_bitmap_slice_committed(ShenandoahHeapRegion* r, bool skip_self = false);

  // Liveness caching support
  ShenandoahLiveData* get_liveness_cache(uint worker_id);
  void flush_liveness_cache(uint worker_id);

  size_t pretouch_heap_page_size() { return _pretouch_heap_page_size; }

// ---------- Evacuation support
//
private:
  ShenandoahCollectionSet* _collection_set;
  ShenandoahEvacOOMHandler _oom_evac_handler;
  ShenandoahSharedFlag _old_gen_oom_evac;

  inline oop try_evacuate_object(oop src, Thread* thread, ShenandoahHeapRegion* from_region, ShenandoahAffiliation target_gen);
  void handle_old_evacuation(HeapWord* obj, size_t words, bool promotion);
  void handle_old_evacuation_failure();

public:
  void report_promotion_failure(Thread* thread, size_t size);

  static address in_cset_fast_test_addr();

  ShenandoahCollectionSet* collection_set() const { return _collection_set; }

  // Checks if object is in the collection set.
  inline bool in_collection_set(oop obj) const;

  // Checks if location is in the collection set. Can be interior pointer, not the oop itself.
  inline bool in_collection_set_loc(void* loc) const;

  // Evacuates or promotes object src. Returns the evacuated object, either evacuated
  // by this thread, or by some other thread.
  inline oop evacuate_object(oop src, Thread* thread);

  // Call before/after evacuation.
  inline void enter_evacuation(Thread* t);
  inline void leave_evacuation(Thread* t);

  inline bool clear_old_evacuation_failure();

// ---------- Generational support
//
private:
  RememberedScanner* _card_scan;

public:
  inline RememberedScanner* card_scan() { return _card_scan; }
  void clear_cards_for(ShenandoahHeapRegion* region);
  void mark_card_as_dirty(void* location);
  void retire_plab(PLAB* plab);
  void retire_plab(PLAB* plab, Thread* thread);
  void cancel_old_gc();

  void adjust_generation_sizes_for_next_cycle(size_t old_xfer_limit, size_t young_cset_regions, size_t old_cset_regions);

// ---------- Helper functions
//
public:
  template <class T>
  inline void conc_update_with_forwarded(T* p);

  template <class T>
  inline void update_with_forwarded(T* p);

  static inline void atomic_update_oop(oop update,       oop* addr,       oop compare);
  static inline void atomic_update_oop(oop update, narrowOop* addr,       oop compare);
  static inline void atomic_update_oop(oop update, narrowOop* addr, narrowOop compare);

  static inline bool atomic_update_oop_check(oop update,       oop* addr,       oop compare);
  static inline bool atomic_update_oop_check(oop update, narrowOop* addr,       oop compare);
  static inline bool atomic_update_oop_check(oop update, narrowOop* addr, narrowOop compare);

  static inline void atomic_clear_oop(      oop* addr,       oop compare);
  static inline void atomic_clear_oop(narrowOop* addr,       oop compare);
  static inline void atomic_clear_oop(narrowOop* addr, narrowOop compare);

  size_t trash_humongous_region_at(ShenandoahHeapRegion *r);

  static inline void increase_object_age(oop obj, uint additional_age);

  // Return the object's age, or a sentinel value when the age can't
  // necessarily be determined because of concurrent locking by the
  // mutator
  static inline uint get_object_age(oop obj);

  void transfer_old_pointers_from_satb();

  void log_heap_status(const char *msg) const;

private:
  void trash_cset_regions();

// ---------- Testing helpers functions
//
private:
  ShenandoahSharedFlag _inject_alloc_failure;

  void try_inject_alloc_failure();
  bool should_inject_alloc_failure();
};

#endif // SHARE_GC_SHENANDOAH_SHENANDOAHHEAP_HPP<|MERGE_RESOLUTION|>--- conflicted
+++ resolved
@@ -352,7 +352,6 @@
   ShenandoahSharedFlag   _progress_last_gc;
   ShenandoahSharedFlag   _concurrent_strong_root_in_progress;
 
-<<<<<<< HEAD
   // TODO: Revisit the following comment.  It may not accurately represent the true behavior when evacuations fail due to
   // difficulty finding memory to hold evacuated objects.
   //
@@ -384,31 +383,23 @@
   // determined by analysis of live data found during the previous GC pass which is one less than the current tenure age.
   bool _has_evacuation_reserve_quantities;
 
-  void set_gc_state_all_threads(char state);
-  void set_gc_state_mask(uint mask, bool value);
-=======
   // This updates the singlular, global gc state. This must happen on a safepoint.
   void set_gc_state(uint mask, bool value);
->>>>>>> f2a013bd
 
 public:
   char gc_state() const;
 
-<<<<<<< HEAD
+  // This copies the global gc state into a thread local variable for java threads.
+  // It is primarily intended to support quick access at barriers.
+  void propagate_gc_state_to_java_threads();
+
+  // This is public to support assertions that the state hasn't been changed off of
+  // a safepoint and that any changes were propagated to java threads after the safepoint.
+  bool has_gc_state_changed() const { return _gc_state_changed; }
+
   void set_evacuation_reserve_quantities(bool is_valid);
   void set_concurrent_young_mark_in_progress(bool in_progress);
   void set_concurrent_old_mark_in_progress(bool in_progress);
-=======
-  // This copies the global gc state into a thread local variable for java threads.
-  // It is primarily intended to support quick access at barriers.
-  void propagate_gc_state_to_java_threads();
-
-  // This is public to support assertions that the state hasn't been changed off of
-  // a safepoint and that any changes were propagated to java threads after the safepoint.
-  bool has_gc_state_changed() const { return _gc_state_changed; }
-
-  void set_concurrent_mark_in_progress(bool in_progress);
->>>>>>> f2a013bd
   void set_evacuation_in_progress(bool in_progress);
   void set_update_refs_in_progress(bool in_progress);
   void set_degenerated_gc_in_progress(bool in_progress);
