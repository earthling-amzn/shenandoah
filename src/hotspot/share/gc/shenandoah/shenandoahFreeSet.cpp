/*
 * Copyright (c) 2016, 2021, Red Hat, Inc. All rights reserved.
 * Copyright Amazon.com Inc. or its affiliates. All Rights Reserved.
 * DO NOT ALTER OR REMOVE COPYRIGHT NOTICES OR THIS FILE HEADER.
 *
 * This code is free software; you can redistribute it and/or modify it
 * under the terms of the GNU General Public License version 2 only, as
 * published by the Free Software Foundation.
 *
 * This code is distributed in the hope that it will be useful, but WITHOUT
 * ANY WARRANTY; without even the implied warranty of MERCHANTABILITY or
 * FITNESS FOR A PARTICULAR PURPOSE.  See the GNU General Public License
 * version 2 for more details (a copy is included in the LICENSE file that
 * accompanied this code).
 *
 * You should have received a copy of the GNU General Public License version
 * 2 along with this work; if not, write to the Free Software Foundation,
 * Inc., 51 Franklin St, Fifth Floor, Boston, MA 02110-1301 USA.
 *
 * Please contact Oracle, 500 Oracle Parkway, Redwood Shores, CA 94065 USA
 * or visit www.oracle.com if you need additional information or have any
 * questions.
 *
 */

#include "precompiled.hpp"
#include "gc/shared/tlab_globals.hpp"
#include "gc/shenandoah/shenandoahAffiliation.hpp"
#include "gc/shenandoah/shenandoahBarrierSet.hpp"
#include "gc/shenandoah/shenandoahFreeSet.hpp"
#include "gc/shenandoah/shenandoahHeap.inline.hpp"
#include "gc/shenandoah/shenandoahHeapRegionSet.hpp"
#include "gc/shenandoah/shenandoahMarkingContext.inline.hpp"
#include "gc/shenandoah/shenandoahOldGeneration.hpp"
#include "gc/shenandoah/shenandoahScanRemembered.inline.hpp"
#include "gc/shenandoah/shenandoahYoungGeneration.hpp"
#include "logging/logStream.hpp"
#include "memory/resourceArea.hpp"
#include "runtime/orderAccess.hpp"

// In the existing implementatation, plab allocations are taken from is-mutator-free regions and/or existing old regions.
//
// The plan is to introduce a new is_old_collector_free qualifier in order to distinguish the regions dedicated to old-promotions
// and evacuations from regions that are dedicated to mutator allocations and young-evacuations.  This macro symbol identifies
// some of the code segments that will be affected when we incorporate this change.
#define REMOVE_WHEN_FREESET_DOES_OLD_COLLECTED_FREE 1

ShenandoahFreeSet::ShenandoahFreeSet(ShenandoahHeap* heap, size_t max_regions) :
  _heap(heap),
  _mutator_free_bitmap(max_regions, mtGC),
  _collector_free_bitmap(max_regions, mtGC),
  _max(max_regions)
{
  clear_internal();
}

void ShenandoahFreeSet::increase_used(size_t num_bytes) {
  shenandoah_assert_heaplocked();
  _used += num_bytes;

#ifndef REMOVE_WHEN_FREESET_DOES_OLD_COLLECTED_FREE
  // The intention as originally implemented is that free-set capacity represents the budget for mutator allocations.
  // This assert is currently disabled because plab and old shared allocations are taken from mutator-free regions and/or
  // from existing old-gen regions which are not mutator-free and may not be collector-free.  Work is in progress to
  // create a new mode for regions, which is "old-collector-free".  When that's implemented and we properly distinguish
  // regions that are dedicated to old-gen allocations, we'll reenable this assert.
  assert(_used <= _capacity, "must not use more than we have: used: " SIZE_FORMAT
         ", capacity: " SIZE_FORMAT ", num_bytes: " SIZE_FORMAT, _used, _capacity, num_bytes);
#endif
}

void ShenandoahFreeSet::add_old_collector_free_region(ShenandoahHeapRegion* region) {
  shenandoah_assert_heaplocked();
  size_t idx = region->index();
  // TODO: the region that has been promoted in place may have been previously identified as is_collector_free or
  // is_mutator_free.  When we restructure the implementation of ShenandoahFreeSet to give special handling to
  // is_old_collector_free, we should also enforce that the region to be promoted, which is YOUNG and has no
  // available memory after its promote-in-place-pad has been inserted above original top, is identified as neither
  // is_mutator_free nor is_collecor_free nor is_old_collector_free.

  // TODO: we really want to label this as old_collector_free but that is not yet implemented.
  if (!is_mutator_free(idx)) {
  } else {
    if (is_collector_free(idx)) {
      _collector_free_bitmap.clear_bit(idx);
      if (touches_bounds(idx)) {
        adjust_bounds();
      }
    }
    _mutator_free_bitmap.set_bit(idx);
    adjust_bounds_for_additional_old_collector_free_region(idx);
  }
  // Else, there's nothing to do.  Region is already identified is_mutator_free and the bounds are already set as such.
}

void ShenandoahFreeSet::adjust_bounds_for_additional_old_collector_free_region(size_t idx) {
  // TODO: this should modify _old_collector_leftmost and _old_collector_rightmost, when they are implemented,
  ShenandoahHeapRegion* r = _heap->get_region(idx);

  // TODO: add available to _old_collector_capacity rather than _capacity, because we'll mark this region as is_old_collector_free
  _capacity += r->free();
  // Only adjust _mutator_leftmost and _mutator_rightmost.
  // In the case that there were previously zero is_mutator_free regions, we will have to adjust both leftmost and rightmost
  // because leftmost will equal _max and rightmost will equal 0.
  if (idx < _mutator_leftmost) {
    _mutator_leftmost = idx;
  }
  if (idx > _mutator_rightmost) {
    _mutator_rightmost = idx;
  }
}


bool ShenandoahFreeSet::is_mutator_free(size_t idx) const {
  assert (idx < _max, "index is sane: " SIZE_FORMAT " < " SIZE_FORMAT " (left: " SIZE_FORMAT ", right: " SIZE_FORMAT ")",
          idx, _max, _mutator_leftmost, _mutator_rightmost);
  return _mutator_free_bitmap.at(idx);
}

bool ShenandoahFreeSet::is_collector_free(size_t idx) const {
  assert (idx < _max, "index is sane: " SIZE_FORMAT " < " SIZE_FORMAT " (left: " SIZE_FORMAT ", right: " SIZE_FORMAT ")",
          idx, _max, _collector_leftmost, _collector_rightmost);
  return _collector_free_bitmap.at(idx);
}

// This is a temporary solution to work around a shortcoming with the existing free set implementation.
// TODO:
//   Remove this function after restructing FreeSet representation.  A problem in the existing implementation is that old-gen
//   regions are not considered to reside within the is_collector_free range.
//   Eventually, we'll keep a separate range for old_collector_free_range and we'll give preference to allocating from
//     a region that is_old_collector_free().  If that's not available, we may try to flip a region that is_mutator_free.
//
HeapWord* ShenandoahFreeSet::allocate_with_old_affiliation(ShenandoahAllocRequest& req, bool& in_new_region) {
  ShenandoahAffiliation affiliation = ShenandoahAffiliation::OLD_GENERATION;

  size_t o_rightmost = MAX2(_collector_rightmost, _mutator_rightmost);
  size_t o_leftmost = MIN2(_collector_leftmost, _mutator_leftmost);
  size_t rightmost = _heap->num_regions() - 1;
  size_t leftmost = 0;

  size_t min_size = req.is_lab_alloc()? req.min_size(): req.size();
  for (size_t c = rightmost + 1; c > leftmost; c--) {
    // size_t is unsigned, need to dodge underflow when _leftmost = 0
    size_t idx = c - 1;
    ShenandoahHeapRegion* r = _heap->get_region(idx);
    if (r->affiliation() == affiliation && !r->is_humongous()) {
      if (!r->is_cset() && (alloc_capacity(r) >= min_size)) {
        HeapWord* result = try_allocate_in(r, req, in_new_region);
        if (result != nullptr) {
          return result;
        }
      }
    }
  }
  return nullptr;
}

HeapWord* ShenandoahFreeSet::allocate_with_affiliation(ShenandoahAffiliation affiliation, ShenandoahAllocRequest& req, bool& in_new_region) {
  for (size_t c = _collector_rightmost + 1; c > _collector_leftmost; c--) {
    // size_t is unsigned, need to dodge underflow when _leftmost = 0
    size_t idx = c - 1;
    if (is_collector_free(idx)) {
      ShenandoahHeapRegion* r = _heap->get_region(idx);
      if (r->affiliation() == affiliation) {
        HeapWord* result = try_allocate_in(r, req, in_new_region);
        if (result != nullptr) {
          return result;
        }
      }
    }
  }
  log_debug(gc, free)("Could not allocate collector region with affiliation: %s for request " PTR_FORMAT, shenandoah_affiliation_name(affiliation), p2i(&req));
  return nullptr;
}

HeapWord* ShenandoahFreeSet::allocate_single(ShenandoahAllocRequest& req, bool& in_new_region) {
  // Scan the bitmap looking for a first fit.
  //
  // Leftmost and rightmost bounds provide enough caching to walk bitmap efficiently. Normally,
  // we would find the region to allocate at right away.
  //
  // Allocations are biased: new application allocs go to beginning of the heap, and GC allocs
  // go to the end. This makes application allocation faster, because we would clear lots
  // of regions from the beginning most of the time.
  //
  // Free set maintains mutator and collector views, and normally they allocate in their views only,
  // unless we special cases for stealing and mixed allocations.

  // Overwrite with non-zero (non-NULL) values only if necessary for allocation bookkeeping.

  bool allow_new_region = true;
  if (_heap->mode()->is_generational()) {
    switch (req.affiliation()) {
      case ShenandoahAffiliation::OLD_GENERATION:
        // Note: unsigned result from free_unaffiliated_regions() will never be less than zero, but it may equal zero.
        if (_heap->old_generation()->free_unaffiliated_regions() <= 0) {
          allow_new_region = false;
        }
        break;

      case ShenandoahAffiliation::YOUNG_GENERATION:
        // Note: unsigned result from free_unaffiliated_regions() will never be less than zero, but it may equal zero.
        if (_heap->young_generation()->free_unaffiliated_regions() <= 0) {
          allow_new_region = false;
        }
        break;

      case ShenandoahAffiliation::FREE:
        fatal("Should request affiliation");

      default:
        ShouldNotReachHere();
        break;
    }
  }
  switch (req.type()) {
    case ShenandoahAllocRequest::_alloc_tlab:
    case ShenandoahAllocRequest::_alloc_shared: {
      // Try to allocate in the mutator view
      for (size_t idx = _mutator_leftmost; idx <= _mutator_rightmost; idx++) {
        ShenandoahHeapRegion* r = _heap->get_region(idx);
        if (is_mutator_free(idx) && (allow_new_region || r->is_affiliated())) {
          // try_allocate_in() increases used if the allocation is successful.
          HeapWord* result;
          size_t min_size = (req.type() == ShenandoahAllocRequest::_alloc_tlab)? req.min_size(): req.size();
          if ((alloc_capacity(r) >= min_size) && ((result = try_allocate_in(r, req, in_new_region)) != nullptr)) {
            return result;
          }
        }
      }
      // There is no recovery. Mutator does not touch collector view at all.
      break;
    }
    case ShenandoahAllocRequest::_alloc_gclab:
      // GCLABs are for evacuation so we must be in evacuation phase.  If this allocation is successful, increment
      // the relevant evac_expended rather than used value.

    case ShenandoahAllocRequest::_alloc_plab:
      // PLABs always reside in old-gen and are only allocated during evacuation phase.

    case ShenandoahAllocRequest::_alloc_shared_gc: {
      if (!_heap->mode()->is_generational()) {
        // size_t is unsigned, need to dodge underflow when _leftmost = 0
        // Fast-path: try to allocate in the collector view first
        for (size_t c = _collector_rightmost + 1; c > _collector_leftmost; c--) {
          size_t idx = c - 1;
          if (is_collector_free(idx)) {
            HeapWord* result = try_allocate_in(_heap->get_region(idx), req, in_new_region);
            if (result != nullptr) {
              return result;
            }
          }
        }
      } else {
        // First try to fit into a region that is already in use in the same generation.
        HeapWord* result;
        if (req.is_old()) {
          // TODO: this is a work around to address a deficiency in FreeSet representation.  A better solution fixes
          // the FreeSet implementation to deal more efficiently with old-gen regions as being in the "collector free set"
          result = allocate_with_old_affiliation(req, in_new_region);
        } else {
          result = allocate_with_affiliation(req.affiliation(), req, in_new_region);
        }
        if (result != nullptr) {
          return result;
        }
        if (allow_new_region) {
          // Then try a free region that is dedicated to GC allocations.
          result = allocate_with_affiliation(FREE, req, in_new_region);
          if (result != nullptr) {
            return result;
          }
        }
      }
      // No dice. Can we borrow space from mutator view?
      if (!ShenandoahEvacReserveOverflow) {
        return nullptr;
      }

      if (allow_new_region) {
        // Try to steal an empty region from the mutator view.
        for (size_t c = _mutator_rightmost + 1; c > _mutator_leftmost; c--) {
          size_t idx = c - 1;
          if (is_mutator_free(idx)) {
            ShenandoahHeapRegion* r = _heap->get_region(idx);
            if (can_allocate_from(r)) {
              flip_to_gc(r);
              HeapWord *result = try_allocate_in(r, req, in_new_region);
              if (result != nullptr) {
                log_debug(gc, free)("Flipped region " SIZE_FORMAT " to gc for request: " PTR_FORMAT, idx, p2i(&req));
                return result;
              }
            }
          }
        }
      }

      // No dice. Do not try to mix mutator and GC allocations, because
      // URWM moves due to GC allocations would expose unparsable mutator
      // allocations.
      break;
    }
    default:
      assert(false, "The request type %d is unrecognized", req.type());
  }
  return nullptr;
}

HeapWord* ShenandoahFreeSet::try_allocate_in(ShenandoahHeapRegion* r, ShenandoahAllocRequest& req, bool& in_new_region) {
  assert (!has_no_alloc_capacity(r), "Performance: should avoid full regions on this path: " SIZE_FORMAT, r->index());

  if (_heap->is_concurrent_weak_root_in_progress() &&
      r->is_trash()) {
    return nullptr;
  }
  try_recycle_trashed(r);
  if (!r->is_affiliated()) {
    ShenandoahMarkingContext* const ctx = _heap->complete_marking_context();
    r->set_affiliation(req.affiliation(), false);
    if (r->is_old()) {
      // Any OLD region allocated during concurrent coalesce-and-fill does not need to be coalesced and filled because
      // all objects allocated within this region are above TAMS (and thus are implicitly marked).  In case this is an
      // OLD region and concurrent preparation for mixed evacuations visits this region before the start of the next
      // old-gen concurrent mark (i.e. this region is allocated following the start of old-gen concurrent mark but before
      // concurrent preparations for mixed evacuations are completed), we mark this region as not requiring any
      // coalesce-and-fill processing.
      r->end_preemptible_coalesce_and_fill();
      _heap->clear_cards_for(r);
    }

    assert(ctx->top_at_mark_start(r) == r->bottom(), "Newly established allocation region starts with TAMS equal to bottom");
    assert(ctx->is_bitmap_clear_range(ctx->top_bitmap(r), r->end()), "Bitmap above top_bitmap() must be clear");
  } else if (r->affiliation() != req.affiliation()) {
    assert(_heap->mode()->is_generational(), "Request for %s from %s region should only happen in generational mode.",
           req.affiliation_name(), r->affiliation_name());
    return nullptr;
  }

  in_new_region = r->is_empty();
  HeapWord* result = nullptr;
  size_t size = req.size();

  if (in_new_region) {
    log_debug(gc, free)("Using new region (" SIZE_FORMAT ") for %s (" PTR_FORMAT ").",
                       r->index(), ShenandoahAllocRequest::alloc_type_to_string(req.type()), p2i(&req));
  }

  // req.size() is in words, r->free() is in bytes.
  if (ShenandoahElasticTLAB && req.is_lab_alloc()) {
    if (req.type() == ShenandoahAllocRequest::_alloc_plab) {
#ifndef REMOVE_WHEN_FREESET_DOES_OLD_COLLECTED_FREE
      assert(is_old_collector_free(r->index()), "PLABS must be allocated in old_collector_free regions");
#endif
      assert(_heap->mode()->is_generational(), "PLABs are only for generational mode");
      // Need to assure that plabs are aligned on multiple of card region.
      size_t free = r->free();
      // e.g. card_size is 512, card_shift is 9, min_fill_size() is 8
      //      free is 514
      //      usable_free is 512, which is decreased to 0
      size_t usable_free = (free / CardTable::card_size()) << CardTable::card_shift();
      if ((free != usable_free) && (free - usable_free < ShenandoahHeap::min_fill_size() * HeapWordSize)) {
        // We'll have to add another card's memory to the padding
        if (usable_free >= CardTable::card_size()) {
          usable_free -= CardTable::card_size();
        } else {
          assert(usable_free == 0, "usable_free is a multiple of card_size and card_size > min_fill_size");
        }
      }
      free /= HeapWordSize;
      usable_free /= HeapWordSize;
      size_t remnant = size % CardTable::card_size_in_words();
      if (remnant > 0) {
        // Since we have Elastic TLABs, align size up.  This is consistent with aligning min_size up.
        size = size - remnant + CardTable::card_size_in_words();
      }
      if (size > usable_free) {
        size = usable_free;
        assert(size % CardTable::card_size_in_words() == 0, "usable_free is a multiple of card table size");
      }

      size_t adjusted_min_size = req.min_size();
      remnant = adjusted_min_size % CardTable::card_size_in_words();
      if (remnant > 0) {
        // Round up adjusted_min_size to a multiple of alignment size
        adjusted_min_size = adjusted_min_size - remnant + CardTable::card_size_in_words();
      }
      if (size >= adjusted_min_size) {
#ifdef REMOVE_WHEN_FREESET_DOES_OLD_COLLECTED_FREE
        bool was_mutator_free = is_mutator_free(r->index());
#endif
        result = r->allocate_aligned(size, req, CardTable::card_size());
        assert(result != nullptr, "Allocation cannot fail");
        size = req.actual_size();
        assert(r->top() <= r->end(), "Allocation cannot span end of region");
        // actual_size() will be set to size below.
        assert((result == nullptr) || (size % CardTable::card_size_in_words() == 0),
               "PLAB size must be multiple of card size");
        assert((result == nullptr) || (((uintptr_t) result) % CardTable::card_size_in_words() == 0),
               "PLAB start must align with card boundary");
        if (free > usable_free) {
          // Account for the alignment padding
          size_t padding = (free - usable_free) * HeapWordSize;
#ifdef REMOVE_WHEN_FREESET_DOES_OLD_COLLECTED_FREE
          // PLABS reside in old-gen.  Their regions should not be is_mutator_free.  So we should not increase_used().
          if (was_mutator_free) {
            increase_used(padding);
          }
#endif
          assert(r->is_old(), "All PLABs reside in old-gen");
          _heap->old_generation()->increase_used(padding);
          // For verification consistency, we need to report this padding to _heap
          _heap->increase_used(padding);
        }
      }
      // Otherwise, leave result == nullptr because the adjusted size is smaller than min size.
    } else {
      // This is a GCLAB or a TLAB allocation
      size_t free = align_down(r->free() >> LogHeapWordSize, MinObjAlignment);
      if (size > free) {
        size = free;
      }
      if (size >= req.min_size()) {
        result = r->allocate(size, req);
        if (result != nullptr) {
          // Record actual allocation size
          req.set_actual_size(size);
        }
        assert (result != nullptr, "Allocation must succeed: free " SIZE_FORMAT ", actual " SIZE_FORMAT, free, size);
      } else {
        log_trace(gc, free)("Failed to shrink TLAB or GCLAB request (" SIZE_FORMAT ") in region " SIZE_FORMAT " to " SIZE_FORMAT
                           " because min_size() is " SIZE_FORMAT, req.size(), r->index(), size, req.min_size());
      }
    }
  } else if (req.is_lab_alloc() && req.type() == ShenandoahAllocRequest::_alloc_plab) {
    assert(_heap->mode()->is_generational(), "PLABs are only for generational mode");
    // inelastic PLAB
    size_t free = r->free();
    size_t usable_free = (free / CardTable::card_size()) << CardTable::card_shift();
    free /= HeapWordSize;
    usable_free /= HeapWordSize;
    if ((free != usable_free) && (free - usable_free < ShenandoahHeap::min_fill_size() * HeapWordSize)) {
      // We'll have to add another card's memory to the padding
      if (usable_free > CardTable::card_size_in_words()) {
        usable_free -= CardTable::card_size_in_words();
      } else {
        assert(usable_free == 0, "usable_free is a multiple of card_size and card_size > min_fill_size");
      }
    }
    assert(size % CardTable::card_size_in_words() == 0, "PLAB size must be multiple of remembered set card size");
    if (size <= usable_free) {
      bool was_mutator_free = is_mutator_free(r->index());
      result = r->allocate_aligned(size, req, CardTable::card_size());
      size = req.actual_size();
      assert(result != nullptr, "Allocation cannot fail");
      assert(r->top() <= r->end(), "Allocation cannot span end of region");
      assert(req.actual_size() % CardTable::card_size_in_words() == 0, "PLAB start must align with card boundary");
      assert(((uintptr_t) result) % CardTable::card_size_in_words() == 0, "PLAB start must align with card boundary");
      if (free > usable_free) {
        // Account for the alignment padding
        size_t padding = (free - usable_free) * HeapWordSize;

#ifdef REMOVE_WHEN_FREESET_DOES_OLD_COLLECTED_FREE
        // PLAB allocations are collector_is_free.  We only increase_Used for mutator allocations.
        if (was_mutator_free) {
          increase_used(padding);
        }
#endif
        assert(r->is_old(), "All PLABs reside in old-gen");
        _heap->old_generation()->increase_used(padding);
        // For verification consistency, we need to report this padding to _heap
        _heap->increase_used(padding);
      }
    }
  } else {
    result = r->allocate(size, req);
    if (result != nullptr) {
      // Record actual allocation size
      req.set_actual_size(size);
    }
  }

  ShenandoahGeneration* generation = _heap->generation_for(req.affiliation());
  if (result != nullptr) {
    // Allocation successful, bump stats:
    if (req.is_mutator_alloc()) {
      assert(req.is_young(), "Mutator allocations always come from young generation.");
      if (_heap->mode()->is_generational()) {
        generation->increase_used(size * HeapWordSize);
      }
      increase_used(size * HeapWordSize);
    } else {
      assert(req.is_gc_alloc(), "Should be gc_alloc since req wasn't mutator alloc");

      // For GC allocations, we advance update_watermark because the objects relocated into this memory during
      // evacuation are not updated during evacuation.  For both young and old regions r, it is essential that all
      // PLABs be made parsable at the end of evacuation.  This is enabled by retiring all plabs at end of evacuation.
      // TODO: Making a PLAB parsable involves placing a filler object in its remnant memory but does not require
      // that the PLAB be disabled for all future purposes.  We may want to introduce a new service to make the
      // PLABs parsable while still allowing the PLAB to serve future allocation requests that arise during the
      // next evacuation pass.
      r->set_update_watermark(r->top());
      if (_heap->mode()->is_generational()) {
        generation->increase_used(size * HeapWordSize);
        if (r->is_old()) {
          assert(req.type() != ShenandoahAllocRequest::_alloc_gclab, "old-gen allocations use PLAB or shared allocation");
          // for plabs, we'll sort the difference between evac and promotion usage when we retire the plab
        }
      }
    }
  }

  if (result == nullptr || has_no_alloc_capacity(r)) {
    // Region cannot afford this or future allocations. Retire it.
    //
    // While this seems a bit harsh, especially in the case when this large allocation does not
    // fit, but the next small one would, we are risking to inflate scan times when lots of
    // almost-full regions precede the fully-empty region where we want to allocate the entire TLAB.
    // TODO: Record first fully-empty region, and use that for large allocations and/or organize
    // available free segments within regions for more efficient searches for "good fit".

    // Record the remainder as allocation waste
    if (req.is_mutator_alloc()) {
      size_t waste = r->free();
      if (waste > 0) {
        increase_used(waste);
        generation->increase_allocated(waste);
        _heap->notify_mutator_alloc_words(waste >> LogHeapWordSize, true);
      }
    } else if (r->free() < PLAB::min_size() * HeapWordSize) {
      // Permanently retire this region if there's room for a fill object
      size_t waste = r->free();
      size_t fill_size = waste / HeapWordSize;
      if (fill_size >= ShenandoahHeap::min_fill_size()) {
        HeapWord* fill_addr = r->top();
        ShenandoahHeap::fill_with_object(fill_addr, fill_size);
        r->set_top(r->end());
        // Since we have filled the waste with an empty object, account for increased usage
        _heap->increase_used(waste);
        if (_heap->mode()->is_generational()) {
          _heap->generation_for(req.affiliation())->increase_used(waste);
          if (req.is_old()) {
            _heap->card_scan()->register_object(fill_addr);
          }
        }
      }
    }

    size_t num = r->index();
    _collector_free_bitmap.clear_bit(num);
    _mutator_free_bitmap.clear_bit(num);
    // Touched the bounds? Need to update:
    if (touches_bounds(num)) {
      adjust_bounds();
    }
    assert_bounds();
  }
  return result;
}

bool ShenandoahFreeSet::touches_bounds(size_t num) const {
  return num == _collector_leftmost || num == _collector_rightmost || num == _mutator_leftmost || num == _mutator_rightmost;
}

void ShenandoahFreeSet::recompute_bounds() {
  // Reset to the most pessimistic case:
  _mutator_rightmost = _max - 1;
  _mutator_leftmost = 0;
  _collector_rightmost = _max - 1;
  _collector_leftmost = 0;

  // ...and adjust from there
  adjust_bounds();
}

void ShenandoahFreeSet::adjust_bounds() {
  // Rewind both mutator bounds until the next bit.
  while (_mutator_leftmost < _max && !is_mutator_free(_mutator_leftmost)) {
    _mutator_leftmost++;
  }
  while (_mutator_rightmost > 0 && !is_mutator_free(_mutator_rightmost)) {
    _mutator_rightmost--;
  }
  // Rewind both collector bounds until the next bit.
  while (_collector_leftmost < _max && !is_collector_free(_collector_leftmost)) {
    _collector_leftmost++;
  }
  while (_collector_rightmost > 0 && !is_collector_free(_collector_rightmost)) {
    _collector_rightmost--;
  }
}

HeapWord* ShenandoahFreeSet::allocate_contiguous(ShenandoahAllocRequest& req) {
  shenandoah_assert_heaplocked();

  size_t words_size = req.size();
  size_t num = ShenandoahHeapRegion::required_regions(words_size * HeapWordSize);

  assert(req.is_young(), "Humongous regions always allocated in YOUNG");
  ShenandoahGeneration* generation = _heap->generation_for(req.affiliation());

  // Check if there are enough regions left to satisfy allocation.
  if (_heap->mode()->is_generational()) {
    size_t avail_young_regions = generation->free_unaffiliated_regions();
    if (num > mutator_count() || (num > avail_young_regions)) {
      return nullptr;
    }
  } else {
    if (num > mutator_count()) {
      return nullptr;
    }
  }

  // Find the continuous interval of $num regions, starting from $beg and ending in $end,
  // inclusive. Contiguous allocations are biased to the beginning.

  size_t beg = _mutator_leftmost;
  size_t end = beg;

  while (true) {
    if (end >= _max) {
      // Hit the end, goodbye
      return nullptr;
    }

    // If regions are not adjacent, then current [beg; end] is useless, and we may fast-forward.
    // If region is not completely free, the current [beg; end] is useless, and we may fast-forward.
    if (!is_mutator_free(end) || !can_allocate_from(_heap->get_region(end))) {
      end++;
      beg = end;
      continue;
    }

    if ((end - beg + 1) == num) {
      // found the match
      break;
    }

    end++;
  };

  size_t remainder = words_size & ShenandoahHeapRegion::region_size_words_mask();
  ShenandoahMarkingContext* const ctx = _heap->complete_marking_context();

  // Initialize regions:
  for (size_t i = beg; i <= end; i++) {
    ShenandoahHeapRegion* r = _heap->get_region(i);
    try_recycle_trashed(r);

    assert(i == beg || _heap->get_region(i - 1)->index() + 1 == r->index(), "Should be contiguous");
    assert(r->is_empty(), "Should be empty");

    if (i == beg) {
      r->make_humongous_start();
    } else {
      r->make_humongous_cont();
    }

    // Trailing region may be non-full, record the remainder there
    size_t used_words;
    if ((i == end) && (remainder != 0)) {
      used_words = remainder;
    } else {
      used_words = ShenandoahHeapRegion::region_size_words();
    }

    r->set_affiliation(req.affiliation(), false);
    r->set_update_watermark(r->bottom());
    r->set_top(r->bottom());    // Set top to bottom so we can capture TAMS
    ctx->capture_top_at_mark_start(r);
    r->set_top(r->bottom() + used_words); // Then change top to reflect allocation of humongous object.
    assert(ctx->top_at_mark_start(r) == r->bottom(), "Newly established allocation region starts with TAMS equal to bottom");
    assert(ctx->is_bitmap_clear_range(ctx->top_bitmap(r), r->end()), "Bitmap above top_bitmap() must be clear");

    // Leave top_bitmap alone.  The first time a heap region is put into service, top_bitmap should equal end.
    // Thereafter, it should represent the upper bound on parts of the bitmap that need to be cleared.
    // ctx->clear_bitmap(r);
    log_debug(gc, free)("NOT clearing bitmap for Humongous region [" PTR_FORMAT ", " PTR_FORMAT "], top_bitmap: "
                        PTR_FORMAT " at transition from FREE to %s",
                        p2i(r->bottom()), p2i(r->end()), p2i(ctx->top_bitmap(r)), req.affiliation_name());

    // While individual regions report their true use, all humongous regions are marked used in the free set.
    _mutator_free_bitmap.clear_bit(r->index());
  }
<<<<<<< HEAD

  // While individual regions report their true use, all humongous regions are marked used in the free set.
=======
>>>>>>> 016bf071
  size_t total_humongous_size = ShenandoahHeapRegion::region_size_bytes() * num;
  increase_used(total_humongous_size);
  if (_heap->mode()->is_generational()) {
    size_t humongous_waste = total_humongous_size - words_size * HeapWordSize;
<<<<<<< HEAD
=======
    _heap->global_generation()->increase_used(words_size * HeapWordSize);
    _heap->global_generation()->increase_humongous_waste(humongous_waste);
>>>>>>> 016bf071
    if (req.is_young()) {
      _heap->young_generation()->increase_used(words_size * HeapWordSize);
      _heap->young_generation()->increase_humongous_waste(humongous_waste);
    } else if (req.is_old()) {
      _heap->old_generation()->increase_used(words_size * HeapWordSize);
      _heap->old_generation()->increase_humongous_waste(humongous_waste);
    }
  }

  if (remainder != 0) {
    // Record this remainder as allocation waste
    size_t waste = ShenandoahHeapRegion::region_size_words() - remainder;
    _heap->notify_mutator_alloc_words(waste, true);
    generation->increase_allocated(waste * HeapWordSize);
  }

  // Allocated at left/rightmost? Move the bounds appropriately.
  if (beg == _mutator_leftmost || end == _mutator_rightmost) {
    adjust_bounds();
  }
  assert_bounds();

  req.set_actual_size(words_size);
  return _heap->get_region(beg)->bottom();
}

bool ShenandoahFreeSet::can_allocate_from(ShenandoahHeapRegion *r) {
  return r->is_empty() || (r->is_trash() && !_heap->is_concurrent_weak_root_in_progress());
}

size_t ShenandoahFreeSet::alloc_capacity(ShenandoahHeapRegion *r) const {
  if (r->is_trash()) {
    // This would be recycled on allocation path
    return ShenandoahHeapRegion::region_size_bytes();
  } else {
    return r->free();
  }
}

bool ShenandoahFreeSet::has_no_alloc_capacity(ShenandoahHeapRegion *r) {
  return alloc_capacity(r) == 0;
}

void ShenandoahFreeSet::try_recycle_trashed(ShenandoahHeapRegion *r) {
  if (r->is_trash()) {
    _heap->decrease_used(r->used());
    r->recycle();
  }
}

void ShenandoahFreeSet::recycle_trash() {
  // lock is not reentrable, check we don't have it
  shenandoah_assert_not_heaplocked();

  for (size_t i = 0; i < _heap->num_regions(); i++) {
    ShenandoahHeapRegion* r = _heap->get_region(i);
    if (r->is_trash()) {
      ShenandoahHeapLocker locker(_heap->lock());
      try_recycle_trashed(r);
    }
    SpinPause(); // allow allocators to take the lock
  }
}

void ShenandoahFreeSet::flip_to_gc(ShenandoahHeapRegion* r) {
  size_t idx = r->index();

  assert(_mutator_free_bitmap.at(idx), "Should be in mutator view");
  assert(can_allocate_from(r), "Should not be allocated");

  _mutator_free_bitmap.clear_bit(idx);
  _collector_free_bitmap.set_bit(idx);
  _collector_leftmost = MIN2(idx, _collector_leftmost);
  _collector_rightmost = MAX2(idx, _collector_rightmost);

  _capacity -= alloc_capacity(r);

  if (touches_bounds(idx)) {
    adjust_bounds();
  }
  assert_bounds();

  // We do not ensure that the region is no longer trash,
  // relying on try_allocate_in(), which always comes next,
  // to recycle trash before attempting to allocate anything in the region.
}

void ShenandoahFreeSet::clear() {
  shenandoah_assert_heaplocked();
  clear_internal();
}

void ShenandoahFreeSet::clear_internal() {
  _mutator_free_bitmap.clear();
  _collector_free_bitmap.clear();
  _mutator_leftmost = _max;
  _mutator_rightmost = 0;
  _collector_leftmost = _max;
  _collector_rightmost = 0;
  _capacity = 0;
  _used = 0;
}

// Return the amount of young-gen memory that is about to be reycled
void ShenandoahFreeSet::prepare_to_rebuild(size_t &young_cset_regions, size_t &old_cset_regions) {
  size_t region_size_bytes = ShenandoahHeapRegion::region_size_bytes();
  shenandoah_assert_heaplocked();
  clear();
  young_cset_regions = 0;
  old_cset_regions = 0;

  log_debug(gc, free)("Rebuilding FreeSet");
  for (size_t idx = 0; idx < _heap->num_regions(); idx++) {
    ShenandoahHeapRegion* region = _heap->get_region(idx);
    if (region->is_alloc_allowed() || region->is_trash()) {
      assert(!region->is_cset(), "Shouldn't be adding those to the free set");

      // Do not add regions that would surely fail allocation
      if (has_no_alloc_capacity(region)) continue;
      if (region->is_old() && !region->is_trash()) {
        continue;
      }

      if (region->is_trash()) {
        if (region->is_young()) {
          young_cset_regions++;
        } else {
          assert(region->is_old(), "Better be old if not young");
          old_cset_regions++;
        }
      }

      _capacity += alloc_capacity(region);
      assert(_used <= _capacity, "must not use more than we have");

      assert(!is_mutator_free(idx), "We are about to add it, it shouldn't be there already");
      _mutator_free_bitmap.set_bit(idx);
      log_debug(gc, free)("  Adding Region " SIZE_FORMAT " (Free: " SIZE_FORMAT "%s, Used: " SIZE_FORMAT "%s) to mutator free set",
          idx, byte_size_in_proper_unit(region->free()), proper_unit_for_byte_size(region->free()),
               byte_size_in_proper_unit(region->used()), proper_unit_for_byte_size(region->used()));
    }
  }
}

// If young_reserve equals zero, compute young reserve from ShenandoahEvacReserve.  Otherwise, use the value supplied
// as input (which may be smaller than ShenandoanEvacReserve, as calculated from the know size of collection set.
void ShenandoahFreeSet::rebuild(size_t young_reserve) {
  shenandoah_assert_heaplocked();

  // Evac reserve: reserve trailing space for evacuations
  if (!_heap->mode()->is_generational()) {
    size_t to_reserve = (_heap->max_capacity() / 100) * ShenandoahEvacReserve;
    reserve_regions(to_reserve);
  } else {
    if (young_reserve == 0) {
      young_reserve = (_heap->young_generation()->max_capacity() / 100) * ShenandoahEvacReserve;
    }
    // Note that all allocations performed from old-gen are performed by GC, generally using PLABs for both
    // promotions and evacuations.  The partition between which old memory is reserved for evacuation and
    // which is reserved for promotion is enforced using thread-local variables that prescribe intentons within
    // each PLAB.  We do not reserve any of old-gen memory in order to facilitate the loaning of old-gen memory
    // to young-gen purposes.

    // All old allocations are performed by the GC rather than the mutator, so these allocations need to be
    // satisfied by is_collector_free regions.
    size_t old_reserve = 0;
    size_t to_reserve = young_reserve + old_reserve;
    reserve_regions(to_reserve);
  }

  recompute_bounds();
  assert_bounds();
}

void ShenandoahFreeSet::reserve_regions(size_t to_reserve) {
  size_t reserved = 0;
  for (size_t count = _heap->num_regions(); count > 0; count--) {
    size_t idx = count - 1;
    ShenandoahHeapRegion* region = _heap->get_region(idx);
    if (reserved >= to_reserve) break;
    if (_mutator_free_bitmap.at(idx) && (region->free() > 0)) {
      _mutator_free_bitmap.clear_bit(idx);
      _collector_free_bitmap.set_bit(idx);
      size_t ac = alloc_capacity(region);
      _capacity -= ac;
      reserved += ac;
      log_debug(gc, free)("  Shifting Region " SIZE_FORMAT " (Free: " SIZE_FORMAT "%s, Used: " SIZE_FORMAT "%s) to collector free set",
                          idx, byte_size_in_proper_unit(region->free()), proper_unit_for_byte_size(region->free()),
                               byte_size_in_proper_unit(region->used()), proper_unit_for_byte_size(region->used()));
    }
  }
}

void ShenandoahFreeSet::log_status() {
  shenandoah_assert_heaplocked();

  LogTarget(Info, gc, free) lt;
  if (lt.is_enabled()) {
    ResourceMark rm;
    LogStream ls(lt);

    {
      size_t last_idx = 0;
      size_t max = 0;
      size_t max_contig = 0;
      size_t empty_contig = 0;

      size_t total_used = 0;
      size_t total_free = 0;
      size_t total_free_ext = 0;

      for (size_t idx = _mutator_leftmost; idx <= _mutator_rightmost; idx++) {
        if (is_mutator_free(idx)) {
          ShenandoahHeapRegion *r = _heap->get_region(idx);
          size_t free = alloc_capacity(r);

          max = MAX2(max, free);

          if (r->is_empty()) {
            total_free_ext += free;
            if (last_idx + 1 == idx) {
              empty_contig++;
            } else {
              empty_contig = 1;
            }
          } else {
            empty_contig = 0;
          }

          total_used += r->used();
          total_free += free;

          max_contig = MAX2(max_contig, empty_contig);
          last_idx = idx;
        }
      }

      size_t max_humongous = max_contig * ShenandoahHeapRegion::region_size_bytes();
      size_t free = capacity() - used();

      ls.print("Free: " SIZE_FORMAT "%s, Max: " SIZE_FORMAT "%s regular, " SIZE_FORMAT "%s humongous, ",
               byte_size_in_proper_unit(total_free),    proper_unit_for_byte_size(total_free),
               byte_size_in_proper_unit(max),           proper_unit_for_byte_size(max),
               byte_size_in_proper_unit(max_humongous), proper_unit_for_byte_size(max_humongous)
      );

      ls.print("Frag: ");
      size_t frag_ext;
      if (total_free_ext > 0) {
        frag_ext = 100 - (100 * max_humongous / total_free_ext);
      } else {
        frag_ext = 0;
      }
      ls.print(SIZE_FORMAT "%% external, ", frag_ext);

      size_t frag_int;
      if (mutator_count() > 0) {
        frag_int = (100 * (total_used / mutator_count()) / ShenandoahHeapRegion::region_size_bytes());
      } else {
        frag_int = 0;
      }
      ls.print(SIZE_FORMAT "%% internal; ", frag_int);
      ls.print("Used: " SIZE_FORMAT "%s, Mutator Free: " SIZE_FORMAT " ",
               byte_size_in_proper_unit(total_used), proper_unit_for_byte_size(total_used), mutator_count());
    }

    {
      size_t max = 0;
      size_t total_free = 0;
      size_t total_used = 0;

      for (size_t idx = _collector_leftmost; idx <= _collector_rightmost; idx++) {
        if (is_collector_free(idx)) {
          ShenandoahHeapRegion *r = _heap->get_region(idx);
          size_t free = alloc_capacity(r);
          max = MAX2(max, free);
          total_free += free;
          total_used += r->used();
        }
      }

      ls.print_cr("Reserve: " SIZE_FORMAT "%s, Max: " SIZE_FORMAT "%s, Used: " SIZE_FORMAT "%s",
                  byte_size_in_proper_unit(total_free), proper_unit_for_byte_size(total_free),
                  byte_size_in_proper_unit(max),        proper_unit_for_byte_size(max),
                  byte_size_in_proper_unit(total_used), proper_unit_for_byte_size(total_used));
    }
  }
}

HeapWord* ShenandoahFreeSet::allocate(ShenandoahAllocRequest& req, bool& in_new_region) {
  shenandoah_assert_heaplocked();
  assert_bounds();

  // Allocation request is known to satisfy all memory budgeting constraints.
  if (req.size() > ShenandoahHeapRegion::humongous_threshold_words()) {
    switch (req.type()) {
      case ShenandoahAllocRequest::_alloc_shared:
      case ShenandoahAllocRequest::_alloc_shared_gc:
        in_new_region = true;
        return allocate_contiguous(req);
      case ShenandoahAllocRequest::_alloc_plab:
      case ShenandoahAllocRequest::_alloc_gclab:
      case ShenandoahAllocRequest::_alloc_tlab:
        in_new_region = false;
        assert(false, "Trying to allocate TLAB larger than the humongous threshold: " SIZE_FORMAT " > " SIZE_FORMAT,
               req.size(), ShenandoahHeapRegion::humongous_threshold_words());
        return nullptr;
      default:
        ShouldNotReachHere();
        return nullptr;
    }
  } else {
    return allocate_single(req, in_new_region);
  }
}

size_t ShenandoahFreeSet::unsafe_peek_free() const {
  // Deliberately not locked, this method is unsafe when free set is modified.
  for (size_t index = _mutator_leftmost; index <= _mutator_rightmost; index++) {
    if (index < _max && is_mutator_free(index)) {
      ShenandoahHeapRegion* r = _heap->get_region(index);
      if (r->free() >= MinTLABSize) {
        return r->free();
      }
    }
  }

  // It appears that no regions left
  return 0;
}

void ShenandoahFreeSet::print_on(outputStream* out) const {
  out->print_cr("Mutator Free Set: " SIZE_FORMAT "", mutator_count());
  for (size_t index = _mutator_leftmost; index <= _mutator_rightmost; index++) {
    if (is_mutator_free(index)) {
      _heap->get_region(index)->print_on(out);
    }
  }
  out->print_cr("Collector Free Set: " SIZE_FORMAT "", collector_count());
  for (size_t index = _collector_leftmost; index <= _collector_rightmost; index++) {
    if (is_collector_free(index)) {
      _heap->get_region(index)->print_on(out);
    }
  }
}

/*
 * Internal fragmentation metric: describes how fragmented the heap regions are.
 *
 * It is derived as:
 *
 *               sum(used[i]^2, i=0..k)
 *   IF = 1 - ------------------------------
 *              C * sum(used[i], i=0..k)
 *
 * ...where k is the number of regions in computation, C is the region capacity, and
 * used[i] is the used space in the region.
 *
 * The non-linearity causes IF to be lower for the cases where the same total heap
 * used is densely packed. For example:
 *   a) Heap is completely full  => IF = 0
 *   b) Heap is half full, first 50% regions are completely full => IF = 0
 *   c) Heap is half full, each region is 50% full => IF = 1/2
 *   d) Heap is quarter full, first 50% regions are completely full => IF = 0
 *   e) Heap is quarter full, each region is 25% full => IF = 3/4
 *   f) Heap has one small object per each region => IF =~ 1
 */
double ShenandoahFreeSet::internal_fragmentation() {
  double squared = 0;
  double linear = 0;
  int count = 0;

  for (size_t index = _mutator_leftmost; index <= _mutator_rightmost; index++) {
    if (is_mutator_free(index)) {
      ShenandoahHeapRegion* r = _heap->get_region(index);
      size_t used = r->used();
      squared += used * used;
      linear += used;
      count++;
    }
  }

  if (count > 0) {
    double s = squared / (ShenandoahHeapRegion::region_size_bytes() * linear);
    return 1 - s;
  } else {
    return 0;
  }
}

/*
 * External fragmentation metric: describes how fragmented the heap is.
 *
 * It is derived as:
 *
 *   EF = 1 - largest_contiguous_free / total_free
 *
 * For example:
 *   a) Heap is completely empty => EF = 0
 *   b) Heap is completely full => EF = 0
 *   c) Heap is first-half full => EF = 1/2
 *   d) Heap is half full, full and empty regions interleave => EF =~ 1
 */
double ShenandoahFreeSet::external_fragmentation() {
  size_t last_idx = 0;
  size_t max_contig = 0;
  size_t empty_contig = 0;

  size_t free = 0;

  for (size_t index = _mutator_leftmost; index <= _mutator_rightmost; index++) {
    if (is_mutator_free(index)) {
      ShenandoahHeapRegion* r = _heap->get_region(index);
      if (r->is_empty()) {
        free += ShenandoahHeapRegion::region_size_bytes();
        if (last_idx + 1 == index) {
          empty_contig++;
        } else {
          empty_contig = 1;
        }
      } else {
        empty_contig = 0;
      }

      max_contig = MAX2(max_contig, empty_contig);
      last_idx = index;
    }
  }

  if (free > 0) {
    return 1 - (1.0 * max_contig * ShenandoahHeapRegion::region_size_bytes() / free);
  } else {
    return 0;
  }
}

#ifdef ASSERT
void ShenandoahFreeSet::assert_bounds() const {
  // Performance invariants. Failing these would not break the free set, but performance
  // would suffer.
  assert (_mutator_leftmost <= _max, "leftmost in bounds: "  SIZE_FORMAT " < " SIZE_FORMAT, _mutator_leftmost,  _max);
  assert (_mutator_rightmost < _max, "rightmost in bounds: " SIZE_FORMAT " < " SIZE_FORMAT, _mutator_rightmost, _max);

  assert (_mutator_leftmost == _max || is_mutator_free(_mutator_leftmost),  "leftmost region should be free: " SIZE_FORMAT,  _mutator_leftmost);
  assert (_mutator_rightmost == 0   || is_mutator_free(_mutator_rightmost), "rightmost region should be free: " SIZE_FORMAT, _mutator_rightmost);

  size_t beg_off = _mutator_free_bitmap.find_first_set_bit(0);
  size_t end_off = _mutator_free_bitmap.find_first_set_bit(_mutator_rightmost + 1);
  assert (beg_off >= _mutator_leftmost, "free regions before the leftmost: " SIZE_FORMAT ", bound " SIZE_FORMAT, beg_off, _mutator_leftmost);
  assert (end_off == _max,      "free regions past the rightmost: " SIZE_FORMAT ", bound " SIZE_FORMAT,  end_off, _mutator_rightmost);

  assert (_collector_leftmost <= _max, "leftmost in bounds: "  SIZE_FORMAT " < " SIZE_FORMAT, _collector_leftmost,  _max);
  assert (_collector_rightmost < _max, "rightmost in bounds: " SIZE_FORMAT " < " SIZE_FORMAT, _collector_rightmost, _max);

  assert (_collector_leftmost == _max || is_collector_free(_collector_leftmost),  "leftmost region should be free: " SIZE_FORMAT,  _collector_leftmost);
  assert (_collector_rightmost == 0   || is_collector_free(_collector_rightmost), "rightmost region should be free: " SIZE_FORMAT, _collector_rightmost);

  beg_off = _collector_free_bitmap.find_first_set_bit(0);
  end_off = _collector_free_bitmap.find_first_set_bit(_collector_rightmost + 1);
  assert (beg_off >= _collector_leftmost, "free regions before the leftmost: " SIZE_FORMAT ", bound " SIZE_FORMAT, beg_off, _collector_leftmost);
  assert (end_off == _max,      "free regions past the rightmost: " SIZE_FORMAT ", bound " SIZE_FORMAT,  end_off, _collector_rightmost);
}
#endif<|MERGE_RESOLUTION|>--- conflicted
+++ resolved
@@ -681,20 +681,14 @@
     // While individual regions report their true use, all humongous regions are marked used in the free set.
     _mutator_free_bitmap.clear_bit(r->index());
   }
-<<<<<<< HEAD
 
   // While individual regions report their true use, all humongous regions are marked used in the free set.
-=======
->>>>>>> 016bf071
   size_t total_humongous_size = ShenandoahHeapRegion::region_size_bytes() * num;
   increase_used(total_humongous_size);
   if (_heap->mode()->is_generational()) {
     size_t humongous_waste = total_humongous_size - words_size * HeapWordSize;
-<<<<<<< HEAD
-=======
     _heap->global_generation()->increase_used(words_size * HeapWordSize);
     _heap->global_generation()->increase_humongous_waste(humongous_waste);
->>>>>>> 016bf071
     if (req.is_young()) {
       _heap->young_generation()->increase_used(words_size * HeapWordSize);
       _heap->young_generation()->increase_humongous_waste(humongous_waste);
