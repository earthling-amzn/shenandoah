--- conflicted
+++ resolved
@@ -1395,8 +1395,6 @@
       }
     }
   }
-<<<<<<< HEAD
-=======
   log_debug(gc)("  At end of prep_to_rebuild, mutator_leftmost: " SIZE_FORMAT
                 ", mutator_rightmost: " SIZE_FORMAT
                 ", mutator_leftmost_empty: " SIZE_FORMAT
@@ -1415,7 +1413,6 @@
                 old_collector_leftmost, old_collector_rightmost, old_collector_leftmost_empty, old_collector_rightmost_empty,
                 old_collector_regions, old_collector_used);
 
->>>>>>> d1bc34fb
   idx_t rightmost_idx = (mutator_leftmost == max_regions)? -1: (idx_t) mutator_rightmost;
   idx_t rightmost_empty_idx = (mutator_leftmost_empty == max_regions)? -1: (idx_t) mutator_rightmost_empty;
   _partitions.establish_mutator_intervals(mutator_leftmost, rightmost_idx, mutator_leftmost_empty, rightmost_empty_idx,
@@ -1723,14 +1720,11 @@
   }
 
   if (LogTarget(Info, gc, free)::is_enabled()) {
-<<<<<<< HEAD
-=======
     size_t old_reserve = _partitions.available_in(ShenandoahFreeSetPartitionId::OldCollector);
     if (old_reserve < to_reserve_old) {
       log_info(gc, free)("Wanted " PROPERFMT " for old reserve, but only reserved: " PROPERFMT,
                          PROPERFMTARGS(to_reserve_old), PROPERFMTARGS(old_reserve));
     }
->>>>>>> d1bc34fb
     size_t reserve = _partitions.available_in(ShenandoahFreeSetPartitionId::Collector);
     if (reserve < to_reserve) {
       log_debug(gc)("Wanted " PROPERFMT " for young reserve, but only reserved: " PROPERFMT,
