/*
 * Copyright (c) 2016, 2021, Red Hat, Inc. All rights reserved.
 * Copyright Amazon.com Inc. or its affiliates. All Rights Reserved.
 * DO NOT ALTER OR REMOVE COPYRIGHT NOTICES OR THIS FILE HEADER.
 *
 * This code is free software; you can redistribute it and/or modify it
 * under the terms of the GNU General Public License version 2 only, as
 * published by the Free Software Foundation.
 *
 * This code is distributed in the hope that it will be useful, but WITHOUT
 * ANY WARRANTY; without even the implied warranty of MERCHANTABILITY or
 * FITNESS FOR A PARTICULAR PURPOSE.  See the GNU General Public License
 * version 2 for more details (a copy is included in the LICENSE file that
 * accompanied this code).
 *
 * You should have received a copy of the GNU General Public License version
 * 2 along with this work; if not, write to the Free Software Foundation,
 * Inc., 51 Franklin St, Fifth Floor, Boston, MA 02110-1301 USA.
 *
 * Please contact Oracle, 500 Oracle Parkway, Redwood Shores, CA 94065 USA
 * or visit www.oracle.com if you need additional information or have any
 * questions.
 *
 */

#include "precompiled.hpp"
#include "gc/shared/tlab_globals.hpp"
#include "gc/shenandoah/shenandoahAffiliation.hpp"
#include "gc/shenandoah/shenandoahBarrierSet.hpp"
#include "gc/shenandoah/shenandoahFreeSet.hpp"
#include "gc/shenandoah/shenandoahHeap.inline.hpp"
#include "gc/shenandoah/shenandoahHeapRegionSet.hpp"
#include "gc/shenandoah/shenandoahMarkingContext.inline.hpp"
#include "gc/shenandoah/shenandoahOldGeneration.hpp"
#include "gc/shenandoah/shenandoahScanRemembered.inline.hpp"
#include "gc/shenandoah/shenandoahYoungGeneration.hpp"
#include "logging/logStream.hpp"
#include "memory/resourceArea.hpp"
#include "runtime/orderAccess.hpp"

<<<<<<< HEAD
// In the existing implementatation, plab allocations are taken from is-mutator-free regions and/or existing old regions.
//
// The plan is to introduce a new is_old_collector_free qualifier in order to distinguish the regions dedicated to old-promotions
// and evacuations from regions that are dedicated to mutator allocations and young-evacuations.  This macro symbol identifies
// some of the code segments that will be affected when we incorporate this change.
#define REMOVE_WHEN_FREESET_DOES_OLD_COLLECTED_FREE 1

ShenandoahFreeSet::ShenandoahFreeSet(ShenandoahHeap* heap, size_t max_regions) :
  _heap(heap),
  _mutator_free_bitmap(max_regions, mtGC),
  _collector_free_bitmap(max_regions, mtGC),
  _max(max_regions)
=======

ShenandoahSetsOfFree::ShenandoahSetsOfFree(size_t max_regions, ShenandoahFreeSet* free_set) :
    _max(max_regions),
    _free_set(free_set),
    _region_size_bytes(ShenandoahHeapRegion::region_size_bytes())
>>>>>>> 21982fc5
{
  _membership = NEW_C_HEAP_ARRAY(ShenandoahFreeMemoryType, max_regions, mtGC);
  clear_internal();
}

ShenandoahSetsOfFree::~ShenandoahSetsOfFree() {
  FREE_C_HEAP_ARRAY(ShenandoahFreeMemoryType, _membership);
}

<<<<<<< HEAD
#ifndef REMOVE_WHEN_FREESET_DOES_OLD_COLLECTED_FREE
  // The intention as originally implemented is that free-set capacity represents the budget for mutator allocations.
  // This assert is currently disabled because plab and old shared allocations are taken from mutator-free regions and/or
  // from existing old-gen regions which are not mutator-free and may not be collector-free.  Work is in progress to
  // create a new mode for regions, which is "old-collector-free".  When that's implemented and we properly distinguish
  // regions that are dedicated to old-gen allocations, we'll reenable this assert.
  assert(_used <= _capacity, "must not use more than we have: used: " SIZE_FORMAT
         ", capacity: " SIZE_FORMAT ", num_bytes: " SIZE_FORMAT, _used, _capacity, num_bytes);
#endif
}

void ShenandoahFreeSet::add_old_collector_free_region(ShenandoahHeapRegion* region) {
  shenandoah_assert_heaplocked();
  size_t idx = region->index();
  // TODO: the region that has been promoted in place may have been previously identified as is_collector_free or
  // is_mutator_free.  When we restructure the implementation of ShenandoahFreeSet to give special handling to
  // is_old_collector_free, we should also enforce that the region to be promoted, which is YOUNG and has no
  // available memory after its promote-in-place-pad has been inserted above original top, is identified as neither
  // is_mutator_free nor is_collecor_free nor is_old_collector_free.

  // TODO: we really want to label this as old_collector_free but that is not yet implemented.
  if (!is_mutator_free(idx)) {
  } else {
    if (is_collector_free(idx)) {
      _collector_free_bitmap.clear_bit(idx);
      if (touches_bounds(idx)) {
        adjust_bounds();
      }
    }
    _mutator_free_bitmap.set_bit(idx);
    adjust_bounds_for_additional_old_collector_free_region(idx);
  }
  // Else, there's nothing to do.  Region is already identified is_mutator_free and the bounds are already set as such.
}

void ShenandoahFreeSet::adjust_bounds_for_additional_old_collector_free_region(size_t idx) {
  // TODO: this should modify _old_collector_leftmost and _old_collector_rightmost, when they are implemented,
  ShenandoahHeapRegion* r = _heap->get_region(idx);

  // TODO: add available to _old_collector_capacity rather than _capacity, because we'll mark this region as is_old_collector_free
  _capacity += r->free();
  // Only adjust _mutator_leftmost and _mutator_rightmost.
  // In the case that there were previously zero is_mutator_free regions, we will have to adjust both leftmost and rightmost
  // because leftmost will equal _max and rightmost will equal 0.
  if (idx < _mutator_leftmost) {
    _mutator_leftmost = idx;
  }
  if (idx > _mutator_rightmost) {
    _mutator_rightmost = idx;
  }
}


bool ShenandoahFreeSet::is_mutator_free(size_t idx) const {
  assert (idx < _max, "index is sane: " SIZE_FORMAT " < " SIZE_FORMAT " (left: " SIZE_FORMAT ", right: " SIZE_FORMAT ")",
          idx, _max, _mutator_leftmost, _mutator_rightmost);
  return _mutator_free_bitmap.at(idx);
=======

void ShenandoahSetsOfFree::clear_internal() {
  for (size_t idx = 0; idx < _max; idx++) {
    _membership[idx] = NotFree;
  }

  for (size_t idx = 0; idx < NumFreeSets; idx++) {
    _leftmosts[idx] = _max;
    _rightmosts[idx] = 0;
    _leftmosts_empty[idx] = _max;
    _rightmosts_empty[idx] = 0;
    _capacity_of[idx] = 0;
    _used_by[idx] = 0;
  }

  _left_to_right_bias[Mutator] = true;
  _left_to_right_bias[Collector] = false;
  _left_to_right_bias[OldCollector] = false;

  _region_counts[Mutator] = 0;
  _region_counts[Collector] = 0;
  _region_counts[OldCollector] = 0;
  _region_counts[NotFree] = _max;
}

void ShenandoahSetsOfFree::clear_all() {
  clear_internal();
>>>>>>> 21982fc5
}

void ShenandoahSetsOfFree::increase_used(ShenandoahFreeMemoryType which_set, size_t bytes) {
  assert (which_set > NotFree && which_set < NumFreeSets, "Set must correspond to a valid freeset");
  _used_by[which_set] += bytes;
  assert (_used_by[which_set] <= _capacity_of[which_set],
          "Must not use (" SIZE_FORMAT ") more than capacity (" SIZE_FORMAT ") after increase by " SIZE_FORMAT,
          _used_by[which_set], _capacity_of[which_set], bytes);
}

<<<<<<< HEAD
// This is a temporary solution to work around a shortcoming with the existing free set implementation.
// TODO:
//   Remove this function after restructing FreeSet representation.  A problem in the existing implementation is that old-gen
//   regions are not considered to reside within the is_collector_free range.
//   Eventually, we'll keep a separate range for old_collector_free_range and we'll give preference to allocating from
//     a region that is_old_collector_free().  If that's not available, we may try to flip a region that is_mutator_free.
//
HeapWord* ShenandoahFreeSet::allocate_with_old_affiliation(ShenandoahAllocRequest& req, bool& in_new_region) {
  ShenandoahAffiliation affiliation = ShenandoahAffiliation::OLD_GENERATION;

  size_t o_rightmost = MAX2(_collector_rightmost, _mutator_rightmost);
  size_t o_leftmost = MIN2(_collector_leftmost, _mutator_leftmost);
  size_t rightmost = _heap->num_regions() - 1;
  size_t leftmost = 0;

  size_t min_size = req.is_lab_alloc()? req.min_size(): req.size();
  for (size_t c = rightmost + 1; c > leftmost; c--) {
    // size_t is unsigned, need to dodge underflow when _leftmost = 0
    size_t idx = c - 1;
    ShenandoahHeapRegion* r = _heap->get_region(idx);
    if (r->affiliation() == affiliation && !r->is_humongous()) {
      if (!r->is_cset() && (alloc_capacity(r) >= min_size)) {
        HeapWord* result = try_allocate_in(r, req, in_new_region);
        if (result != nullptr) {
          return result;
=======
inline void ShenandoahSetsOfFree::shrink_bounds_if_touched(ShenandoahFreeMemoryType set, size_t idx) {
  if (idx == _leftmosts[set]) {
    while ((_leftmosts[set] < _max) && !in_free_set(_leftmosts[set], set)) {
      _leftmosts[set]++;
    }
    if (_leftmosts_empty[set] < _leftmosts[set]) {
      // This gets us closer to where we need to be; we'll scan further when leftmosts_empty is requested.
      _leftmosts_empty[set] = _leftmosts[set];
    }
  }
  if (idx == _rightmosts[set]) {
    while (_rightmosts[set] > 0 && !in_free_set(_rightmosts[set], set)) {
      _rightmosts[set]--;
    }
    if (_rightmosts_empty[set] > _rightmosts[set]) {
      // This gets us closer to where we need to be; we'll scan further when rightmosts_empty is requested.
      _rightmosts_empty[set] = _rightmosts[set];
    }
  }
}

inline void ShenandoahSetsOfFree::expand_bounds_maybe(ShenandoahFreeMemoryType set, size_t idx, size_t region_capacity) {
  if (region_capacity == _region_size_bytes) {
    if (_leftmosts_empty[set] > idx) {
      _leftmosts_empty[set] = idx;
    }
    if (_rightmosts_empty[set] < idx) {
      _rightmosts_empty[set] = idx;
    }
  }
  if (_leftmosts[set] > idx) {
    _leftmosts[set] = idx;
  }
  if (_rightmosts[set] < idx) {
    _rightmosts[set] = idx;
  }
}

void ShenandoahSetsOfFree::remove_from_free_sets(size_t idx) {
  assert (idx < _max, "index is sane: " SIZE_FORMAT " < " SIZE_FORMAT, idx, _max);
  ShenandoahFreeMemoryType orig_set = membership(idx);
  assert (orig_set > NotFree && orig_set < NumFreeSets, "Cannot remove from free sets if not already free");
  _membership[idx] = NotFree;
  shrink_bounds_if_touched(orig_set, idx);

  _region_counts[orig_set]--;
  _region_counts[NotFree]++;
}


void ShenandoahSetsOfFree::make_free(size_t idx, ShenandoahFreeMemoryType which_set, size_t region_capacity) {
  assert (idx < _max, "index is sane: " SIZE_FORMAT " < " SIZE_FORMAT, idx, _max);
  assert (_membership[idx] == NotFree, "Cannot make free if already free");
  assert (which_set > NotFree && which_set < NumFreeSets, "selected free set must be valid");
  _membership[idx] = which_set;
  _capacity_of[which_set] += region_capacity;
  expand_bounds_maybe(which_set, idx, region_capacity);

  _region_counts[NotFree]--;
  _region_counts[which_set]++;
}

void ShenandoahSetsOfFree::move_to_set(size_t idx, ShenandoahFreeMemoryType new_set, size_t region_capacity) {
  assert (idx < _max, "index is sane: " SIZE_FORMAT " < " SIZE_FORMAT, idx, _max);
  assert ((new_set > NotFree) && (new_set < NumFreeSets), "New set must be valid");
  ShenandoahFreeMemoryType orig_set = _membership[idx];
  assert ((orig_set > NotFree) && (orig_set < NumFreeSets), "Cannot move free unless already free");
  // Expected transitions:
  //  During rebuild: Mutator => Collector
  //                  Mutator empty => Collector
  //  During flip_to_gc:
  //                  Mutator empty => Collector
  //                  Mutator empty => Old Collector
  assert (((region_capacity < _region_size_bytes) && (orig_set == Mutator) && (new_set == Collector)) ||
          ((region_capacity == _region_size_bytes) && (orig_set == Mutator) && (new_set == Collector || new_set == OldCollector)),
          "Unexpected movement between sets");

  _membership[idx] = new_set;
  _capacity_of[orig_set] -= region_capacity;
  shrink_bounds_if_touched(orig_set, idx);

  _capacity_of[new_set] += region_capacity;
  expand_bounds_maybe(new_set, idx, region_capacity);

  _region_counts[orig_set]--;
  _region_counts[new_set]++;
}

inline ShenandoahFreeMemoryType ShenandoahSetsOfFree::membership(size_t idx) const {
  assert (idx < _max, "index is sane: " SIZE_FORMAT " < " SIZE_FORMAT, idx, _max);
  return _membership[idx];
}

  // Returns true iff region idx is in the test_set free_set.  Before returning true, asserts that the free
  // set is not empty.  Requires that test_set != NotFree or NumFreeSets.
inline bool ShenandoahSetsOfFree::in_free_set(size_t idx, ShenandoahFreeMemoryType test_set) const {
  assert (idx < _max, "index is sane: " SIZE_FORMAT " < " SIZE_FORMAT, idx, _max);
  if (_membership[idx] == test_set) {
    assert (test_set == NotFree || _free_set->alloc_capacity(idx) > 0, "Free regions must have alloc capacity");
    return true;
  } else {
    return false;
  }
}

inline size_t ShenandoahSetsOfFree::leftmost(ShenandoahFreeMemoryType which_set) const {
  assert (which_set > NotFree && which_set < NumFreeSets, "selected free set must be valid");
  size_t idx = _leftmosts[which_set];
  if (idx >= _max) {
    return _max;
  } else {
    assert (in_free_set(idx, which_set), "left-most region must be free");
    return idx;
  }
}

inline size_t ShenandoahSetsOfFree::rightmost(ShenandoahFreeMemoryType which_set) const {
  assert (which_set > NotFree && which_set < NumFreeSets, "selected free set must be valid");
  size_t idx = _rightmosts[which_set];
  assert ((_leftmosts[which_set] == _max) || in_free_set(idx, which_set), "right-most region must be free");
  return idx;
}

size_t ShenandoahSetsOfFree::leftmost_empty(ShenandoahFreeMemoryType which_set) {
  assert (which_set > NotFree && which_set < NumFreeSets, "selected free set must be valid");
  for (size_t idx = _leftmosts_empty[which_set]; idx < _max; idx++) {
    if ((membership(idx) == which_set) && (_free_set->alloc_capacity(idx) == _region_size_bytes)) {
      _leftmosts_empty[which_set] = idx;
      return idx;
    }
  }
  _leftmosts_empty[which_set] = _max;
  _rightmosts_empty[which_set] = 0;
  return _max;
}

inline size_t ShenandoahSetsOfFree::rightmost_empty(ShenandoahFreeMemoryType which_set) {
  assert (which_set > NotFree && which_set < NumFreeSets, "selected free set must be valid");
  for (intptr_t idx = _rightmosts_empty[which_set]; idx >= 0; idx--) {
    if ((membership(idx) == which_set) && (_free_set->alloc_capacity(idx) == _region_size_bytes)) {
      _rightmosts_empty[which_set] = idx;
      return idx;
    }
  }
  _leftmosts_empty[which_set] = _max;
  _rightmosts_empty[which_set] = 0;
  return 0;
}

inline bool ShenandoahSetsOfFree::alloc_from_left_bias(ShenandoahFreeMemoryType which_set) {
  assert (which_set > NotFree && which_set < NumFreeSets, "selected free set must be valid");
  return _left_to_right_bias[which_set];
}

void ShenandoahSetsOfFree::establish_alloc_bias(ShenandoahFreeMemoryType which_set) {
  ShenandoahHeap* heap = ShenandoahHeap::heap();
  shenandoah_assert_heaplocked();
  assert (which_set > NotFree && which_set < NumFreeSets, "selected free set must be valid");

  size_t middle = (_leftmosts[which_set] + _rightmosts[which_set]) / 2;
  size_t available_in_first_half = 0;
  size_t available_in_second_half = 0;

  for (size_t index = _leftmosts[which_set]; index < middle; index++) {
    if (in_free_set(index, which_set)) {
      ShenandoahHeapRegion* r = heap->get_region(index);
      available_in_first_half += r->free();
    }
  }
  for (size_t index = middle; index <= _rightmosts[which_set]; index++) {
    if (in_free_set(index, which_set)) {
      ShenandoahHeapRegion* r = heap->get_region(index);
      available_in_second_half += r->free();
    }
  }

  // We desire to first consume the sparsely distributed regions in order that the remaining regions are densely packed.
  // Densely packing regions reduces the effort to search for a region that has sufficient memory to satisfy a new allocation
  // request.  Regions become sparsely distributed following a Full GC, which tends to slide all regions to the front of the
  // heap rather than allowing survivor regions to remain at the high end of the heap where we intend for them to congregate.

  // TODO: In the future, we may modify Full GC so that it slides old objects to the end of the heap and young objects to the
  // front of the heap. If this is done, we can always search survivor Collector and OldCollector regions right to left.
  _left_to_right_bias[which_set] = (available_in_second_half > available_in_first_half);
}

#ifdef ASSERT
void ShenandoahSetsOfFree::assert_bounds() {

  size_t leftmosts[NumFreeSets];
  size_t rightmosts[NumFreeSets];
  size_t empty_leftmosts[NumFreeSets];
  size_t empty_rightmosts[NumFreeSets];

  for (int i = 0; i < NumFreeSets; i++) {
    leftmosts[i] = _max;
    empty_leftmosts[i] = _max;
    rightmosts[i] = 0;
    empty_rightmosts[i] = 0;
  }

  for (size_t i = 0; i < _max; i++) {
    ShenandoahFreeMemoryType set = membership(i);
    switch (set) {
      case NotFree:
        break;

      case Mutator:
      case Collector:
      case OldCollector:
      {
        size_t capacity = _free_set->alloc_capacity(i);
        bool is_empty = (capacity == _region_size_bytes);
        assert(capacity > 0, "free regions must have allocation capacity");
        if (i < leftmosts[set]) {
          leftmosts[set] = i;
        }
        if (is_empty && (i < empty_leftmosts[set])) {
          empty_leftmosts[set] = i;
        }
        if (i > rightmosts[set]) {
          rightmosts[set] = i;
        }
        if (is_empty && (i > empty_rightmosts[set])) {
          empty_rightmosts[set] = i;
        }
        break;
      }

      case NumFreeSets:
      default:
        ShouldNotReachHere();
    }
  }

  // Performance invariants. Failing these would not break the free set, but performance would suffer.
  assert (leftmost(Mutator) <= _max, "leftmost in bounds: "  SIZE_FORMAT " < " SIZE_FORMAT, leftmost(Mutator),  _max);
  assert (rightmost(Mutator) < _max, "rightmost in bounds: "  SIZE_FORMAT " < " SIZE_FORMAT, rightmost(Mutator),  _max);

  assert (leftmost(Mutator) == _max || in_free_set(leftmost(Mutator), Mutator),
          "leftmost region should be free: " SIZE_FORMAT,  leftmost(Mutator));
  assert (leftmost(Mutator) == _max || in_free_set(rightmost(Mutator), Mutator),
          "rightmost region should be free: " SIZE_FORMAT, rightmost(Mutator));

  // If Mutator set is empty, leftmosts will both equal max, rightmosts will both equal zero.  Likewise for empty region sets.
  size_t beg_off = leftmosts[Mutator];
  size_t end_off = rightmosts[Mutator];
  assert (beg_off >= leftmost(Mutator),
          "free regions before the leftmost: " SIZE_FORMAT ", bound " SIZE_FORMAT, beg_off, leftmost(Mutator));
  assert (end_off <= rightmost(Mutator),
          "free regions past the rightmost: " SIZE_FORMAT ", bound " SIZE_FORMAT,  end_off, rightmost(Mutator));

  beg_off = empty_leftmosts[Mutator];
  end_off = empty_rightmosts[Mutator];
  assert (beg_off >= leftmost_empty(Mutator),
          "free empty regions before the leftmost: " SIZE_FORMAT ", bound " SIZE_FORMAT, beg_off, leftmost_empty(Mutator));
  assert (end_off <= rightmost_empty(Mutator),
          "free empty regions past the rightmost: " SIZE_FORMAT ", bound " SIZE_FORMAT,  end_off, rightmost_empty(Mutator));

  // Performance invariants. Failing these would not break the free set, but performance would suffer.
  assert (leftmost(Collector) <= _max, "leftmost in bounds: "  SIZE_FORMAT " < " SIZE_FORMAT, leftmost(Collector),  _max);
  assert (rightmost(Collector) < _max, "rightmost in bounds: "  SIZE_FORMAT " < " SIZE_FORMAT, rightmost(Collector),  _max);

  assert (leftmost(Collector) == _max || in_free_set(leftmost(Collector), Collector),
          "leftmost region should be free: " SIZE_FORMAT,  leftmost(Collector));
  assert (leftmost(Collector) == _max || in_free_set(rightmost(Collector), Collector),
          "rightmost region should be free: " SIZE_FORMAT, rightmost(Collector));

  // If Collector set is empty, leftmosts will both equal max, rightmosts will both equal zero.  Likewise for empty region sets.
  beg_off = leftmosts[Collector];
  end_off = rightmosts[Collector];
  assert (beg_off >= leftmost(Collector),
          "free regions before the leftmost: " SIZE_FORMAT ", bound " SIZE_FORMAT, beg_off, leftmost(Collector));
  assert (end_off <= rightmost(Collector),
          "free regions past the rightmost: " SIZE_FORMAT ", bound " SIZE_FORMAT,  end_off, rightmost(Collector));

  beg_off = empty_leftmosts[Collector];
  end_off = empty_rightmosts[Collector];
  assert (beg_off >= leftmost_empty(Collector),
          "free empty regions before the leftmost: " SIZE_FORMAT ", bound " SIZE_FORMAT, beg_off, leftmost_empty(Collector));
  assert (end_off <= rightmost_empty(Collector),
          "free empty regions past the rightmost: " SIZE_FORMAT ", bound " SIZE_FORMAT,  end_off, rightmost_empty(Collector));

  // Performance invariants. Failing these would not break the free set, but performance would suffer.
  assert (leftmost(OldCollector) <= _max, "leftmost in bounds: "  SIZE_FORMAT " < " SIZE_FORMAT, leftmost(OldCollector),  _max);
  assert (rightmost(OldCollector) < _max, "rightmost in bounds: "  SIZE_FORMAT " < " SIZE_FORMAT, rightmost(OldCollector),  _max);

  assert (leftmost(OldCollector) == _max || in_free_set(leftmost(OldCollector), OldCollector),
          "leftmost region should be free: " SIZE_FORMAT,  leftmost(OldCollector));
  assert (leftmost(OldCollector) == _max || in_free_set(rightmost(OldCollector), OldCollector),
          "rightmost region should be free: " SIZE_FORMAT, rightmost(OldCollector));

  // If OldCollector set is empty, leftmosts will both equal max, rightmosts will both equal zero.  Likewise for empty region sets.
  beg_off = leftmosts[OldCollector];
  end_off = rightmosts[OldCollector];
  assert (beg_off >= leftmost(OldCollector),
          "free regions before the leftmost: " SIZE_FORMAT ", bound " SIZE_FORMAT, beg_off, leftmost(OldCollector));
  assert (end_off <= rightmost(OldCollector),
          "free regions past the rightmost: " SIZE_FORMAT ", bound " SIZE_FORMAT,  end_off, rightmost(OldCollector));

  beg_off = empty_leftmosts[OldCollector];
  end_off = empty_rightmosts[OldCollector];
  assert (beg_off >= leftmost_empty(OldCollector),
          "free empty regions before the leftmost: " SIZE_FORMAT ", bound " SIZE_FORMAT, beg_off, leftmost_empty(OldCollector));
  assert (end_off <= rightmost_empty(OldCollector),
          "free empty regions past the rightmost: " SIZE_FORMAT ", bound " SIZE_FORMAT,  end_off, rightmost_empty(OldCollector));
}
#endif


ShenandoahFreeSet::ShenandoahFreeSet(ShenandoahHeap* heap, size_t max_regions) :
  _heap(heap),
  _free_sets(max_regions, this)
{
  clear_internal();
}

// This allocates from a region within the old_collector_set.  If affiliation equals OLD, the allocation must be taken
// from a region that is_old().  Otherwise, affiliation should be FREE, in which case this will put a previously unaffiliated
// region into service.
HeapWord* ShenandoahFreeSet::allocate_old_with_affiliation(ShenandoahAffiliation affiliation,
                                                           ShenandoahAllocRequest& req, bool& in_new_region) {
  shenandoah_assert_heaplocked();
  size_t rightmost =
    (affiliation == ShenandoahAffiliation::FREE)? _free_sets.rightmost_empty(OldCollector): _free_sets.rightmost(OldCollector);
  size_t leftmost =
    (affiliation == ShenandoahAffiliation::FREE)? _free_sets.leftmost_empty(OldCollector): _free_sets.leftmost(OldCollector);
  if (_free_sets.alloc_from_left_bias(OldCollector)) {
    // This mode picks up stragglers left by a full GC
    for (size_t idx = leftmost; idx <= rightmost; idx++) {
      if (_free_sets.in_free_set(idx, OldCollector)) {
        ShenandoahHeapRegion* r = _heap->get_region(idx);
        assert(r->is_trash() || !r->is_affiliated() || r->is_old(), "old_collector_set region has bad affiliation");
        if (r->affiliation() == affiliation) {
          HeapWord* result = try_allocate_in(r, req, in_new_region);
          if (result != nullptr) {
            return result;
          }
        }
      }
    }
  } else {
    // This mode picks up stragglers left by a previous concurrent GC
    for (size_t count = rightmost + 1; count > leftmost; count--) {
      // size_t is unsigned, need to dodge underflow when _leftmost = 0
      size_t idx = count - 1;
      if (_free_sets.in_free_set(idx, OldCollector)) {
        ShenandoahHeapRegion* r = _heap->get_region(idx);
        assert(r->is_trash() || !r->is_affiliated() || r->is_old(), "old_collector_set region has bad affiliation");
        if (r->affiliation() == affiliation) {
          HeapWord* result = try_allocate_in(r, req, in_new_region);
          if (result != nullptr) {
            return result;
          }
>>>>>>> 21982fc5
        }
      }
    }
  }
  return nullptr;
}

HeapWord* ShenandoahFreeSet::allocate_with_affiliation(ShenandoahAffiliation affiliation, ShenandoahAllocRequest& req, bool& in_new_region) {
  shenandoah_assert_heaplocked();
  size_t rightmost =
    (affiliation == ShenandoahAffiliation::FREE)? _free_sets.rightmost_empty(Collector): _free_sets.rightmost(Collector);
  size_t leftmost =
    (affiliation == ShenandoahAffiliation::FREE)? _free_sets.leftmost_empty(Collector): _free_sets.leftmost(Collector);
  for (size_t c = rightmost + 1; c > leftmost; c--) {
    // size_t is unsigned, need to dodge underflow when _leftmost = 0
    size_t idx = c - 1;
    if (_free_sets.in_free_set(idx, Collector)) {
      ShenandoahHeapRegion* r = _heap->get_region(idx);
      if (r->affiliation() == affiliation) {
        HeapWord* result = try_allocate_in(r, req, in_new_region);
        if (result != nullptr) {
          return result;
        }
      }
    }
  }
  log_debug(gc, free)("Could not allocate collector region with affiliation: %s for request " PTR_FORMAT, shenandoah_affiliation_name(affiliation), p2i(&req));
  return nullptr;
}

HeapWord* ShenandoahFreeSet::allocate_single(ShenandoahAllocRequest& req, bool& in_new_region) {
  shenandoah_assert_heaplocked();

  // Scan the bitmap looking for a first fit.
  //
  // Leftmost and rightmost bounds provide enough caching to walk bitmap efficiently. Normally,
  // we would find the region to allocate at right away.
  //
  // Allocations are biased: new application allocs go to beginning of the heap, and GC allocs
  // go to the end. This makes application allocation faster, because we would clear lots
  // of regions from the beginning most of the time.
  //
  // Free set maintains mutator and collector views, and normally they allocate in their views only,
  // unless we special cases for stealing and mixed allocations.

  // Overwrite with non-zero (non-NULL) values only if necessary for allocation bookkeeping.

  bool allow_new_region = true;
  if (_heap->mode()->is_generational()) {
    switch (req.affiliation()) {
      case ShenandoahAffiliation::OLD_GENERATION:
        // Note: unsigned result from free_unaffiliated_regions() will never be less than zero, but it may equal zero.
        if (_heap->old_generation()->free_unaffiliated_regions() <= 0) {
          allow_new_region = false;
        }
        break;

      case ShenandoahAffiliation::YOUNG_GENERATION:
        // Note: unsigned result from free_unaffiliated_regions() will never be less than zero, but it may equal zero.
        if (_heap->young_generation()->free_unaffiliated_regions() <= 0) {
          allow_new_region = false;
        }
        break;

      case ShenandoahAffiliation::FREE:
        fatal("Should request affiliation");

      default:
        ShouldNotReachHere();
        break;
    }
  }
  switch (req.type()) {
    case ShenandoahAllocRequest::_alloc_tlab:
    case ShenandoahAllocRequest::_alloc_shared: {
      // Try to allocate in the mutator view
      for (size_t idx = _free_sets.leftmost(Mutator); idx <= _free_sets.rightmost(Mutator); idx++) {
        ShenandoahHeapRegion* r = _heap->get_region(idx);
        if (_free_sets.in_free_set(idx, Mutator) && (allow_new_region || r->is_affiliated())) {
          // try_allocate_in() increases used if the allocation is successful.
          HeapWord* result;
          size_t min_size = (req.type() == ShenandoahAllocRequest::_alloc_tlab)? req.min_size(): req.size();
          if ((alloc_capacity(r) >= min_size) && ((result = try_allocate_in(r, req, in_new_region)) != nullptr)) {
            return result;
          }
        }
      }
      // There is no recovery. Mutator does not touch collector view at all.
      break;
    }
    case ShenandoahAllocRequest::_alloc_gclab:
      // GCLABs are for evacuation so we must be in evacuation phase.  If this allocation is successful, increment
      // the relevant evac_expended rather than used value.

    case ShenandoahAllocRequest::_alloc_plab:
      // PLABs always reside in old-gen and are only allocated during evacuation phase.

    case ShenandoahAllocRequest::_alloc_shared_gc: {
      if (!_heap->mode()->is_generational()) {
        // size_t is unsigned, need to dodge underflow when _leftmost = 0
        // Fast-path: try to allocate in the collector view first
        for (size_t c = _free_sets.rightmost(Collector) + 1; c > _free_sets.leftmost(Collector); c--) {
          size_t idx = c - 1;
          if (_free_sets.in_free_set(idx, Collector)) {
            HeapWord* result = try_allocate_in(_heap->get_region(idx), req, in_new_region);
            if (result != nullptr) {
              return result;
            }
          }
        }
      } else {
        // First try to fit into a region that is already in use in the same generation.
        HeapWord* result;
        if (req.is_old()) {
          result = allocate_old_with_affiliation(req.affiliation(), req, in_new_region);
        } else {
          result = allocate_with_affiliation(req.affiliation(), req, in_new_region);
        }
        if (result != nullptr) {
          return result;
        }
        if (allow_new_region) {
          // Then try a free region that is dedicated to GC allocations.
          if (req.is_old()) {
            result = allocate_old_with_affiliation(FREE, req, in_new_region);
          } else {
            result = allocate_with_affiliation(FREE, req, in_new_region);
          }
          if (result != nullptr) {
            return result;
          }
        }
      }
      // No dice. Can we borrow space from mutator view?
      if (!ShenandoahEvacReserveOverflow) {
        return nullptr;
      }

      // TODO:
      // if (!allow_new_region && req.is_old() && (young_generation->adjusted_unaffiliated_regions() > 0)) {
      //   transfer a region from young to old;
      //   allow_new_region = true;
      //   heap->set_old_evac_reserve(heap->get_old_evac_reserve() + region_size_bytes);
      // }
      //
      // We should expand old-gen if this can prevent an old-gen evacuation failure.  We don't care so much about
      // promotion failures since they can be mitigated in a subsequent GC pass.  Would be nice to know if this
      // allocation request is for evacuation or promotion.  Individual threads limit their use of PLAB memory for
      // promotions, so we already have an assurance that any additional memory set aside for old-gen will be used
      // only for old-gen evacuations.

      // Also TODO:
      // if (GC is idle (out of cycle) and mutator allocation fails and there is memory reserved in Collector
      // or OldCollector sets, transfer a region of memory so that we can satisfy the allocation request, and
      // immediately trigger the start of GC.  Is better to satisfy the allocation than to trigger out-of-cycle
      // allocation failure (even if this means we have a little less memory to handle evacuations during the
      // subsequent GC pass).

      if (allow_new_region) {
        // Try to steal an empty region from the mutator view.
        for (size_t c = _free_sets.rightmost_empty(Mutator) + 1; c > _free_sets.leftmost_empty(Mutator); c--) {
          size_t idx = c - 1;
          if (_free_sets.in_free_set(idx, Mutator)) {
            ShenandoahHeapRegion* r = _heap->get_region(idx);
            if (can_allocate_from(r)) {
              if (req.is_old()) {
                flip_to_old_gc(r);
              } else {
                flip_to_gc(r);
              }
              HeapWord *result = try_allocate_in(r, req, in_new_region);
              if (result != nullptr) {
                log_debug(gc, free)("Flipped region " SIZE_FORMAT " to gc for request: " PTR_FORMAT, idx, p2i(&req));
                return result;
              }
            }
          }
        }
      }

      // No dice. Do not try to mix mutator and GC allocations, because
      // URWM moves due to GC allocations would expose unparsable mutator
      // allocations.
      break;
    }
    default:
      ShouldNotReachHere();
  }
  return nullptr;
}

// This work method takes an argument corresponding to the number of bytes
// free in a region, and returns the largest amount in heapwords that can be allocated
// such that both of the following conditions are satisfied:
//
// 1. it is a multiple of card size
// 2. any remaining shard may be filled with a filler object
//
// The idea is that the allocation starts and ends at card boundaries. Because
// a region ('s end) is card-aligned, the remainder shard that must be filled is
// at the start of the free space.
//
// This is merely a helper method to use for the purpose of such a calculation.
size_t get_usable_free_words(size_t free_bytes) {
  // e.g. card_size is 512, card_shift is 9, min_fill_size() is 8
  //      free is 514
  //      usable_free is 512, which is decreased to 0
  size_t usable_free = (free_bytes / CardTable::card_size()) << CardTable::card_shift();
  assert(usable_free <= free_bytes, "Sanity check");
  if ((free_bytes != usable_free) && (free_bytes - usable_free < ShenandoahHeap::min_fill_size() * HeapWordSize)) {
    // After aligning to card multiples, the remainder would be smaller than
    // the minimum filler object, so we'll need to take away another card's
    // worth to construct a filler object.
    if (usable_free >= CardTable::card_size()) {
      usable_free -= CardTable::card_size();
    } else {
      assert(usable_free == 0, "usable_free is a multiple of card_size and card_size > min_fill_size");
    }
  }

  return usable_free / HeapWordSize;
}

// Given a size argument, which is a multiple of card size, a request struct
// for a PLAB, and an old region, return a pointer to the allocated space for
// a PLAB which is card-aligned and where any remaining shard in the region
// has been suitably filled by a filler object.
// It is assumed (and assertion-checked) that such an allocation is always possible.
HeapWord* ShenandoahFreeSet::allocate_aligned_plab(size_t size, ShenandoahAllocRequest& req, ShenandoahHeapRegion* r) {
  assert(_heap->mode()->is_generational(), "PLABs are only for generational mode");
  assert(r->is_old(), "All PLABs reside in old-gen");
  assert(!req.is_mutator_alloc(), "PLABs should not be allocated by mutators.");
  assert(size % CardTable::card_size_in_words() == 0, "size must be multiple of card table size, was " SIZE_FORMAT, size);

  HeapWord* result = r->allocate_aligned(size, req, CardTable::card_size());
  assert(result != nullptr, "Allocation cannot fail");
  assert(r->top() <= r->end(), "Allocation cannot span end of region");
  assert(req.actual_size() == size, "Should not have needed to adjust size for PLAB.");
  assert(((uintptr_t) result) % CardTable::card_size_in_words() == 0, "PLAB start must align with card boundary");

  return result;
}

HeapWord* ShenandoahFreeSet::try_allocate_in(ShenandoahHeapRegion* r, ShenandoahAllocRequest& req, bool& in_new_region) {
  assert (has_alloc_capacity(r), "Performance: should avoid full regions on this path: " SIZE_FORMAT, r->index());
  if (_heap->is_concurrent_weak_root_in_progress() && r->is_trash()) {
    return nullptr;
  }

  try_recycle_trashed(r);
  if (!r->is_affiliated()) {
    ShenandoahMarkingContext* const ctx = _heap->complete_marking_context();
    r->set_affiliation(req.affiliation(), false);
    if (r->is_old()) {
      // Any OLD region allocated during concurrent coalesce-and-fill does not need to be coalesced and filled because
      // all objects allocated within this region are above TAMS (and thus are implicitly marked).  In case this is an
      // OLD region and concurrent preparation for mixed evacuations visits this region before the start of the next
      // old-gen concurrent mark (i.e. this region is allocated following the start of old-gen concurrent mark but before
      // concurrent preparations for mixed evacuations are completed), we mark this region as not requiring any
      // coalesce-and-fill processing.
      r->end_preemptible_coalesce_and_fill();
      _heap->clear_cards_for(r);
    }

    assert(ctx->top_at_mark_start(r) == r->bottom(), "Newly established allocation region starts with TAMS equal to bottom");
    assert(ctx->is_bitmap_clear_range(ctx->top_bitmap(r), r->end()), "Bitmap above top_bitmap() must be clear");
  } else if (r->affiliation() != req.affiliation()) {
    assert(_heap->mode()->is_generational(), "Request for %s from %s region should only happen in generational mode.",
           req.affiliation_name(), r->affiliation_name());
    return nullptr;
  }

  in_new_region = r->is_empty();
  HeapWord* result = nullptr;

  if (in_new_region) {
    log_debug(gc, free)("Using new region (" SIZE_FORMAT ") for %s (" PTR_FORMAT ").",
                       r->index(), ShenandoahAllocRequest::alloc_type_to_string(req.type()), p2i(&req));
  }

  // req.size() is in words, r->free() is in bytes.
  if (ShenandoahElasticTLAB && req.is_lab_alloc()) {
    if (req.type() == ShenandoahAllocRequest::_alloc_plab) {
<<<<<<< HEAD
#ifndef REMOVE_WHEN_FREESET_DOES_OLD_COLLECTED_FREE
      assert(is_old_collector_free(r->index()), "PLABS must be allocated in old_collector_free regions");
#endif
      assert(_heap->mode()->is_generational(), "PLABs are only for generational mode");
=======
>>>>>>> 21982fc5
      // Need to assure that plabs are aligned on multiple of card region.
      // Since we have Elastic TLABs, align sizes up. They may be decreased to fit in the usable
      // memory remaining in the region (which will also be aligned to cards).
      size_t adjusted_size = align_up(req.size(), CardTable::card_size_in_words());
      size_t adjusted_min_size = align_up(req.min_size(), CardTable::card_size_in_words());
      size_t usable_free = get_usable_free_words(r->free());

      if (adjusted_size > usable_free) {
        adjusted_size = usable_free;
      }

<<<<<<< HEAD
      size_t adjusted_min_size = req.min_size();
      remnant = adjusted_min_size % CardTable::card_size_in_words();
      if (remnant > 0) {
        // Round up adjusted_min_size to a multiple of alignment size
        adjusted_min_size = adjusted_min_size - remnant + CardTable::card_size_in_words();
      }
      if (size >= adjusted_min_size) {
#ifdef REMOVE_WHEN_FREESET_DOES_OLD_COLLECTED_FREE
        bool was_mutator_free = is_mutator_free(r->index());
#endif
        result = r->allocate_aligned(size, req, CardTable::card_size());
        assert(result != nullptr, "Allocation cannot fail");
        size = req.actual_size();
        assert(r->top() <= r->end(), "Allocation cannot span end of region");
        // actual_size() will be set to size below.
        assert((result == nullptr) || (size % CardTable::card_size_in_words() == 0),
               "PLAB size must be multiple of card size");
        assert((result == nullptr) || (((uintptr_t) result) % CardTable::card_size_in_words() == 0),
               "PLAB start must align with card boundary");
        if (free > usable_free) {
          // Account for the alignment padding
          size_t padding = (free - usable_free) * HeapWordSize;
#ifdef REMOVE_WHEN_FREESET_DOES_OLD_COLLECTED_FREE
          // PLABS reside in old-gen.  Their regions should not be is_mutator_free.  So we should not increase_used().
          if (was_mutator_free) {
            increase_used(padding);
          }
#endif
          assert(r->is_old(), "All PLABs reside in old-gen");
          _heap->old_generation()->increase_used(padding);
          // For verification consistency, we need to report this padding to _heap
          _heap->increase_used(padding);
        }
=======
      if (adjusted_size >= adjusted_min_size) {
        result = allocate_aligned_plab(adjusted_size, req, r);
>>>>>>> 21982fc5
      }
      // Otherwise, leave result == nullptr because the adjusted size is smaller than min size.
    } else {
      // This is a GCLAB or a TLAB allocation
      size_t adjusted_size = req.size();
      size_t free = align_down(r->free() >> LogHeapWordSize, MinObjAlignment);
      if (adjusted_size > free) {
        adjusted_size = free;
      }
      if (adjusted_size >= req.min_size()) {
        result = r->allocate(adjusted_size, req);
        assert (result != nullptr, "Allocation must succeed: free " SIZE_FORMAT ", actual " SIZE_FORMAT, free, adjusted_size);
        req.set_actual_size(adjusted_size);
      } else {
        log_trace(gc, free)("Failed to shrink TLAB or GCLAB request (" SIZE_FORMAT ") in region " SIZE_FORMAT " to " SIZE_FORMAT
                           " because min_size() is " SIZE_FORMAT, req.size(), r->index(), adjusted_size, req.min_size());
      }
    }
  } else if (req.is_lab_alloc() && req.type() == ShenandoahAllocRequest::_alloc_plab) {

    // inelastic PLAB
    size_t size = req.size();
    size_t usable_free = get_usable_free_words(r->free());
    if (size <= usable_free) {
<<<<<<< HEAD
      bool was_mutator_free = is_mutator_free(r->index());
      result = r->allocate_aligned(size, req, CardTable::card_size());
      size = req.actual_size();
      assert(result != nullptr, "Allocation cannot fail");
      assert(r->top() <= r->end(), "Allocation cannot span end of region");
      assert(req.actual_size() % CardTable::card_size_in_words() == 0, "PLAB start must align with card boundary");
      assert(((uintptr_t) result) % CardTable::card_size_in_words() == 0, "PLAB start must align with card boundary");
      if (free > usable_free) {
        // Account for the alignment padding
        size_t padding = (free - usable_free) * HeapWordSize;

#ifdef REMOVE_WHEN_FREESET_DOES_OLD_COLLECTED_FREE
        // PLAB allocations are collector_is_free.  We only increase_Used for mutator allocations.
        if (was_mutator_free) {
          increase_used(padding);
        }
#endif
        assert(r->is_old(), "All PLABs reside in old-gen");
        _heap->old_generation()->increase_used(padding);
        // For verification consistency, we need to report this padding to _heap
        _heap->increase_used(padding);
      }
=======
      result = allocate_aligned_plab(size, req, r);
>>>>>>> 21982fc5
    }
  } else {
    size_t size = req.size();
    result = r->allocate(size, req);
    if (result != nullptr) {
      // Record actual allocation size
      req.set_actual_size(size);
    }
  }

  ShenandoahGeneration* generation = _heap->generation_for(req.affiliation());
  if (result != nullptr) {
    // Allocation successful, bump stats:
    if (req.is_mutator_alloc()) {
      assert(req.is_young(), "Mutator allocations always come from young generation.");
<<<<<<< HEAD
      if (_heap->mode()->is_generational()) {
        generation->increase_used(size * HeapWordSize);
      }
      increase_used(size * HeapWordSize);
=======
      _free_sets.increase_used(Mutator, req.actual_size() * HeapWordSize);
>>>>>>> 21982fc5
    } else {
      assert(req.is_gc_alloc(), "Should be gc_alloc since req wasn't mutator alloc");

      // For GC allocations, we advance update_watermark because the objects relocated into this memory during
      // evacuation are not updated during evacuation.  For both young and old regions r, it is essential that all
      // PLABs be made parsable at the end of evacuation.  This is enabled by retiring all plabs at end of evacuation.
      // TODO: Making a PLAB parsable involves placing a filler object in its remnant memory but does not require
      // that the PLAB be disabled for all future purposes.  We may want to introduce a new service to make the
      // PLABs parsable while still allowing the PLAB to serve future allocation requests that arise during the
      // next evacuation pass.
      r->set_update_watermark(r->top());
<<<<<<< HEAD
      if (_heap->mode()->is_generational()) {
        generation->increase_used(size * HeapWordSize);
        if (r->is_old()) {
          assert(req.type() != ShenandoahAllocRequest::_alloc_gclab, "old-gen allocations use PLAB or shared allocation");
          // for plabs, we'll sort the difference between evac and promotion usage when we retire the plab
        }
=======
      if (r->is_old()) {
        assert(req.type() != ShenandoahAllocRequest::_alloc_gclab, "old-gen allocations use PLAB or shared allocation");
        // for plabs, we'll sort the difference between evac and promotion usage when we retire the plab
>>>>>>> 21982fc5
      }
    }
  }

  if (result == nullptr || alloc_capacity(r) < PLAB::min_size() * HeapWordSize) {
    // Region cannot afford this and is likely to not afford future allocations. Retire it.
    //
    // While this seems a bit harsh, especially in the case when this large allocation does not
    // fit but the next small one would, we are risking to inflate scan times when lots of
    // almost-full regions precede the fully-empty region where we want to allocate the entire TLAB.

    // Record the remainder as allocation waste
    size_t idx = r->index();
    if (req.is_mutator_alloc()) {
      size_t waste = r->free();
      if (waste > 0) {
        _free_sets.increase_used(Mutator, waste);
        // This one request could cause several regions to be "retired", so we must accumulate the waste
        req.set_waste((waste >> LogHeapWordSize) + req.waste());
      }
<<<<<<< HEAD
    } else if (r->free() < PLAB::min_size() * HeapWordSize) {
      // Permanently retire this region if there's room for a fill object
      size_t waste = r->free();
      size_t fill_size = waste / HeapWordSize;
      if (fill_size >= ShenandoahHeap::min_fill_size()) {
        HeapWord* fill_addr = r->top();
        ShenandoahHeap::fill_with_object(fill_addr, fill_size);
        r->set_top(r->end());
        // Since we have filled the waste with an empty object, account for increased usage
        _heap->increase_used(waste);
        if (_heap->mode()->is_generational()) {
          _heap->generation_for(req.affiliation())->increase_used(waste);
          if (req.is_old()) {
            _heap->card_scan()->register_object(fill_addr);
          }
        }
      }
=======
      assert(_free_sets.membership(idx) == Mutator, "Must be mutator free: " SIZE_FORMAT, idx);
    } else {
      assert(_free_sets.membership(idx) == Collector || _free_sets.membership(idx) == OldCollector,
             "Must be collector or old-collector free: " SIZE_FORMAT, idx);
>>>>>>> 21982fc5
    }
    // This region is no longer considered free (in any set)
    _free_sets.remove_from_free_sets(idx);
    _free_sets.assert_bounds();
  }
  return result;
}

HeapWord* ShenandoahFreeSet::allocate_contiguous(ShenandoahAllocRequest& req) {
  shenandoah_assert_heaplocked();

  size_t words_size = req.size();
  size_t num = ShenandoahHeapRegion::required_regions(words_size * HeapWordSize);

  assert(req.is_young(), "Humongous regions always allocated in YOUNG");
  ShenandoahGeneration* generation = _heap->generation_for(req.affiliation());

  // Check if there are enough regions left to satisfy allocation.
  if (_heap->mode()->is_generational()) {
<<<<<<< HEAD
    size_t avail_young_regions = generation->free_unaffiliated_regions();
    if (num > mutator_count() || (num > avail_young_regions)) {
=======
    size_t avail_young_regions = generation->adjusted_unaffiliated_regions();
    if (num > _free_sets.count(Mutator) || (num > avail_young_regions)) {
>>>>>>> 21982fc5
      return nullptr;
    }
  } else {
    if (num > _free_sets.count(Mutator)) {
      return nullptr;
    }
  }

  // Find the continuous interval of $num regions, starting from $beg and ending in $end,
  // inclusive. Contiguous allocations are biased to the beginning.

  size_t beg = _free_sets.leftmost(Mutator);
  size_t end = beg;

  while (true) {
    if (end >= _free_sets.max()) {
      // Hit the end, goodbye
      return nullptr;
    }

    // If regions are not adjacent, then current [beg; end] is useless, and we may fast-forward.
    // If region is not completely free, the current [beg; end] is useless, and we may fast-forward.
    if (!_free_sets.in_free_set(end, Mutator) || !can_allocate_from(_heap->get_region(end))) {
      end++;
      beg = end;
      continue;
    }

    if ((end - beg + 1) == num) {
      // found the match
      break;
    }

    end++;
  };

  size_t remainder = words_size & ShenandoahHeapRegion::region_size_words_mask();
  ShenandoahMarkingContext* const ctx = _heap->complete_marking_context();

  // Initialize regions:
  for (size_t i = beg; i <= end; i++) {
    ShenandoahHeapRegion* r = _heap->get_region(i);
    try_recycle_trashed(r);

    assert(i == beg || _heap->get_region(i - 1)->index() + 1 == r->index(), "Should be contiguous");
    assert(r->is_empty(), "Should be empty");

    if (i == beg) {
      r->make_humongous_start();
    } else {
      r->make_humongous_cont();
    }

    // Trailing region may be non-full, record the remainder there
    size_t used_words;
    if ((i == end) && (remainder != 0)) {
      used_words = remainder;
    } else {
      used_words = ShenandoahHeapRegion::region_size_words();
    }

<<<<<<< HEAD
    r->set_affiliation(req.affiliation(), false);
=======
    r->set_affiliation(req.affiliation());
    r->set_update_watermark(r->bottom());
>>>>>>> 21982fc5
    r->set_top(r->bottom() + used_words);

    // While individual regions report their true use, all humongous regions are marked used in the free set.
    _free_sets.remove_from_free_sets(r->index());
  }

  size_t total_humongous_size = ShenandoahHeapRegion::region_size_bytes() * num;
  _free_sets.increase_used(Mutator, total_humongous_size);
  _free_sets.assert_bounds();
  req.set_actual_size(words_size);
  if (remainder != 0) {
    req.set_waste(ShenandoahHeapRegion::region_size_words() - remainder);
  }
  return _heap->get_region(beg)->bottom();
}

// Returns true iff this region is entirely available, either because it is empty() or because it has been found to represent
// immediate trash and we'll be able to immediately recycle it.  Note that we cannot recycle immediate trash if
// concurrent weak root processing is in progress.
bool ShenandoahFreeSet::can_allocate_from(ShenandoahHeapRegion *r) const {
  return r->is_empty() || (r->is_trash() && !_heap->is_concurrent_weak_root_in_progress());
}

<<<<<<< HEAD
=======
size_t ShenandoahFreeSet::alloc_capacity(size_t idx) const {
  ShenandoahHeapRegion* r = _heap->get_region(idx);
  return alloc_capacity(r);
}

>>>>>>> 21982fc5
size_t ShenandoahFreeSet::alloc_capacity(ShenandoahHeapRegion *r) const {
  if (r->is_trash()) {
    // This would be recycled on allocation path
    return ShenandoahHeapRegion::region_size_bytes();
  } else {
    return r->free();
  }
}

bool ShenandoahFreeSet::has_alloc_capacity(ShenandoahHeapRegion *r) const {
  return alloc_capacity(r) > 0;
}

bool ShenandoahFreeSet::has_alloc_capacity(size_t idx) const {
  ShenandoahHeapRegion* r = _heap->get_region(idx);
  return alloc_capacity(r) > 0;
}

bool ShenandoahFreeSet::has_no_alloc_capacity(ShenandoahHeapRegion *r) const {
  return alloc_capacity(r) == 0;
}

void ShenandoahFreeSet::try_recycle_trashed(ShenandoahHeapRegion *r) {
  if (r->is_trash()) {
    r->recycle();
  }
}

void ShenandoahFreeSet::recycle_trash() {
  // lock is not reentrable, check we don't have it
  shenandoah_assert_not_heaplocked();

  for (size_t i = 0; i < _heap->num_regions(); i++) {
    ShenandoahHeapRegion* r = _heap->get_region(i);
    if (r->is_trash()) {
      ShenandoahHeapLocker locker(_heap->lock());
      try_recycle_trashed(r);
    }
    SpinPause(); // allow allocators to take the lock
  }
}

void ShenandoahFreeSet::flip_to_old_gc(ShenandoahHeapRegion* r) {
  size_t idx = r->index();

  assert(_free_sets.in_free_set(idx, Mutator), "Should be in mutator view");
  assert(can_allocate_from(r), "Should not be allocated");

  size_t region_capacity = alloc_capacity(r);
  _free_sets.move_to_set(idx, OldCollector, region_capacity);
  _free_sets.assert_bounds();

  // We do not ensure that the region is no longer trash,
  // relying on try_allocate_in(), which always comes next,
  // to recycle trash before attempting to allocate anything in the region.
}

void ShenandoahFreeSet::flip_to_gc(ShenandoahHeapRegion* r) {
  size_t idx = r->index();

  assert(_free_sets.in_free_set(idx, Mutator), "Should be in mutator view");
  assert(can_allocate_from(r), "Should not be allocated");

  size_t region_capacity = alloc_capacity(r);
  _free_sets.move_to_set(idx, Collector, region_capacity);
  _free_sets.assert_bounds();

  // We do not ensure that the region is no longer trash,
  // relying on try_allocate_in(), which always comes next,
  // to recycle trash before attempting to allocate anything in the region.
}

void ShenandoahFreeSet::clear() {
  shenandoah_assert_heaplocked();
  clear_internal();
}

void ShenandoahFreeSet::clear_internal() {
  _free_sets.clear_all();
}

<<<<<<< HEAD
// Return the amount of young-gen memory that is about to be reycled
void ShenandoahFreeSet::prepare_to_rebuild(size_t &young_cset_regions, size_t &old_cset_regions) {
  size_t region_size_bytes = ShenandoahHeapRegion::region_size_bytes();
  shenandoah_assert_heaplocked();
  clear();
  young_cset_regions = 0;
  old_cset_regions = 0;
=======
// This function places all is_old() regions that have allocation capacity into the old_collector set.  It places
// all other regions (not is_old()) that have allocation capacity into the mutator_set.  Subsequently, we will
// move some of the mutator regions into the collector set or old_collector set with the intent of packing
// old_collector memory into the highest (rightmost) addresses of the heap and the collector memory into the
// next highest addresses of the heap, with mutator memory consuming the lowest addresses of the heap.
void ShenandoahFreeSet::find_regions_with_alloc_capacity() {
>>>>>>> 21982fc5

  for (size_t idx = 0; idx < _heap->num_regions(); idx++) {
    ShenandoahHeapRegion* region = _heap->get_region(idx);
    if (region->is_alloc_allowed() || region->is_trash()) {
      assert(!region->is_cset(), "Shouldn't be adding cset regions to the free set");
      assert(_free_sets.in_free_set(idx, NotFree), "We are about to make region free; it should not be free already");

<<<<<<< HEAD
      // Do not add regions that would surely fail allocation
      if (has_no_alloc_capacity(region)) continue;
      if (region->is_old() && !region->is_trash()) {
        continue;
      }

      if (region->is_trash()) {
        if (region->is_young()) {
          young_cset_regions++;
        } else {
          assert(region->is_old(), "Better be old if not young");
          old_cset_regions++;
        }
      }

      _capacity += alloc_capacity(region);
      assert(_used <= _capacity, "must not use more than we have");

      assert(!is_mutator_free(idx), "We are about to add it, it shouldn't be there already");
      _mutator_free_bitmap.set_bit(idx);
      log_debug(gc, free)("  Adding Region " SIZE_FORMAT " (Free: " SIZE_FORMAT "%s, Used: " SIZE_FORMAT "%s) to mutator free set",
=======
      // Do not add regions that would almost surely fail allocation
      if (alloc_capacity(region) < PLAB::min_size() * HeapWordSize) continue;

      if (region->is_old()) {
        _free_sets.make_free(idx, OldCollector, alloc_capacity(region));
        log_debug(gc, free)(
          "  Adding Region " SIZE_FORMAT  " (Free: " SIZE_FORMAT "%s, Used: " SIZE_FORMAT "%s) to old collector set",
          idx, byte_size_in_proper_unit(region->free()), proper_unit_for_byte_size(region->free()),
          byte_size_in_proper_unit(region->used()), proper_unit_for_byte_size(region->used()));
      } else {
        _free_sets.make_free(idx, Mutator, alloc_capacity(region));
        log_debug(gc, free)(
          "  Adding Region " SIZE_FORMAT " (Free: " SIZE_FORMAT "%s, Used: " SIZE_FORMAT "%s) to mutator set",
>>>>>>> 21982fc5
          idx, byte_size_in_proper_unit(region->free()), proper_unit_for_byte_size(region->free()),
          byte_size_in_proper_unit(region->used()), proper_unit_for_byte_size(region->used()));
      }
    }
  }
}

<<<<<<< HEAD
// If young_reserve equals zero, compute young reserve from ShenandoahEvacReserve.  Otherwise, use the value supplied
// as input (which may be smaller than ShenandoanEvacReserve, as calculated from the know size of collection set.
void ShenandoahFreeSet::rebuild(size_t young_reserve) {
  shenandoah_assert_heaplocked();
=======
void ShenandoahFreeSet::rebuild() {
  shenandoah_assert_heaplocked();
  // This resets all state information, removing all regions from all sets.
  clear();

  log_debug(gc, free)("Rebuilding FreeSet");
>>>>>>> 21982fc5

  // This places regions that have alloc_capacity into the old_collector set if they identify as is_old() or the
  // mutator set otherwise.
  find_regions_with_alloc_capacity();

  // Evac reserve: reserve trailing space for evacuations, with regions reserved for old evacuations placed to the right
  // of regions reserved of young evacuations.
  size_t young_reserve, old_reserve;
  if (!_heap->mode()->is_generational()) {
    young_reserve = (_heap->max_capacity() / 100) * ShenandoahEvacReserve;
    old_reserve = 0;
  } else {
<<<<<<< HEAD
    if (young_reserve == 0) {
      young_reserve = (_heap->young_generation()->max_capacity() / 100) * ShenandoahEvacReserve;
    }
    // Note that all allocations performed from old-gen are performed by GC, generally using PLABs for both
    // promotions and evacuations.  The partition between which old memory is reserved for evacuation and
    // which is reserved for promotion is enforced using thread-local variables that prescribe intentons within
    // each PLAB.  We do not reserve any of old-gen memory in order to facilitate the loaning of old-gen memory
    // to young-gen purposes.

    // All old allocations are performed by the GC rather than the mutator, so these allocations need to be
    // satisfied by is_collector_free regions.
    size_t old_reserve = 0;
    size_t to_reserve = young_reserve + old_reserve;
    reserve_regions(to_reserve);
=======
    // All allocations taken from the old collector set are performed by GC, generally using PLABs for both
    // promotions and evacuations.  The partition between which old memory is reserved for evacuation and
    // which is reserved for promotion is enforced using thread-local variables that prescribe intentons for
    // each PLAB's available memory.
    if (_heap->has_evacuation_reserve_quantities()) {
      // We are rebuilding at the end of final mark, having already established evacuation budgets for this GC pass.
      young_reserve = _heap->get_young_evac_reserve();
      old_reserve = _heap->get_promoted_reserve() + _heap->get_old_evac_reserve();
    } else {
      // We are rebuilding at end of GC, so we set aside budgets specified on command line (or defaults)
      young_reserve = (_heap->young_generation()->max_capacity() * ShenandoahEvacReserve) / 100;
      old_reserve = MAX2((_heap->old_generation()->max_capacity() * ShenandoahOldEvacReserve) / 100,
                         ShenandoahOldCompactionReserve * ShenandoahHeapRegion::region_size_bytes());
    }
>>>>>>> 21982fc5
  }
  reserve_regions(young_reserve, old_reserve);

  _free_sets.establish_alloc_bias(OldCollector);
  _free_sets.assert_bounds();
  log_status();
}

<<<<<<< HEAD
void ShenandoahFreeSet::reserve_regions(size_t to_reserve) {
  size_t reserved = 0;
  for (size_t count = _heap->num_regions(); count > 0; count--) {
    size_t idx = count - 1;
    ShenandoahHeapRegion* region = _heap->get_region(idx);
    if (reserved >= to_reserve) break;
    if (_mutator_free_bitmap.at(idx) && (region->free() > 0)) {
      _mutator_free_bitmap.clear_bit(idx);
      _collector_free_bitmap.set_bit(idx);
      size_t ac = alloc_capacity(region);
      _capacity -= ac;
      reserved += ac;
      log_debug(gc, free)("  Shifting Region " SIZE_FORMAT " (Free: " SIZE_FORMAT "%s, Used: " SIZE_FORMAT "%s) to collector free set",
                          idx, byte_size_in_proper_unit(region->free()), proper_unit_for_byte_size(region->free()),
                               byte_size_in_proper_unit(region->used()), proper_unit_for_byte_size(region->used()));
=======
// Having placed all regions that have allocation capacity into the mutator set if they identify as is_young()
// or into the old collector set if they identify as is_old(), move some of these regions from the mutator set
// into the collector set or old collector set in order to assure that the memory available for allocations within
// the collector set is at least to_reserve, and the memory available for allocations within the old collector set
// is at least to_reserve_old.
void ShenandoahFreeSet::reserve_regions(size_t to_reserve, size_t to_reserve_old) {
  for (size_t idx = _heap->num_regions() - 1; idx > 0; idx--) {
    ShenandoahHeapRegion* r = _heap->get_region(idx);
    if (_free_sets.in_free_set(idx, Mutator)) {
      assert (!r->is_old(), "mutator_is_free regions should not be affiliated OLD");
      size_t ac = alloc_capacity(r);
      assert (ac > 0, "Membership in free set implies has capacity");

      // OLD regions that have available memory are already in the old_collector free set
      if ((_free_sets.capacity_of(OldCollector) < to_reserve_old) && (r->is_trash() || !r->is_affiliated())) {
        _free_sets.move_to_set(idx, OldCollector, alloc_capacity(r));
        log_debug(gc, free)("  Shifting region " SIZE_FORMAT " from mutator_free to old_collector_free", idx);
      } else if (_free_sets.capacity_of(Collector) < to_reserve) {
        // Note: In a previous implementation, regions were only placed into the survivor space (collector_is_free) if
        // they were entirely empty.  I'm not sure I understand the rational for that.  That alternative behavior would
        // tend to mix survivor objects with ephemeral objects, making it more difficult to reclaim the memory for the
        // ephemeral objects.  It also delays aging of regions, causing promotion in place to be delayed.
        _free_sets.move_to_set(idx, Collector, ac);
        log_debug(gc)("  Shifting region " SIZE_FORMAT " from mutator_free to collector_free", idx);
      } else {
        // We've satisfied both to_reserve and to_reserved_old
        break;
      }
>>>>>>> 21982fc5
    }
  }
}

void ShenandoahFreeSet::log_status() {
  shenandoah_assert_heaplocked();

#ifdef ASSERT
  // Dump of the FreeSet details is only enabled if assertions are enabled
  {
#define BUFFER_SIZE 80
    size_t retired_old = 0;
    size_t retired_old_humongous = 0;
    size_t retired_young = 0;
    size_t retired_young_humongous = 0;
    size_t region_size_bytes = ShenandoahHeapRegion::region_size_bytes();
    char buffer[BUFFER_SIZE];
    for (uint i = 0; i < BUFFER_SIZE; i++) {
      buffer[i] = '\0';
    }
    log_info(gc, free)("FreeSet map legend:"
                       " M:mutator_free C:collector_free O:old_collector_free"
                       " H:humongous ~:retired old _:retired young");
    log_info(gc, free)(" mutator free range [" SIZE_FORMAT ".." SIZE_FORMAT "], "
                       " collector free range [" SIZE_FORMAT ".." SIZE_FORMAT "], "
                       "old collector free range [" SIZE_FORMAT ".." SIZE_FORMAT "] allocates from %s",
                       _free_sets.leftmost(Mutator), _free_sets.rightmost(Mutator),
                       _free_sets.leftmost(Collector), _free_sets.rightmost(Collector),
                       _free_sets.leftmost(OldCollector), _free_sets.rightmost(OldCollector),
                       _free_sets.alloc_from_left_bias(OldCollector)? "left to right": "right to left");

    for (uint i = 0; i < _heap->num_regions(); i++) {
      ShenandoahHeapRegion *r = _heap->get_region(i);
      uint idx = i % 64;
      if ((i != 0) && (idx == 0)) {
        log_info(gc, free)(" %6u: %s", i-64, buffer);
      }
      if (_free_sets.in_free_set(i, Mutator)) {
        assert(!r->is_old(), "Old regions should not be in mutator_free set");
        buffer[idx] = (alloc_capacity(r) == region_size_bytes)? 'M': 'm';
      } else if (_free_sets.in_free_set(i, Collector)) {
        assert(!r->is_old(), "Old regions should not be in collector_free set");
        buffer[idx] = (alloc_capacity(r) == region_size_bytes)? 'C': 'c';
      } else if (_free_sets.in_free_set(i, OldCollector)) {
        buffer[idx] = (alloc_capacity(r) == region_size_bytes)? 'O': 'o';
      } else if (r->is_humongous()) {
        if (r->is_old()) {
          buffer[idx] = 'H';
          retired_old_humongous += region_size_bytes;
        } else {
          buffer[idx] = 'h';
          retired_young_humongous += region_size_bytes;
        }
      } else {
        if (r->is_old()) {
          buffer[idx] = '~';
          retired_old += region_size_bytes;
        } else {
          buffer[idx] = '_';
          retired_young += region_size_bytes;
        }
      }
    }
    uint remnant = _heap->num_regions() % 64;
    if (remnant > 0) {
      buffer[remnant] = '\0';
    } else {
      remnant = 64;
    }
    log_info(gc, free)(" %6u: %s", (uint) (_heap->num_regions() - remnant), buffer);
    size_t total_young = retired_young + retired_young_humongous;
    size_t total_old = retired_old + retired_old_humongous;
    log_info(gc, free)("Retired young: " SIZE_FORMAT "%s (including humongous: " SIZE_FORMAT "%s), old: " SIZE_FORMAT
                       "%s (including humongous: " SIZE_FORMAT "%s)",
                       byte_size_in_proper_unit(total_young),             proper_unit_for_byte_size(total_young),
                       byte_size_in_proper_unit(retired_young_humongous), proper_unit_for_byte_size(retired_young_humongous),
                       byte_size_in_proper_unit(total_old),               proper_unit_for_byte_size(total_old),
                       byte_size_in_proper_unit(retired_old_humongous),   proper_unit_for_byte_size(retired_old_humongous));
  }
#endif

  LogTarget(Info, gc, free) lt;
  if (lt.is_enabled()) {
    ResourceMark rm;
    LogStream ls(lt);

    {
      size_t last_idx = 0;
      size_t max = 0;
      size_t max_contig = 0;
      size_t empty_contig = 0;

      size_t total_used = 0;
      size_t total_free = 0;
      size_t total_free_ext = 0;

      for (size_t idx = _free_sets.leftmost(Mutator); idx <= _free_sets.rightmost(Mutator); idx++) {
        if (_free_sets.in_free_set(idx, Mutator)) {
          ShenandoahHeapRegion *r = _heap->get_region(idx);
          size_t free = alloc_capacity(r);
          max = MAX2(max, free);
          if (r->is_empty()) {
            total_free_ext += free;
            if (last_idx + 1 == idx) {
              empty_contig++;
            } else {
              empty_contig = 1;
            }
          } else {
            empty_contig = 0;
          }
          total_used += r->used();
          total_free += free;
          max_contig = MAX2(max_contig, empty_contig);
          last_idx = idx;
        }
      }

      size_t max_humongous = max_contig * ShenandoahHeapRegion::region_size_bytes();
      size_t free = capacity() - used();

      assert(free == total_free, "Sum of free within mutator regions (" SIZE_FORMAT
             ") should match mutator capacity (" SIZE_FORMAT ") minus mutator used (" SIZE_FORMAT ")",
             total_free, capacity(), used());

      ls.print("Free: " SIZE_FORMAT "%s, Max: " SIZE_FORMAT "%s regular, " SIZE_FORMAT "%s humongous, ",
               byte_size_in_proper_unit(total_free),    proper_unit_for_byte_size(total_free),
               byte_size_in_proper_unit(max),           proper_unit_for_byte_size(max),
               byte_size_in_proper_unit(max_humongous), proper_unit_for_byte_size(max_humongous)
      );

      ls.print("Frag: ");
      size_t frag_ext;
      if (total_free_ext > 0) {
        frag_ext = 100 - (100 * max_humongous / total_free_ext);
      } else {
        frag_ext = 0;
      }
      ls.print(SIZE_FORMAT "%% external, ", frag_ext);

      size_t frag_int;
      if (_free_sets.count(Mutator) > 0) {
        frag_int = (100 * (total_used / _free_sets.count(Mutator)) / ShenandoahHeapRegion::region_size_bytes());
      } else {
        frag_int = 0;
      }
      ls.print(SIZE_FORMAT "%% internal; ", frag_int);
      ls.print("Used: " SIZE_FORMAT "%s, Mutator Free: " SIZE_FORMAT,
               byte_size_in_proper_unit(total_used), proper_unit_for_byte_size(total_used), _free_sets.count(Mutator));
    }

    {
      size_t max = 0;
      size_t total_free = 0;
      size_t total_used = 0;

      for (size_t idx = _free_sets.leftmost(Collector); idx <= _free_sets.rightmost(Collector); idx++) {
        if (_free_sets.in_free_set(idx, Collector)) {
          ShenandoahHeapRegion *r = _heap->get_region(idx);
          size_t free = alloc_capacity(r);
          max = MAX2(max, free);
          total_free += free;
          total_used += r->used();
        }
      }
      ls.print(" Collector Reserve: " SIZE_FORMAT "%s, Max: " SIZE_FORMAT "%s; Used: " SIZE_FORMAT "%s",
               byte_size_in_proper_unit(total_free), proper_unit_for_byte_size(total_free),
               byte_size_in_proper_unit(max),        proper_unit_for_byte_size(max),
               byte_size_in_proper_unit(total_used), proper_unit_for_byte_size(total_used));
    }

    if (_heap->mode()->is_generational()) {
      size_t max = 0;
      size_t total_free = 0;
      size_t total_used = 0;

      for (size_t idx = _free_sets.leftmost(OldCollector); idx <= _free_sets.rightmost(OldCollector); idx++) {
        if (_free_sets.in_free_set(idx, OldCollector)) {
          ShenandoahHeapRegion *r = _heap->get_region(idx);
          size_t free = alloc_capacity(r);
          max = MAX2(max, free);
          total_free += free;
          total_used += r->used();
        }
      }
      ls.print_cr(" Old Collector Reserve: " SIZE_FORMAT "%s, Max: " SIZE_FORMAT "%s; Used: " SIZE_FORMAT "%s",
                  byte_size_in_proper_unit(total_free), proper_unit_for_byte_size(total_free),
                  byte_size_in_proper_unit(max),        proper_unit_for_byte_size(max),
                  byte_size_in_proper_unit(total_used), proper_unit_for_byte_size(total_used));
    }
  }
}

HeapWord* ShenandoahFreeSet::allocate(ShenandoahAllocRequest& req, bool& in_new_region) {
  shenandoah_assert_heaplocked();
  _free_sets.assert_bounds();

  // Allocation request is known to satisfy all memory budgeting constraints.
  if (req.size() > ShenandoahHeapRegion::humongous_threshold_words()) {
    switch (req.type()) {
      case ShenandoahAllocRequest::_alloc_shared:
      case ShenandoahAllocRequest::_alloc_shared_gc:
        in_new_region = true;
        return allocate_contiguous(req);
      case ShenandoahAllocRequest::_alloc_plab:
      case ShenandoahAllocRequest::_alloc_gclab:
      case ShenandoahAllocRequest::_alloc_tlab:
        in_new_region = false;
        assert(false, "Trying to allocate TLAB larger than the humongous threshold: " SIZE_FORMAT " > " SIZE_FORMAT,
               req.size(), ShenandoahHeapRegion::humongous_threshold_words());
        return nullptr;
      default:
        ShouldNotReachHere();
        return nullptr;
    }
  } else {
    return allocate_single(req, in_new_region);
  }
}

size_t ShenandoahFreeSet::unsafe_peek_free() const {
  // Deliberately not locked, this method is unsafe when free set is modified.
<<<<<<< HEAD
  for (size_t index = _mutator_leftmost; index <= _mutator_rightmost; index++) {
    if (index < _max && is_mutator_free(index)) {
=======

  for (size_t index = _free_sets.leftmost(Mutator); index <= _free_sets.rightmost(Mutator); index++) {
    if (index < _free_sets.max() && _free_sets.in_free_set(index, Mutator)) {
>>>>>>> 21982fc5
      ShenandoahHeapRegion* r = _heap->get_region(index);
      if (r->free() >= MinTLABSize) {
        return r->free();
      }
    }
  }

  // It appears that no regions left
  return 0;
}

void ShenandoahFreeSet::print_on(outputStream* out) const {
  out->print_cr("Mutator Free Set: " SIZE_FORMAT "", _free_sets.count(Mutator));
  for (size_t index = _free_sets.leftmost(Mutator); index <= _free_sets.rightmost(Mutator); index++) {
    if (_free_sets.in_free_set(index, Mutator)) {
      _heap->get_region(index)->print_on(out);
    }
  }
  out->print_cr("Collector Free Set: " SIZE_FORMAT "", _free_sets.count(Collector));
  for (size_t index = _free_sets.leftmost(Collector); index <= _free_sets.rightmost(Collector); index++) {
    if (_free_sets.in_free_set(index, Collector)) {
      _heap->get_region(index)->print_on(out);
    }
  }
  if (_heap->mode()->is_generational()) {
    out->print_cr("Old Collector Free Set: " SIZE_FORMAT "", _free_sets.count(OldCollector));
    for (size_t index = _free_sets.leftmost(OldCollector); index <= _free_sets.rightmost(OldCollector); index++) {
      if (_free_sets.in_free_set(index, OldCollector)) {
        _heap->get_region(index)->print_on(out);
      }
    }
  }
}

/*
 * Internal fragmentation metric: describes how fragmented the heap regions are.
 *
 * It is derived as:
 *
 *               sum(used[i]^2, i=0..k)
 *   IF = 1 - ------------------------------
 *              C * sum(used[i], i=0..k)
 *
 * ...where k is the number of regions in computation, C is the region capacity, and
 * used[i] is the used space in the region.
 *
 * The non-linearity causes IF to be lower for the cases where the same total heap
 * used is densely packed. For example:
 *   a) Heap is completely full  => IF = 0
 *   b) Heap is half full, first 50% regions are completely full => IF = 0
 *   c) Heap is half full, each region is 50% full => IF = 1/2
 *   d) Heap is quarter full, first 50% regions are completely full => IF = 0
 *   e) Heap is quarter full, each region is 25% full => IF = 3/4
 *   f) Heap has one small object per each region => IF =~ 1
 */
double ShenandoahFreeSet::internal_fragmentation() {
  double squared = 0;
  double linear = 0;
  int count = 0;

  for (size_t index = _free_sets.leftmost(Mutator); index <= _free_sets.rightmost(Mutator); index++) {
    if (_free_sets.in_free_set(index, Mutator)) {
      ShenandoahHeapRegion* r = _heap->get_region(index);
      size_t used = r->used();
      squared += used * used;
      linear += used;
      count++;
    }
  }

  if (count > 0) {
    double s = squared / (ShenandoahHeapRegion::region_size_bytes() * linear);
    return 1 - s;
  } else {
    return 0;
  }
}

/*
 * External fragmentation metric: describes how fragmented the heap is.
 *
 * It is derived as:
 *
 *   EF = 1 - largest_contiguous_free / total_free
 *
 * For example:
 *   a) Heap is completely empty => EF = 0
 *   b) Heap is completely full => EF = 0
 *   c) Heap is first-half full => EF = 1/2
 *   d) Heap is half full, full and empty regions interleave => EF =~ 1
 */
double ShenandoahFreeSet::external_fragmentation() {
  size_t last_idx = 0;
  size_t max_contig = 0;
  size_t empty_contig = 0;

  size_t free = 0;

  for (size_t index = _free_sets.leftmost(Mutator); index <= _free_sets.rightmost(Mutator); index++) {
    if (_free_sets.in_free_set(index, Mutator)) {
      ShenandoahHeapRegion* r = _heap->get_region(index);
      if (r->is_empty()) {
        free += ShenandoahHeapRegion::region_size_bytes();
        if (last_idx + 1 == index) {
          empty_contig++;
        } else {
          empty_contig = 1;
        }
      } else {
        empty_contig = 0;
      }

      max_contig = MAX2(max_contig, empty_contig);
      last_idx = index;
    }
  }

  if (free > 0) {
    return 1 - (1.0 * max_contig * ShenandoahHeapRegion::region_size_bytes() / free);
  } else {
    return 0;
  }
}
<|MERGE_RESOLUTION|>--- conflicted
+++ resolved
@@ -38,26 +38,10 @@
 #include "memory/resourceArea.hpp"
 #include "runtime/orderAccess.hpp"
 
-<<<<<<< HEAD
-// In the existing implementatation, plab allocations are taken from is-mutator-free regions and/or existing old regions.
-//
-// The plan is to introduce a new is_old_collector_free qualifier in order to distinguish the regions dedicated to old-promotions
-// and evacuations from regions that are dedicated to mutator allocations and young-evacuations.  This macro symbol identifies
-// some of the code segments that will be affected when we incorporate this change.
-#define REMOVE_WHEN_FREESET_DOES_OLD_COLLECTED_FREE 1
-
-ShenandoahFreeSet::ShenandoahFreeSet(ShenandoahHeap* heap, size_t max_regions) :
-  _heap(heap),
-  _mutator_free_bitmap(max_regions, mtGC),
-  _collector_free_bitmap(max_regions, mtGC),
-  _max(max_regions)
-=======
-
 ShenandoahSetsOfFree::ShenandoahSetsOfFree(size_t max_regions, ShenandoahFreeSet* free_set) :
     _max(max_regions),
     _free_set(free_set),
     _region_size_bytes(ShenandoahHeapRegion::region_size_bytes())
->>>>>>> 21982fc5
 {
   _membership = NEW_C_HEAP_ARRAY(ShenandoahFreeMemoryType, max_regions, mtGC);
   clear_internal();
@@ -67,65 +51,6 @@
   FREE_C_HEAP_ARRAY(ShenandoahFreeMemoryType, _membership);
 }
 
-<<<<<<< HEAD
-#ifndef REMOVE_WHEN_FREESET_DOES_OLD_COLLECTED_FREE
-  // The intention as originally implemented is that free-set capacity represents the budget for mutator allocations.
-  // This assert is currently disabled because plab and old shared allocations are taken from mutator-free regions and/or
-  // from existing old-gen regions which are not mutator-free and may not be collector-free.  Work is in progress to
-  // create a new mode for regions, which is "old-collector-free".  When that's implemented and we properly distinguish
-  // regions that are dedicated to old-gen allocations, we'll reenable this assert.
-  assert(_used <= _capacity, "must not use more than we have: used: " SIZE_FORMAT
-         ", capacity: " SIZE_FORMAT ", num_bytes: " SIZE_FORMAT, _used, _capacity, num_bytes);
-#endif
-}
-
-void ShenandoahFreeSet::add_old_collector_free_region(ShenandoahHeapRegion* region) {
-  shenandoah_assert_heaplocked();
-  size_t idx = region->index();
-  // TODO: the region that has been promoted in place may have been previously identified as is_collector_free or
-  // is_mutator_free.  When we restructure the implementation of ShenandoahFreeSet to give special handling to
-  // is_old_collector_free, we should also enforce that the region to be promoted, which is YOUNG and has no
-  // available memory after its promote-in-place-pad has been inserted above original top, is identified as neither
-  // is_mutator_free nor is_collecor_free nor is_old_collector_free.
-
-  // TODO: we really want to label this as old_collector_free but that is not yet implemented.
-  if (!is_mutator_free(idx)) {
-  } else {
-    if (is_collector_free(idx)) {
-      _collector_free_bitmap.clear_bit(idx);
-      if (touches_bounds(idx)) {
-        adjust_bounds();
-      }
-    }
-    _mutator_free_bitmap.set_bit(idx);
-    adjust_bounds_for_additional_old_collector_free_region(idx);
-  }
-  // Else, there's nothing to do.  Region is already identified is_mutator_free and the bounds are already set as such.
-}
-
-void ShenandoahFreeSet::adjust_bounds_for_additional_old_collector_free_region(size_t idx) {
-  // TODO: this should modify _old_collector_leftmost and _old_collector_rightmost, when they are implemented,
-  ShenandoahHeapRegion* r = _heap->get_region(idx);
-
-  // TODO: add available to _old_collector_capacity rather than _capacity, because we'll mark this region as is_old_collector_free
-  _capacity += r->free();
-  // Only adjust _mutator_leftmost and _mutator_rightmost.
-  // In the case that there were previously zero is_mutator_free regions, we will have to adjust both leftmost and rightmost
-  // because leftmost will equal _max and rightmost will equal 0.
-  if (idx < _mutator_leftmost) {
-    _mutator_leftmost = idx;
-  }
-  if (idx > _mutator_rightmost) {
-    _mutator_rightmost = idx;
-  }
-}
-
-
-bool ShenandoahFreeSet::is_mutator_free(size_t idx) const {
-  assert (idx < _max, "index is sane: " SIZE_FORMAT " < " SIZE_FORMAT " (left: " SIZE_FORMAT ", right: " SIZE_FORMAT ")",
-          idx, _max, _mutator_leftmost, _mutator_rightmost);
-  return _mutator_free_bitmap.at(idx);
-=======
 
 void ShenandoahSetsOfFree::clear_internal() {
   for (size_t idx = 0; idx < _max; idx++) {
@@ -153,7 +78,6 @@
 
 void ShenandoahSetsOfFree::clear_all() {
   clear_internal();
->>>>>>> 21982fc5
 }
 
 void ShenandoahSetsOfFree::increase_used(ShenandoahFreeMemoryType which_set, size_t bytes) {
@@ -164,33 +88,6 @@
           _used_by[which_set], _capacity_of[which_set], bytes);
 }
 
-<<<<<<< HEAD
-// This is a temporary solution to work around a shortcoming with the existing free set implementation.
-// TODO:
-//   Remove this function after restructing FreeSet representation.  A problem in the existing implementation is that old-gen
-//   regions are not considered to reside within the is_collector_free range.
-//   Eventually, we'll keep a separate range for old_collector_free_range and we'll give preference to allocating from
-//     a region that is_old_collector_free().  If that's not available, we may try to flip a region that is_mutator_free.
-//
-HeapWord* ShenandoahFreeSet::allocate_with_old_affiliation(ShenandoahAllocRequest& req, bool& in_new_region) {
-  ShenandoahAffiliation affiliation = ShenandoahAffiliation::OLD_GENERATION;
-
-  size_t o_rightmost = MAX2(_collector_rightmost, _mutator_rightmost);
-  size_t o_leftmost = MIN2(_collector_leftmost, _mutator_leftmost);
-  size_t rightmost = _heap->num_regions() - 1;
-  size_t leftmost = 0;
-
-  size_t min_size = req.is_lab_alloc()? req.min_size(): req.size();
-  for (size_t c = rightmost + 1; c > leftmost; c--) {
-    // size_t is unsigned, need to dodge underflow when _leftmost = 0
-    size_t idx = c - 1;
-    ShenandoahHeapRegion* r = _heap->get_region(idx);
-    if (r->affiliation() == affiliation && !r->is_humongous()) {
-      if (!r->is_cset() && (alloc_capacity(r) >= min_size)) {
-        HeapWord* result = try_allocate_in(r, req, in_new_region);
-        if (result != nullptr) {
-          return result;
-=======
 inline void ShenandoahSetsOfFree::shrink_bounds_if_touched(ShenandoahFreeMemoryType set, size_t idx) {
   if (idx == _leftmosts[set]) {
     while ((_leftmosts[set] < _max) && !in_free_set(_leftmosts[set], set)) {
@@ -500,7 +397,6 @@
 }
 #endif
 
-
 ShenandoahFreeSet::ShenandoahFreeSet(ShenandoahHeap* heap, size_t max_regions) :
   _heap(heap),
   _free_sets(max_regions, this)
@@ -514,6 +410,7 @@
 HeapWord* ShenandoahFreeSet::allocate_old_with_affiliation(ShenandoahAffiliation affiliation,
                                                            ShenandoahAllocRequest& req, bool& in_new_region) {
   shenandoah_assert_heaplocked();
+
   size_t rightmost =
     (affiliation == ShenandoahAffiliation::FREE)? _free_sets.rightmost_empty(OldCollector): _free_sets.rightmost(OldCollector);
   size_t leftmost =
@@ -545,7 +442,6 @@
           if (result != nullptr) {
             return result;
           }
->>>>>>> 21982fc5
         }
       }
     }
@@ -553,7 +449,21 @@
   return nullptr;
 }
 
-HeapWord* ShenandoahFreeSet::allocate_with_affiliation(ShenandoahAffiliation affiliation, ShenandoahAllocRequest& req, bool& in_new_region) {
+void ShenandoahFreeSet::add_old_collector_free_region(ShenandoahHeapRegion* region) {
+  shenandoah_assert_heaplocked();
+  size_t idx = region->index();
+  // TODO: the region that has been promoted in place may have been previously identified as is_collector_free or
+  // is_mutator_free.  When we restructure the implementation of ShenandoahFreeSet to give special handling to
+  // is_old_collector_free, we should also enforce that the region to be promoted, which is YOUNG and has no
+  // available memory after its promote-in-place-pad has been inserted above original top, is identified as neither
+  // is_mutator_free nor is_collector_free nor is_old_collector_free.
+
+  assert(_free_sets.membership(idx) == NotFree, "Regions promoted in place should not be in any free set");
+  _free_sets.make_free(idx, OldCollector, alloc_capacity(region));
+}
+
+HeapWord* ShenandoahFreeSet::allocate_with_affiliation(ShenandoahAffiliation affiliation,
+                                                       ShenandoahAllocRequest& req, bool& in_new_region) {
   shenandoah_assert_heaplocked();
   size_t rightmost =
     (affiliation == ShenandoahAffiliation::FREE)? _free_sets.rightmost_empty(Collector): _free_sets.rightmost(Collector);
@@ -572,7 +482,8 @@
       }
     }
   }
-  log_debug(gc, free)("Could not allocate collector region with affiliation: %s for request " PTR_FORMAT, shenandoah_affiliation_name(affiliation), p2i(&req));
+  log_debug(gc, free)("Could not allocate collector region with affiliation: %s for request " PTR_FORMAT,
+                      shenandoah_affiliation_name(affiliation), p2i(&req));
   return nullptr;
 }
 
@@ -829,13 +740,8 @@
   // req.size() is in words, r->free() is in bytes.
   if (ShenandoahElasticTLAB && req.is_lab_alloc()) {
     if (req.type() == ShenandoahAllocRequest::_alloc_plab) {
-<<<<<<< HEAD
-#ifndef REMOVE_WHEN_FREESET_DOES_OLD_COLLECTED_FREE
-      assert(is_old_collector_free(r->index()), "PLABS must be allocated in old_collector_free regions");
-#endif
       assert(_heap->mode()->is_generational(), "PLABs are only for generational mode");
-=======
->>>>>>> 21982fc5
+      assert(_free_sets.in_free_set(r->index(), OldCollector), "PLABS must be allocated in old_collector_free regions");
       // Need to assure that plabs are aligned on multiple of card region.
       // Since we have Elastic TLABs, align sizes up. They may be decreased to fit in the usable
       // memory remaining in the region (which will also be aligned to cards).
@@ -847,44 +753,8 @@
         adjusted_size = usable_free;
       }
 
-<<<<<<< HEAD
-      size_t adjusted_min_size = req.min_size();
-      remnant = adjusted_min_size % CardTable::card_size_in_words();
-      if (remnant > 0) {
-        // Round up adjusted_min_size to a multiple of alignment size
-        adjusted_min_size = adjusted_min_size - remnant + CardTable::card_size_in_words();
-      }
-      if (size >= adjusted_min_size) {
-#ifdef REMOVE_WHEN_FREESET_DOES_OLD_COLLECTED_FREE
-        bool was_mutator_free = is_mutator_free(r->index());
-#endif
-        result = r->allocate_aligned(size, req, CardTable::card_size());
-        assert(result != nullptr, "Allocation cannot fail");
-        size = req.actual_size();
-        assert(r->top() <= r->end(), "Allocation cannot span end of region");
-        // actual_size() will be set to size below.
-        assert((result == nullptr) || (size % CardTable::card_size_in_words() == 0),
-               "PLAB size must be multiple of card size");
-        assert((result == nullptr) || (((uintptr_t) result) % CardTable::card_size_in_words() == 0),
-               "PLAB start must align with card boundary");
-        if (free > usable_free) {
-          // Account for the alignment padding
-          size_t padding = (free - usable_free) * HeapWordSize;
-#ifdef REMOVE_WHEN_FREESET_DOES_OLD_COLLECTED_FREE
-          // PLABS reside in old-gen.  Their regions should not be is_mutator_free.  So we should not increase_used().
-          if (was_mutator_free) {
-            increase_used(padding);
-          }
-#endif
-          assert(r->is_old(), "All PLABs reside in old-gen");
-          _heap->old_generation()->increase_used(padding);
-          // For verification consistency, we need to report this padding to _heap
-          _heap->increase_used(padding);
-        }
-=======
       if (adjusted_size >= adjusted_min_size) {
         result = allocate_aligned_plab(adjusted_size, req, r);
->>>>>>> 21982fc5
       }
       // Otherwise, leave result == nullptr because the adjusted size is smaller than min size.
     } else {
@@ -909,32 +779,7 @@
     size_t size = req.size();
     size_t usable_free = get_usable_free_words(r->free());
     if (size <= usable_free) {
-<<<<<<< HEAD
-      bool was_mutator_free = is_mutator_free(r->index());
-      result = r->allocate_aligned(size, req, CardTable::card_size());
-      size = req.actual_size();
-      assert(result != nullptr, "Allocation cannot fail");
-      assert(r->top() <= r->end(), "Allocation cannot span end of region");
-      assert(req.actual_size() % CardTable::card_size_in_words() == 0, "PLAB start must align with card boundary");
-      assert(((uintptr_t) result) % CardTable::card_size_in_words() == 0, "PLAB start must align with card boundary");
-      if (free > usable_free) {
-        // Account for the alignment padding
-        size_t padding = (free - usable_free) * HeapWordSize;
-
-#ifdef REMOVE_WHEN_FREESET_DOES_OLD_COLLECTED_FREE
-        // PLAB allocations are collector_is_free.  We only increase_Used for mutator allocations.
-        if (was_mutator_free) {
-          increase_used(padding);
-        }
-#endif
-        assert(r->is_old(), "All PLABs reside in old-gen");
-        _heap->old_generation()->increase_used(padding);
-        // For verification consistency, we need to report this padding to _heap
-        _heap->increase_used(padding);
-      }
-=======
       result = allocate_aligned_plab(size, req, r);
->>>>>>> 21982fc5
     }
   } else {
     size_t size = req.size();
@@ -950,14 +795,7 @@
     // Allocation successful, bump stats:
     if (req.is_mutator_alloc()) {
       assert(req.is_young(), "Mutator allocations always come from young generation.");
-<<<<<<< HEAD
-      if (_heap->mode()->is_generational()) {
-        generation->increase_used(size * HeapWordSize);
-      }
-      increase_used(size * HeapWordSize);
-=======
       _free_sets.increase_used(Mutator, req.actual_size() * HeapWordSize);
->>>>>>> 21982fc5
     } else {
       assert(req.is_gc_alloc(), "Should be gc_alloc since req wasn't mutator alloc");
 
@@ -969,18 +807,9 @@
       // PLABs parsable while still allowing the PLAB to serve future allocation requests that arise during the
       // next evacuation pass.
       r->set_update_watermark(r->top());
-<<<<<<< HEAD
-      if (_heap->mode()->is_generational()) {
-        generation->increase_used(size * HeapWordSize);
-        if (r->is_old()) {
-          assert(req.type() != ShenandoahAllocRequest::_alloc_gclab, "old-gen allocations use PLAB or shared allocation");
-          // for plabs, we'll sort the difference between evac and promotion usage when we retire the plab
-        }
-=======
       if (r->is_old()) {
         assert(req.type() != ShenandoahAllocRequest::_alloc_gclab, "old-gen allocations use PLAB or shared allocation");
         // for plabs, we'll sort the difference between evac and promotion usage when we retire the plab
->>>>>>> 21982fc5
       }
     }
   }
@@ -1001,30 +830,10 @@
         // This one request could cause several regions to be "retired", so we must accumulate the waste
         req.set_waste((waste >> LogHeapWordSize) + req.waste());
       }
-<<<<<<< HEAD
-    } else if (r->free() < PLAB::min_size() * HeapWordSize) {
-      // Permanently retire this region if there's room for a fill object
-      size_t waste = r->free();
-      size_t fill_size = waste / HeapWordSize;
-      if (fill_size >= ShenandoahHeap::min_fill_size()) {
-        HeapWord* fill_addr = r->top();
-        ShenandoahHeap::fill_with_object(fill_addr, fill_size);
-        r->set_top(r->end());
-        // Since we have filled the waste with an empty object, account for increased usage
-        _heap->increase_used(waste);
-        if (_heap->mode()->is_generational()) {
-          _heap->generation_for(req.affiliation())->increase_used(waste);
-          if (req.is_old()) {
-            _heap->card_scan()->register_object(fill_addr);
-          }
-        }
-      }
-=======
       assert(_free_sets.membership(idx) == Mutator, "Must be mutator free: " SIZE_FORMAT, idx);
     } else {
       assert(_free_sets.membership(idx) == Collector || _free_sets.membership(idx) == OldCollector,
              "Must be collector or old-collector free: " SIZE_FORMAT, idx);
->>>>>>> 21982fc5
     }
     // This region is no longer considered free (in any set)
     _free_sets.remove_from_free_sets(idx);
@@ -1044,13 +853,8 @@
 
   // Check if there are enough regions left to satisfy allocation.
   if (_heap->mode()->is_generational()) {
-<<<<<<< HEAD
     size_t avail_young_regions = generation->free_unaffiliated_regions();
-    if (num > mutator_count() || (num > avail_young_regions)) {
-=======
-    size_t avail_young_regions = generation->adjusted_unaffiliated_regions();
     if (num > _free_sets.count(Mutator) || (num > avail_young_regions)) {
->>>>>>> 21982fc5
       return nullptr;
     }
   } else {
@@ -1112,12 +916,8 @@
       used_words = ShenandoahHeapRegion::region_size_words();
     }
 
-<<<<<<< HEAD
     r->set_affiliation(req.affiliation(), false);
-=======
-    r->set_affiliation(req.affiliation());
     r->set_update_watermark(r->bottom());
->>>>>>> 21982fc5
     r->set_top(r->bottom() + used_words);
 
     // While individual regions report their true use, all humongous regions are marked used in the free set.
@@ -1141,14 +941,11 @@
   return r->is_empty() || (r->is_trash() && !_heap->is_concurrent_weak_root_in_progress());
 }
 
-<<<<<<< HEAD
-=======
 size_t ShenandoahFreeSet::alloc_capacity(size_t idx) const {
   ShenandoahHeapRegion* r = _heap->get_region(idx);
   return alloc_capacity(r);
 }
 
->>>>>>> 21982fc5
 size_t ShenandoahFreeSet::alloc_capacity(ShenandoahHeapRegion *r) const {
   if (r->is_trash()) {
     // This would be recycled on allocation path
@@ -1230,22 +1027,12 @@
   _free_sets.clear_all();
 }
 
-<<<<<<< HEAD
-// Return the amount of young-gen memory that is about to be reycled
-void ShenandoahFreeSet::prepare_to_rebuild(size_t &young_cset_regions, size_t &old_cset_regions) {
-  size_t region_size_bytes = ShenandoahHeapRegion::region_size_bytes();
-  shenandoah_assert_heaplocked();
-  clear();
-  young_cset_regions = 0;
-  old_cset_regions = 0;
-=======
 // This function places all is_old() regions that have allocation capacity into the old_collector set.  It places
 // all other regions (not is_old()) that have allocation capacity into the mutator_set.  Subsequently, we will
 // move some of the mutator regions into the collector set or old_collector set with the intent of packing
 // old_collector memory into the highest (rightmost) addresses of the heap and the collector memory into the
 // next highest addresses of the heap, with mutator memory consuming the lowest addresses of the heap.
 void ShenandoahFreeSet::find_regions_with_alloc_capacity() {
->>>>>>> 21982fc5
 
   for (size_t idx = 0; idx < _heap->num_regions(); idx++) {
     ShenandoahHeapRegion* region = _heap->get_region(idx);
@@ -1253,29 +1040,6 @@
       assert(!region->is_cset(), "Shouldn't be adding cset regions to the free set");
       assert(_free_sets.in_free_set(idx, NotFree), "We are about to make region free; it should not be free already");
 
-<<<<<<< HEAD
-      // Do not add regions that would surely fail allocation
-      if (has_no_alloc_capacity(region)) continue;
-      if (region->is_old() && !region->is_trash()) {
-        continue;
-      }
-
-      if (region->is_trash()) {
-        if (region->is_young()) {
-          young_cset_regions++;
-        } else {
-          assert(region->is_old(), "Better be old if not young");
-          old_cset_regions++;
-        }
-      }
-
-      _capacity += alloc_capacity(region);
-      assert(_used <= _capacity, "must not use more than we have");
-
-      assert(!is_mutator_free(idx), "We are about to add it, it shouldn't be there already");
-      _mutator_free_bitmap.set_bit(idx);
-      log_debug(gc, free)("  Adding Region " SIZE_FORMAT " (Free: " SIZE_FORMAT "%s, Used: " SIZE_FORMAT "%s) to mutator free set",
-=======
       // Do not add regions that would almost surely fail allocation
       if (alloc_capacity(region) < PLAB::min_size() * HeapWordSize) continue;
 
@@ -1289,7 +1053,6 @@
         _free_sets.make_free(idx, Mutator, alloc_capacity(region));
         log_debug(gc, free)(
           "  Adding Region " SIZE_FORMAT " (Free: " SIZE_FORMAT "%s, Used: " SIZE_FORMAT "%s) to mutator set",
->>>>>>> 21982fc5
           idx, byte_size_in_proper_unit(region->free()), proper_unit_for_byte_size(region->free()),
           byte_size_in_proper_unit(region->used()), proper_unit_for_byte_size(region->used()));
       }
@@ -1297,47 +1060,32 @@
   }
 }
 
-<<<<<<< HEAD
-// If young_reserve equals zero, compute young reserve from ShenandoahEvacReserve.  Otherwise, use the value supplied
-// as input (which may be smaller than ShenandoanEvacReserve, as calculated from the know size of collection set.
-void ShenandoahFreeSet::rebuild(size_t young_reserve) {
-  shenandoah_assert_heaplocked();
-=======
-void ShenandoahFreeSet::rebuild() {
+// Return the amount of young-gen memory that is about to be reycled
+void ShenandoahFreeSet::prepare_to_rebuild(size_t &young_cset_regions, size_t &old_cset_regions) {
+  size_t region_size_bytes = ShenandoahHeapRegion::region_size_bytes();
   shenandoah_assert_heaplocked();
   // This resets all state information, removing all regions from all sets.
   clear();
+  young_cset_regions = 0;
+  old_cset_regions = 0;
 
   log_debug(gc, free)("Rebuilding FreeSet");
->>>>>>> 21982fc5
 
   // This places regions that have alloc_capacity into the old_collector set if they identify as is_old() or the
   // mutator set otherwise.
   find_regions_with_alloc_capacity();
-
+}
+
+void ShenandoahFreeSet::rebuild() {
+  size_t young_reserve, old_reserve;
+
+  shenandoah_assert_heaplocked();
   // Evac reserve: reserve trailing space for evacuations, with regions reserved for old evacuations placed to the right
   // of regions reserved of young evacuations.
-  size_t young_reserve, old_reserve;
   if (!_heap->mode()->is_generational()) {
     young_reserve = (_heap->max_capacity() / 100) * ShenandoahEvacReserve;
     old_reserve = 0;
   } else {
-<<<<<<< HEAD
-    if (young_reserve == 0) {
-      young_reserve = (_heap->young_generation()->max_capacity() / 100) * ShenandoahEvacReserve;
-    }
-    // Note that all allocations performed from old-gen are performed by GC, generally using PLABs for both
-    // promotions and evacuations.  The partition between which old memory is reserved for evacuation and
-    // which is reserved for promotion is enforced using thread-local variables that prescribe intentons within
-    // each PLAB.  We do not reserve any of old-gen memory in order to facilitate the loaning of old-gen memory
-    // to young-gen purposes.
-
-    // All old allocations are performed by the GC rather than the mutator, so these allocations need to be
-    // satisfied by is_collector_free regions.
-    size_t old_reserve = 0;
-    size_t to_reserve = young_reserve + old_reserve;
-    reserve_regions(to_reserve);
-=======
     // All allocations taken from the old collector set are performed by GC, generally using PLABs for both
     // promotions and evacuations.  The partition between which old memory is reserved for evacuation and
     // which is reserved for promotion is enforced using thread-local variables that prescribe intentons for
@@ -1349,10 +1097,11 @@
     } else {
       // We are rebuilding at end of GC, so we set aside budgets specified on command line (or defaults)
       young_reserve = (_heap->young_generation()->max_capacity() * ShenandoahEvacReserve) / 100;
-      old_reserve = MAX2((_heap->old_generation()->max_capacity() * ShenandoahOldEvacReserve) / 100,
-                         ShenandoahOldCompactionReserve * ShenandoahHeapRegion::region_size_bytes());
-    }
->>>>>>> 21982fc5
+      // The auto-sizer has already made old-gen large enough to hold all anticipated evacuations and promotions.
+      // Affiliated old-gen regions are already in the OldCollector free set.  Add in the relevant number of
+      // unaffiliated regions.
+      old_reserve = _heap->old_generation()->available();
+    }
   }
   reserve_regions(young_reserve, old_reserve);
 
@@ -1361,23 +1110,6 @@
   log_status();
 }
 
-<<<<<<< HEAD
-void ShenandoahFreeSet::reserve_regions(size_t to_reserve) {
-  size_t reserved = 0;
-  for (size_t count = _heap->num_regions(); count > 0; count--) {
-    size_t idx = count - 1;
-    ShenandoahHeapRegion* region = _heap->get_region(idx);
-    if (reserved >= to_reserve) break;
-    if (_mutator_free_bitmap.at(idx) && (region->free() > 0)) {
-      _mutator_free_bitmap.clear_bit(idx);
-      _collector_free_bitmap.set_bit(idx);
-      size_t ac = alloc_capacity(region);
-      _capacity -= ac;
-      reserved += ac;
-      log_debug(gc, free)("  Shifting Region " SIZE_FORMAT " (Free: " SIZE_FORMAT "%s, Used: " SIZE_FORMAT "%s) to collector free set",
-                          idx, byte_size_in_proper_unit(region->free()), proper_unit_for_byte_size(region->free()),
-                               byte_size_in_proper_unit(region->used()), proper_unit_for_byte_size(region->used()));
-=======
 // Having placed all regions that have allocation capacity into the mutator set if they identify as is_young()
 // or into the old collector set if they identify as is_old(), move some of these regions from the mutator set
 // into the collector set or old collector set in order to assure that the memory available for allocations within
@@ -1406,7 +1138,6 @@
         // We've satisfied both to_reserve and to_reserved_old
         break;
       }
->>>>>>> 21982fc5
     }
   }
 }
@@ -1629,14 +1360,9 @@
 
 size_t ShenandoahFreeSet::unsafe_peek_free() const {
   // Deliberately not locked, this method is unsafe when free set is modified.
-<<<<<<< HEAD
-  for (size_t index = _mutator_leftmost; index <= _mutator_rightmost; index++) {
-    if (index < _max && is_mutator_free(index)) {
-=======
 
   for (size_t index = _free_sets.leftmost(Mutator); index <= _free_sets.rightmost(Mutator); index++) {
     if (index < _free_sets.max() && _free_sets.in_free_set(index, Mutator)) {
->>>>>>> 21982fc5
       ShenandoahHeapRegion* r = _heap->get_region(index);
       if (r->free() >= MinTLABSize) {
         return r->free();
