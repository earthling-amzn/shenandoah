--- conflicted
+++ resolved
@@ -36,7 +36,6 @@
  */
 
 /* @test id=satb-100
-<<<<<<< HEAD
  * @requires vm.gc.Shenandoah
  * @library /test/lib
  * @build jdk.test.whitebox.WhiteBox
@@ -62,8 +61,6 @@
  */
 
 /* @test id=generational-100
-=======
->>>>>>> bd36b6ae
  * @requires vm.gc.Shenandoah
  * @library /test/lib
  * @build jdk.test.whitebox.WhiteBox
@@ -73,18 +70,6 @@
  *      -Xbootclasspath/a:.
  *      -XX:+UnlockDiagnosticVMOptions -XX:+WhiteBoxAPI
  *      -XX:+UnlockExperimentalVMOptions -XX:+UseShenandoahGC -XX:ShenandoahGCMode=generational -XX:ShenandoahGarbageThreshold=100 -Xmx100m
- *      gc.shenandoah.TestReferenceRefersToShenandoah
- */
-
-/* @test id=iu
- * @requires vm.gc.Shenandoah
- * @library /test/lib
- * @build jdk.test.whitebox.WhiteBox
- * @run driver jdk.test.lib.helpers.ClassFileInstaller jdk.test.whitebox.WhiteBox
- * @run main/othervm
- *      -Xbootclasspath/a:.
- *      -XX:+UnlockDiagnosticVMOptions -XX:+WhiteBoxAPI
- *      -XX:+UnlockExperimentalVMOptions -XX:+UseShenandoahGC -XX:ShenandoahGCMode=iu
  *      gc.shenandoah.TestReferenceRefersToShenandoah
  */
 
