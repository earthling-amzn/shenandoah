--- conflicted
+++ resolved
@@ -1,6 +1,5 @@
 /*
  * Copyright (c) 2017, 2020, Red Hat, Inc. All rights reserved.
- * Copyright Amazon.com Inc. or its affiliates. All Rights Reserved.
  * DO NOT ALTER OR REMOVE COPYRIGHT NOTICES OR THIS FILE HEADER.
  *
  * This code is free software; you can redistribute it and/or modify it
@@ -42,36 +41,10 @@
  */
 
 /*
-<<<<<<< HEAD
- * @test id=default-debug
- * @summary Tests that we pass at least one jcstress-like test with all verification turned on
- * @requires vm.gc.Shenandoah
- * @requires vm.debug
- * @modules java.base/jdk.internal.misc
- *          java.management
- *
- * @run main/othervm -Xmx1g -Xms1g -XX:+UnlockExperimentalVMOptions -XX:+UnlockDiagnosticVMOptions
- *      -XX:+UseShenandoahGC -XX:ShenandoahGCHeuristics=adaptive
- *      -XX:+ShenandoahVerify -XX:+ShenandoahVerifyOptoBarriers
- *      TestVerifyJCStress
- *
- * @run main/othervm -Xmx1g -Xms1g -XX:+UnlockExperimentalVMOptions -XX:+UnlockDiagnosticVMOptions
- *      -XX:+UseShenandoahGC -XX:ShenandoahGCHeuristics=compact
- *      -XX:+ShenandoahVerify -XX:+ShenandoahVerifyOptoBarriers
- *      TestVerifyJCStress
- *
- * @run main/othervm -Xmx1g -Xms1g -XX:+UnlockExperimentalVMOptions -XX:+UnlockDiagnosticVMOptions
- *      -XX:+UseShenandoahGC -XX:ShenandoahGCHeuristics=adaptive -XX:ShenandoahGCMode=generational
- *      -XX:+ShenandoahVerify -XX:+ShenandoahVerifyOptoBarriers
- *      TestVerifyJCStress
- */
-
-/*
-=======
->>>>>>> 2518d203
  * @test id=default
  * @summary Tests that we pass at least one jcstress-like test with all verification turned on
  * @requires vm.gc.Shenandoah
+ * @requires !vm.debug
  * @modules java.base/jdk.internal.misc
  *          java.management
  *
@@ -84,10 +57,19 @@
  *      -XX:+UseShenandoahGC -XX:ShenandoahGCHeuristics=compact
  *      -XX:+ShenandoahVerify
  *      TestVerifyJCStress
+ */
+
+/*
+ * @test id=iu-debug
+ * @summary Tests that we pass at least one jcstress-like test with all verification turned on
+ * @requires vm.gc.Shenandoah
+ * @requires vm.debug
+ * @modules java.base/jdk.internal.misc
+ *          java.management
  *
  * @run main/othervm -Xmx1g -Xms1g -XX:+UnlockExperimentalVMOptions -XX:+UnlockDiagnosticVMOptions
- *      -XX:+UseShenandoahGC -XX:ShenandoahGCHeuristics=adaptive -XX:ShenandoahGCMode=generational
- *      -XX:+ShenandoahVerify
+ *      -XX:+UseShenandoahGC -XX:ShenandoahGCMode=iu
+ *      -XX:+ShenandoahVerify -XX:+ShenandoahVerifyOptoBarriers
  *      TestVerifyJCStress
  */
 
@@ -95,6 +77,7 @@
  * @test id=iu
  * @summary Tests that we pass at least one jcstress-like test with all verification turned on
  * @requires vm.gc.Shenandoah
+ * @requires !vm.debug
  * @modules java.base/jdk.internal.misc
  *          java.management
  *
